--- conflicted
+++ resolved
@@ -1,7 +1,6 @@
 """Setup script."""
 from setuptools import find_packages, setup
 
-<<<<<<< HEAD
 path_to_myproject = "."
 
 setup(name="predicators",
@@ -36,6 +35,7 @@
           "bosdyn-client >= 3.1",
           "opencv-python >= 3.4.2.17",
           "pg3@git+https://github.com/tomsilver/pg3.git",
+          "gym_sokoban@git+https://github.com/Learning-and-Intelligent-Systems/gym-sokoban.git"  # pylint: disable=line-too-long
       ],
       include_package_data=True,
       extras_require={
@@ -48,51 +48,4 @@
               "mypy@git+https://github.com/python/mypy.git@9bd651758e8ea2494" +
               "837814092af70f8d9e6f7a1",
           ]
-      })
-=======
-setup(
-    name="predicators",
-    version="0.1.0",
-    packages=find_packages(include=["predicators", "predicators.*"]),
-    install_requires=[
-        "numpy>=1.22.3",
-        "pytest",
-        "gym==0.21.0",
-        "matplotlib",
-        "imageio",
-        "imageio-ffmpeg",
-        "pandas",
-        "torch",
-        "scipy",
-        "tabulate",
-        "dill",
-        "pyperplan",
-        "pathos",
-        "requests",
-        "slack_bolt",
-        "pybullet>=3.2.0",
-        "scikit-learn",
-        "graphlib-backport",
-        "openai",
-        "pyyaml",
-        "pylint==2.14.5",
-        "types-PyYAML",
-        "lisdf",
-        "seaborn",
-        "smepy@git+https://github.com/sebdumancic/structure_mapping.git",
-        "pg3@git+https://github.com/tomsilver/pg3.git",
-        "gym_sokoban@git+https://github.com/Learning-and-Intelligent-Systems/gym-sokoban.git"  # pylint: disable=line-too-long
-    ],
-    include_package_data=True,
-    extras_require={
-        "develop": [
-            "pytest-cov>=2.12.1",
-            "pytest-pylint>=0.18.0",
-            "yapf==0.32.0",
-            "docformatter",
-            "isort",
-            "mypy@git+https://github.com/python/mypy.git@9bd651758e8ea2494" +
-            "837814092af70f8d9e6f7a1",
-        ]
-    })
->>>>>>> ab149856
+      })