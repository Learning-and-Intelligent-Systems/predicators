--- conflicted
+++ resolved
@@ -42,12 +42,9 @@
         "opencv-python == 4.7.0.72",
         "pg3@git+https://github.com/tomsilver/pg3.git",
         "gym_sokoban@git+https://github.com/Learning-and-Intelligent-Systems/gym-sokoban.git",  # pylint: disable=line-too-long
-<<<<<<< HEAD
         "pbrspot@git+https://github.com/NishanthJKumar/pbrspot.git"
-=======
         "ImageHash",
         "google-generativeai"
->>>>>>> 2a027939
     ],
     include_package_data=True,
     extras_require={
