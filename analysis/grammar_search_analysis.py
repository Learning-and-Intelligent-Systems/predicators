"""Debugging script for grammar search invention approach."""

import time
from collections import defaultdict
from operator import le
import glob
import os
from typing import Dict, DefaultDict, Set, List, Tuple
import pandas as pd
from predicators.src.datasets import create_dataset
from predicators.src.envs import create_env, BaseEnv
from predicators.src.approaches import create_approach
from predicators.src.approaches.grammar_search_invention_approach import \
    _create_score_function, _ForallClassifier, _SingleAttributeCompareClassifier
from predicators.src.ground_truth_nsrts import _get_predicates_by_names
from predicators.src.main import _run_testing
from predicators.src import utils
from predicators.src.structs import Predicate, Dataset
from predicators.src.settings import CFG


def _run_proxy_analysis(env_names: List[str], score_function_names: List[str],
                        run_planning: bool, outdir: str) -> None:
    utils.update_config({"seed": 0})
    if "cover" in env_names:
        env_name = "cover"
        HandEmpty, Holding = _get_predicates_by_names(env_name,
                                                      ["HandEmpty", "Holding"])
        NotHandEmpty = HandEmpty.get_negation()
        covers_pred_sets: List[Set[Predicate]] = [
            set(),
            {HandEmpty},
            {Holding},
            {HandEmpty, Holding},
            {NotHandEmpty},
        ]
        _run_proxy_analysis_for_env(env_name, covers_pred_sets,
                                    score_function_names, run_planning, outdir)

    if "blocks" in env_names:
        env_name = "blocks"
        Holding, Clear, GripperOpen = _get_predicates_by_names(
            env_name, ["Holding", "Clear", "GripperOpen"])

        # NOT-Forall[0:block].[((0:block).pose_x<=1.33)(0)]
        block_type = Clear.types[0]
        pose_x_classifier = _SingleAttributeCompareClassifier(
            0, block_type, "pose_x", 1.33, le, "<=")
        pose_x_pred = Predicate(str(pose_x_classifier), [block_type],
                                pose_x_classifier)
        forall_pose_x_classifier = _ForallClassifier(pose_x_pred)
        forall_pose_x_pred = Predicate(str(forall_pose_x_classifier), [],
                                       forall_pose_x_classifier)
        not_forall_pose_x_pred = forall_pose_x_pred.get_negation()
        assert str(not_forall_pose_x_pred) == \
            "NOT-Forall[0:block].[((0:block).pose_x<=1.33)(0)]"

        # NOT-((0:block).pose_x<=1.35)
        pose_x35_classifier = _SingleAttributeCompareClassifier(
            0, block_type, "pose_x", 1.35, le, "<=")
        pose_x35_pred = Predicate(str(pose_x35_classifier), [block_type],
                                  pose_x35_classifier)
        not_pose_x35_pred = pose_x35_pred.get_negation()
        assert str(not_pose_x35_pred) == "NOT-((0:block).pose_x<=1.35)"

        blocks_pred_sets: List[Set[Predicate]] = [
            set(),
            {Holding},
            {Clear},
            {GripperOpen},
            {Holding, Clear},
            {Clear, GripperOpen},
            {GripperOpen, Holding},
            {Clear, GripperOpen, Holding},
            {Clear, GripperOpen, Holding, not_forall_pose_x_pred},
            {Clear, GripperOpen, Holding, not_pose_x35_pred},
        ]
        _run_proxy_analysis_for_env(env_name, blocks_pred_sets,
                                    score_function_names, run_planning, outdir)

    if "painting" in env_names:
        env_name = "painting"
        (GripperOpen, OnTable, HoldingTop, HoldingSide, Holding, IsWet, IsDry,
         IsDirty, IsClean) = _get_predicates_by_names("painting", [
             "GripperOpen", "OnTable", "HoldingTop", "HoldingSide", "Holding",
             "IsWet", "IsDry", "IsDirty", "IsClean"
         ])
        all_predicates = {
            GripperOpen, OnTable, HoldingTop, HoldingSide, Holding, IsWet,
            IsDry, IsDirty, IsClean
        }

        # ((0:obj).color<=0.125)
        obj_type = Holding.types[0]
        color_classifier = _SingleAttributeCompareClassifier(
            0, obj_type, "color", 0.125, le, "<=")
        color_pred = Predicate(str(color_classifier), [obj_type],
                               color_classifier)
        assert str(color_pred) == "((0:obj).color<=0.125)"

        NotGripperOpen = GripperOpen.get_negation()

        painting_pred_sets: List[Set[Predicate]] = [
            # set(),
            # all_predicates - {IsWet, IsDry},
            # all_predicates - {IsClean, IsDirty},
            # all_predicates - {OnTable},
            # all_predicates - {HoldingTop, HoldingSide, Holding},
            {IsDry, Holding, HoldingTop, HoldingSide, IsClean},
            {IsDry, Holding, HoldingTop, HoldingSide, IsClean, OnTable},
            {IsDry, Holding, HoldingTop, HoldingSide, IsClean, IsDirty},
            {IsDry, Holding, HoldingTop, HoldingSide, IsClean, IsWet},
            {IsDry, Holding, HoldingTop, HoldingSide, IsClean, GripperOpen},
            all_predicates,
            # all_predicates - {HoldingTop},
            # all_predicates - {HoldingSide},
            # {IsClean, GripperOpen, Holding, OnTable},
            # {IsClean, GripperOpen, Holding, OnTable, NotGripperOpen},
            # {
            #     IsClean, GripperOpen, Holding, OnTable, NotGripperOpen,
            #     color_pred
            # },
        ]
        _run_proxy_analysis_for_env(env_name, painting_pred_sets,
                                    score_function_names, run_planning, outdir)


def _run_proxy_analysis_for_env(env_name: str,
                                non_goal_predicate_sets: List[Set[Predicate]],
                                score_function_names: List[str],
                                run_planning: bool, outdir: str) -> None:
    utils.update_config({
        "env": env_name,
        "seed": 0,
        "experiment_id": "proxy_analysis",
    })
    utils.update_config({
        "env": env_name,
        "offline_data_method": "demo+replay",
        "seed": 0,
        "timeout": 1,
        "make_videos": False,
        "grammar_search_max_predicates": 50,
        "grammar_search_operator_size_weight": 0.,
        "grammar_search_pred_complexity_weight": 0.,
        "excluded_predicates": "",
    })
    env = create_env(env_name)
    train_tasks = next(env.train_tasks_generator())
    # dataset = create_dataset(env, train_tasks)
    import pickle as pkl
    with open("saved_datasets/painting__0__demo+replay__0.data", "rb") as f:
        dataset = pkl.load(f)
    start_time = time.time()

    for non_goal_predicates in non_goal_predicate_sets:
        results_for_predicates = \
            _run_proxy_analysis_for_predicates(env, dataset,
                                               env.goal_predicates,
                                               non_goal_predicates,
                                               score_function_names,
                                               run_planning)
        # Save these results.
        pred_str = ",".join(sorted([str(p.name) for p in non_goal_predicates]))
        if not pred_str:
            pred_str = "[none]"
        filename_prefix = f"{env_name}__{pred_str}__"
        for k, v in results_for_predicates.items():
            filename = filename_prefix + k + ".result"
            filepath = os.path.join(outdir, filename)
            with open(filepath, "w", encoding="utf-8") as f:
                f.write(str(v))
    print(f"Finished proxy analysis for {env_name} in "
          f"{time.time()-start_time:.3f} seconds")


def _run_proxy_analysis_for_predicates(
    env: BaseEnv,
    dataset: Dataset,
    initial_predicates: Set[Predicate],
    predicates: Set[Predicate],
    score_function_names: List[str],
    run_planning: bool,
) -> Dict[str, float]:
    utils.flush_cache()
    candidates = {p: 1.0 for p in predicates}
    all_predicates = predicates | initial_predicates
    atom_dataset = utils.create_ground_atom_dataset(dataset, all_predicates)
    results = {}
    # Compute scores.
    for score_function_name in score_function_names:
        score_function = _create_score_function(score_function_name,
                                                initial_predicates,
                                                atom_dataset, candidates)
        start_time = time.time()
        score = score_function.evaluate(frozenset(predicates))
        eval_time = time.time() - start_time
        results[score_function_name + " Score"] = score
        results[score_function_name + " Time"] = eval_time
    # Learn NSRTs and plan.
    if run_planning:
        utils.flush_cache()
        approach = create_approach("nsrt_learning", env.simulate,
                                   all_predicates, env.options, env.types,
                                   env.action_space)
        approach.learn_from_offline_dataset(dataset)
        approach.seed(CFG.seed)
        planning_result = _run_testing(env, approach)
        results.update(planning_result)
    return results


def _make_proxy_analysis_results(outdir: str) -> None:
    all_results: DefaultDict[Tuple[str, str], Dict] = defaultdict(dict)
    for filepath in sorted(glob.glob(f"{outdir}/*.result")):
        with open(filepath, "r", encoding="utf-8") as f:
            raw_result = f.read()
        result = float(raw_result)
        _, filename = os.path.split(filepath[:-len(".result")])
        env_name, preds, metric = filename.split("__")
        all_results[(env_name, preds)][metric] = result
    all_results_table = [{
        "Env": env_name,
        "Preds": preds,
        **metrics
    } for (env_name, preds), metrics in all_results.items()]
    df = pd.DataFrame(all_results_table)
    print(df)
    csv_filepath = os.path.join(outdir, "proxy_analysis.csv")
    df.to_csv(csv_filepath)
    print(f"Wrote out to {csv_filepath}.")


def _main() -> None:
    env_names = [
        # "cover",
        # "blocks",
        "painting",
    ]
    score_function_names = [
<<<<<<< HEAD
        # "prediction_error",
        # "hadd_lookahead_depth0",
        # "hadd_lookahead_depth1",
        # "hadd_lookahead_depth2",
        # "exact_lookahead",
        # "lmcut_count_depth0",
        # "hadd_count_depth0",
=======
        "prediction_error",
        "hadd_energy_lookaheaddepth0",
        "hadd_energy_lookaheaddepth1",
        "hadd_energy_lookaheaddepth2",
        "exact_energy",
        "lmcut_count_lookaheaddepth0",
        "hadd_count_lookaheaddepth0",
>>>>>>> e6a30292
        "exact_count",
    ]
    run_planning = False

    outdir = os.path.join(os.path.dirname(os.path.realpath(__file__)),
                          "results")
    os.makedirs(outdir, exist_ok=True)

    _run_proxy_analysis(env_names, score_function_names, run_planning, outdir)
    _make_proxy_analysis_results(outdir)


if __name__ == "__main__":
    _main()<|MERGE_RESOLUTION|>--- conflicted
+++ resolved
@@ -238,23 +238,13 @@
         "painting",
     ]
     score_function_names = [
-<<<<<<< HEAD
         # "prediction_error",
-        # "hadd_lookahead_depth0",
-        # "hadd_lookahead_depth1",
-        # "hadd_lookahead_depth2",
-        # "exact_lookahead",
-        # "lmcut_count_depth0",
-        # "hadd_count_depth0",
-=======
-        "prediction_error",
-        "hadd_energy_lookaheaddepth0",
-        "hadd_energy_lookaheaddepth1",
-        "hadd_energy_lookaheaddepth2",
-        "exact_energy",
-        "lmcut_count_lookaheaddepth0",
-        "hadd_count_lookaheaddepth0",
->>>>>>> e6a30292
+        # "hadd_energy_lookaheaddepth0",
+        # "hadd_energy_lookaheaddepth1",
+        # "hadd_energy_lookaheaddepth2",
+        # "exact_energy",
+        # "lmcut_count_lookaheaddepth0",
+        # "hadd_count_lookaheaddepth0",
         "exact_count",
     ]
     run_planning = False
