--- conflicted
+++ resolved
@@ -109,22 +109,9 @@
                                                  (block, target)) else 0
     fig, axes = plt.subplots(1, 3, figsize=(8, 3))
     # Plot means, stds, and true means
-<<<<<<< HEAD
-    heatmap(means - true_means, axes[0], axis_vals, axis_vals,
-            "Means - True Means")
-    heatmap(true_means - means, axes[1], axis_vals, axis_vals,
-            "True Means - Means")
-    heatmap(stds,
-            axes[2],
-            axis_vals,
-            axis_vals,
-            "Stds",
-            normalize_color_map=False)
-=======
     heatmap(true_means, axes[0], axis_vals, axis_vals, "True Means")
     heatmap(means, axes[1], axis_vals, axis_vals, "Means")
     heatmap(stds, axes[2], axis_vals, axis_vals, "Stds", cmap_max=0.3)
->>>>>>> 51bee6c6
     # Plot originally annotated data points
     for ax in axes[:2]:
         ax.scatter(pos_examples[0],
