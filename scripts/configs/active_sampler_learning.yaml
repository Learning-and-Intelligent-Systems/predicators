--- conflicted
+++ resolved
@@ -23,23 +23,10 @@
       explorer: "active_sampler"
       active_sampler_explore_task_strategy: "success_rate"
       active_sampler_explore_use_ucb_bonus: True
-<<<<<<< HEAD
   skill_diversity_explore_ucb:
     NAME: "active_sampler_learning"
     FLAGS:
       explorer: "active_sampler"
-=======
-  competence_gradient_explore_ucb:
-    NAME: "active_sampler_learning"
-    FLAGS:
-      explorer: "active_sampler"
-      active_sampler_explore_task_strategy: "competence_gradient"
-      active_sampler_explore_use_ucb_bonus: True
-  skill_diversity_explore_ucb:
-    NAME: "active_sampler_learning"
-    FLAGS:
-      explorer: "active_sampler"
->>>>>>> 16afbf09
       active_sampler_explore_task_strategy: "skill_diversity"
   random_score_explore:
     NAME: "active_sampler_learning"
@@ -96,31 +83,9 @@
       perceiver: spot_perceiver
       segmenter: spot
       active_sampler_learning_explore_pursue_goal_interval: 1
-<<<<<<< HEAD
-      max_num_steps_interaction_request: 125
-  spot_sweeping_sim_train_toy_only:
-    NAME: "spot_main_sweep_env"
-    FLAGS:
-      spot_sweep_env_goal_description: "'get the train_toy into the bucket'"
-      active_sampler_learning_explore_length_base: 25
-      active_sampler_learning_exploration_epsilon: 0.5
-      skill_competence_model_optimistic_recency_size: 2
-      skill_competence_model_optimistic_window_size: 2
-      horizon: 15
-      active_sampler_learning_explore_length_base: 100000  # effectively disable
-      active_sampler_learning_feature_selection: oracle
-      active_sampler_learning_init_cycles_to_pursue_goal: 5
-      spot_run_dry: True
-      perceiver: spot_perceiver
-      approach_wrapper: spot_wrapper
-      segmenter: spot
-      max_num_steps_interaction_request: 100
-ARGS: []
-=======
       max_num_steps_interaction_request: 250
 ARGS:
   - "debug"
->>>>>>> 16afbf09
 FLAGS:
   num_test_tasks: 10
   strips_learner: "oracle"
