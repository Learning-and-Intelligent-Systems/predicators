# Final active sampler learning experiments.
---
APPROACHES:
  planning_progress_explore:
    NAME: "active_sampler_learning"
    FLAGS:
      explorer: "active_sampler"
      active_sampler_explore_task_strategy: "planning_progress"
  task_repeat_explore:
    NAME: "active_sampler_learning"
    FLAGS:
      explorer: "active_sampler"
      active_sampler_explore_task_strategy: "task_repeat"
  success_rate_explore_ucb:
    NAME: "active_sampler_learning"
    FLAGS:
      explorer: "active_sampler"
      active_sampler_explore_task_strategy: "success_rate"
      active_sampler_explore_use_ucb_bonus: False
  success_rate_explore_no_ucb:
    NAME: "active_sampler_learning"
    FLAGS:
      explorer: "active_sampler"
      active_sampler_explore_task_strategy: "success_rate"
      active_sampler_explore_use_ucb_bonus: False
  random_score_explore:
    NAME: "active_sampler_learning"
    FLAGS:
      explorer: "active_sampler"
      active_sampler_explore_task_strategy: "random"
  random_nsrts_explore:
    NAME: "active_sampler_learning"
    FLAGS:
      explorer: "random_nsrts"
  maple_q:
    NAME: "maple_q"
    FLAGS:
      explorer: "maple_q"
      mlp_regressor_max_itr: 100000
      active_sampler_learning_batch_size: 1024
ENVS:
<<<<<<< HEAD
  tiny_grid_row:
    NAME: "grid_row"
    FLAGS:
      grid_row_num_cells: 3
      max_num_steps_interaction_request: 500
      active_sampler_learning_explore_length_base: 100000  # effectively disable
      active_sampler_learning_feature_selection: all
=======
  # tiny_grid_row:
  #   NAME: "grid_row"
  #   FLAGS:
  #     grid_row_num_cells: 3
  #     max_num_steps_interaction_request: 500
  #     active_sampler_learning_explore_length_base: 100000  # effectively disable
  #     active_sampler_learning_feature_selection: all
  #     active_sampler_learning_explore_pursue_goal_interval: 1
  # regional_bumpy_cover:
  #   NAME: "regional_bumpy_cover"
  #   FLAGS:
  #     regional_bumpy_cover_include_impossible_nsrt: "True"
  #     bumpy_cover_num_bumps: 3
  #     bumpy_cover_spaces_per_bump: 5
  #     bumpy_cover_init_bumpy_prob: 0.25
  #     cover_num_blocks: 10
  #     cover_block_widths: '[0.01,0.01,0.01,0.01,0.01,0.01,0.01,0.01,0.01,0.01]'
  #     cover_num_targets: 10
  #     cover_target_widths: '[0.008,0.008,0.008,0.008,0.008,0.008,0.008,0.008,0.008,0.008]'
  #     active_sampler_learning_feature_selection: all
  #     active_sampler_learning_explore_pursue_goal_interval: 1
>>>>>>> 32861468
  grid_row:
    NAME: "grid_row"
    FLAGS:
      max_num_steps_interaction_request: 150
      active_sampler_learning_explore_length_base: 100000  # effectively disable
      active_sampler_learning_feature_selection: all
<<<<<<< HEAD
=======
      active_sampler_learning_explore_pursue_goal_interval: 1
>>>>>>> 32861468
  ball_and_cup_sticky_table:
    NAME: "ball_and_cup_sticky_table"
    FLAGS:
      sticky_table_place_smooth_fall_prob: 1.00
      sticky_table_place_sticky_fall_prob: 0.00
      sticky_table_pick_success_prob: 1.0
      sticky_table_num_sticky_tables: 1
      sticky_table_num_tables: 5
      sticky_table_place_ball_fall_prob: 1.00
      active_sampler_learning_explore_length_base: 25
      active_sampler_learning_exploration_epsilon: 0.5
      skill_competence_model_optimistic_recency_size: 2
      skill_competence_model_optimistic_window_size: 2
      horizon: 8
      active_sampler_learning_explore_length_base: 100000  # effectively disable
      active_sampler_learning_feature_selection: oracle
  spot_sweeping_sim:
    NAME: "spot_soda_sweep_env"
    FLAGS:
      active_sampler_learning_explore_length_base: 25
      active_sampler_learning_exploration_epsilon: 0.5
      skill_competence_model_optimistic_recency_size: 2
      skill_competence_model_optimistic_window_size: 2
      horizon: 15
      active_sampler_learning_explore_length_base: 100000  # effectively disable
      active_sampler_learning_feature_selection: oracle
      spot_run_dry: True
      perceiver: spot_perceiver
      approach_wrapper: spot_wrapper
  regional_bumpy_cover:
    NAME: "regional_bumpy_cover"
    FLAGS:
      regional_bumpy_cover_include_impossible_nsrt: "True"
      bumpy_cover_num_bumps: 3
      bumpy_cover_spaces_per_bump: 5
      bumpy_cover_init_bumpy_prob: 0.25
      cover_num_blocks: 10
      cover_block_widths: '[0.01,0.01,0.01,0.01,0.01,0.01,0.01,0.01,0.01,0.01]'
      cover_num_targets: 10
      cover_target_widths: '[0.008,0.008,0.008,0.008,0.008,0.008,0.008,0.008,0.008,0.008]'
      active_sampler_learning_feature_selection: all
  kitchen:
    NAME: "kitchen"
    FLAGS:
      num_train_tasks: 100
      max_num_steps_option_rollout: 250
      active_sampler_learning_feature_selection: all
ARGS: []
FLAGS:
  num_test_tasks: 10
  strips_learner: "oracle"
  sampler_learner: "oracle"
  bilevel_plan_without_sim: "True"
  execution_monitor: "expected_atoms"
  max_initial_demos: 0
  sampler_mlp_classifier_max_itr: 100000
  mlp_classifier_balance_data: False
  pytorch_train_print_every: 10000
  active_sampler_learning_model: "myopic_classifier_mlp"
  active_sampler_learning_use_teacher: False
  online_nsrt_learning_requests_per_cycle: 1
  max_num_steps_interaction_request: 100
  num_online_learning_cycles: 10
  sesame_task_planner: "fdopt-costs"
  sesame_grounder: "fd_translator"
  active_sampler_learning_n_iter_no_change: 5000
START_SEED: 456
NUM_SEEDS: 10<|MERGE_RESOLUTION|>--- conflicted
+++ resolved
@@ -39,15 +39,6 @@
       mlp_regressor_max_itr: 100000
       active_sampler_learning_batch_size: 1024
 ENVS:
-<<<<<<< HEAD
-  tiny_grid_row:
-    NAME: "grid_row"
-    FLAGS:
-      grid_row_num_cells: 3
-      max_num_steps_interaction_request: 500
-      active_sampler_learning_explore_length_base: 100000  # effectively disable
-      active_sampler_learning_feature_selection: all
-=======
   # tiny_grid_row:
   #   NAME: "grid_row"
   #   FLAGS:
@@ -69,17 +60,13 @@
   #     cover_target_widths: '[0.008,0.008,0.008,0.008,0.008,0.008,0.008,0.008,0.008,0.008]'
   #     active_sampler_learning_feature_selection: all
   #     active_sampler_learning_explore_pursue_goal_interval: 1
->>>>>>> 32861468
   grid_row:
     NAME: "grid_row"
     FLAGS:
       max_num_steps_interaction_request: 150
       active_sampler_learning_explore_length_base: 100000  # effectively disable
       active_sampler_learning_feature_selection: all
-<<<<<<< HEAD
-=======
       active_sampler_learning_explore_pursue_goal_interval: 1
->>>>>>> 32861468
   ball_and_cup_sticky_table:
     NAME: "ball_and_cup_sticky_table"
     FLAGS:
