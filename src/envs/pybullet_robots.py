"""Interfaces to PyBullet robots."""

import abc
from typing import Callable, ClassVar, Dict, List, Sequence, Tuple, cast

import numpy as np
import pybullet as p
from gym.spaces import Box

from predicators.src import utils
from predicators.src.settings import CFG
from predicators.src.structs import Action, Array, JointsState, Object, \
    ParameterizedOption, Pose3D, State, Type


class _SingleArmPyBulletRobot(abc.ABC):
    """A single-arm fixed-base PyBullet robot with a two-finger gripper.

    The action space for the robot is 4D. The first three dimensions are
    a change in the (x, y, z) of the end effector. The last dimension is
    a change in the finger joint(s), which are constrained to be
    symmetric.
    """

    def __init__(self, ee_home_pose: Pose3D, ee_orientation: Sequence[float],
                 move_to_pose_tol: float, max_vel_norm: float,
                 grasp_tol: float, physics_client_id: int) -> None:
        # Initial position for the end effector.
        self._ee_home_pose = ee_home_pose
        # Orientation for the end effector.
        self._ee_orientation = ee_orientation
        # The tolerance used in create_move_end_effector_to_pose_option().
        self._move_to_pose_tol = move_to_pose_tol
        # Used for the action space.
        self._max_vel_norm = max_vel_norm
        # Used for detecting when an object is considered grasped.
        self._grasp_tol = grasp_tol
        self._physics_client_id = physics_client_id
        # These get overridden in initialize(), but type checking needs to be
        # aware that it exists.
        self._initial_joints_state: JointsState = []
        self._initialize()

    @property
    def initial_joints_state(self) -> JointsState:
        """The joint values for the robot in its home pose."""
        return self._initial_joints_state

    @property
    def action_space(self) -> Box:
        """The action space for the robot.

        Represents position control of the arm and finger joints.
        """
        return Box(np.array(self.joint_lower_limits, dtype=np.float32),
                   np.array(self.joint_upper_limits, dtype=np.float32),
                   dtype=np.float32)

    @abc.abstractmethod
    def _initialize(self) -> None:
        raise NotImplementedError("Override me!")

    @property
    @abc.abstractmethod
    def robot_id(self) -> int:
        """The PyBullet ID for the robot."""
        raise NotImplementedError("Override me!")

    @property
    @abc.abstractmethod
    def end_effector_id(self) -> int:
        """The PyBullet ID for the end effector."""
        raise NotImplementedError("Override me!")

    @property
    @abc.abstractmethod
    def left_finger_id(self) -> int:
        """The PyBullet ID for the left finger."""
        raise NotImplementedError("Override me!")

    @property
    @abc.abstractmethod
    def right_finger_id(self) -> int:
        """The PyBullet ID for the right finger."""
        raise NotImplementedError("Override me!")

    @property
    @abc.abstractmethod
    def left_finger_joint_idx(self) -> int:
        """The index into the joints corresponding to the left finger."""
        raise NotImplementedError("Override me!")

    @property
    @abc.abstractmethod
    def right_finger_joint_idx(self) -> int:
        """The index into the joints corresponding to the right finger."""
        raise NotImplementedError("Override me!")

    @property
    @abc.abstractmethod
    def joint_lower_limits(self) -> JointsState:
        """Lower bound on the arm joint limits."""
        raise NotImplementedError("Override me!")

    @property
    @abc.abstractmethod
    def joint_upper_limits(self) -> JointsState:
        """Upper bound on the arm joint limits."""
        raise NotImplementedError("Override me!")

    @property
    @abc.abstractmethod
    def open_fingers(self) -> float:
        """The value at which the finger joints should be open."""
        raise NotImplementedError("Override me!")

    @property
    @abc.abstractmethod
    def closed_fingers(self) -> float:
        """The value at which the finger joints should be closed."""
        raise NotImplementedError("Override me!")

    @abc.abstractmethod
    def reset_state(self, robot_state: Array) -> None:
        """Reset the robot state to match the input state.

        The robot_state corresponds to the State vector for the robot
        object.
        """
        raise NotImplementedError("Override me!")

    @abc.abstractmethod
    def get_state(self) -> Array:
        """Get the robot state vector based on the current PyBullet state.

        This corresponds to the State vector for the robot object.
        """
        raise NotImplementedError("Override me!")

    @abc.abstractmethod
    def get_joints(self) -> JointsState:
        """Get the joints state from the current PyBullet state."""
        raise NotImplementedError("Override me!")

    @abc.abstractmethod
    def set_motors(self, joints_state: JointsState) -> None:
        """Update the motors to move toward the given joints state."""
        raise NotImplementedError("Override me!")

    @abc.abstractmethod
    def forward_kinematics(self, joints_state: JointsState) -> Pose3D:
        """Compute the end effector pose that would result if the robot arm
        joints state was equal to the input joints_state.

        WARNING: This method will make use of resetJointState(), and so it
        should NOT be used during simulation.
        """
        raise NotImplementedError("Override me!")

    @abc.abstractmethod
    def inverse_kinematics(self, end_effector_pose: Pose3D,
                           validate: bool) -> JointsState:
        """Compute a joints state from a target end effector pose.

        If validate is True, guarantee that the returned joints state
        would result in end_effector_pose if run through
        forward_kinematics.

        WARNING: if validate is True, physics may be overridden, and so it
        should not be used within simulation.
        """
        raise NotImplementedError("Override me!")

    @abc.abstractmethod
    def create_move_end_effector_to_pose_option(
        self,
        name: str,
        types: Sequence[Type],
        params_space: Box,
        get_current_and_target_pose_and_finger_status: Callable[
            [State, Sequence[Object], Array], Tuple[Pose3D, Pose3D, str]],
    ) -> ParameterizedOption:
        """A generic utility that creates a ParameterizedOption for moving the
        end effector to a target pose, given a function that takes in the
        current state, objects, and parameters, and returns the current pose
        and target pose of the end effector, and the finger status."""
        raise NotImplementedError("Override me!")

    @abc.abstractmethod
    def create_change_fingers_option(
        self, name: str, types: Sequence[Type], params_space: Box,
        get_current_and_target_val: Callable[[State, Sequence[Object], Array],
                                             Tuple[float, float]]
    ) -> ParameterizedOption:
        """A generic utility that creates a ParameterizedOption for changing
        the robot fingers, given a function that takes in the current state,
        objects, and parameters, and returns the current and target finger
        joint values."""
        raise NotImplementedError("Override me!")


class FetchPyBulletRobot(_SingleArmPyBulletRobot):
    """A Fetch robot with a fixed base and only one arm in use."""

    # Parameters that aren't important enough to need to clog up settings.py
    _base_pose: ClassVar[Pose3D] = (0.75, 0.7441, 0.0)
    _base_orientation: ClassVar[Sequence[float]] = [0., 0., 0., 1.]
    _finger_action_nudge_magnitude: ClassVar[float] = 1e-3

    def _initialize(self) -> None:
        self._fetch_id = p.loadURDF(
            utils.get_env_asset_path("urdf/robots/fetch.urdf"),
            useFixedBase=True,
            physicsClientId=self._physics_client_id)
        p.resetBasePositionAndOrientation(
            self._fetch_id,
            self._base_pose,
            self._base_orientation,
            physicsClientId=self._physics_client_id)

        # Extract IDs for individual robot links and joints.
        joint_names = [
            p.getJointInfo(
                self._fetch_id, i,
                physicsClientId=self._physics_client_id)[1].decode("utf-8")
            for i in range(
                p.getNumJoints(self._fetch_id,
                               physicsClientId=self._physics_client_id))
        ]
        self._ee_id = joint_names.index('gripper_axis')
        self._arm_joints = get_kinematic_chain(
            self._fetch_id,
            self._ee_id,
            physics_client_id=self._physics_client_id)
        self._left_finger_id = joint_names.index("l_gripper_finger_joint")
        self._right_finger_id = joint_names.index("r_gripper_finger_joint")
        self._arm_joints.append(self._left_finger_id)
        self._arm_joints.append(self._right_finger_id)

        self._initial_joints_state = self.inverse_kinematics(
            self._ee_home_pose, validate=True)
        # The initial joint values for the fingers should be open. IK may
        # return anything for them.
        self._initial_joints_state[-2] = self.open_fingers
        self._initial_joints_state[-1] = self.open_fingers
        # Establish the lower and upper limits for the arm joints.
        self._joint_lower_limits = []
        self._joint_upper_limits = []
        for i in self._arm_joints:
            info = p.getJointInfo(self._fetch_id,
                                  i,
                                  physicsClientId=self._physics_client_id)
            lower_limit = info[8]
            upper_limit = info[9]
            # Per PyBullet documentation, values ignored if upper < lower.
            if upper_limit < lower_limit:
                self._joint_lower_limits.append(-np.inf)
                self._joint_upper_limits.append(np.inf)
            else:
                self._joint_lower_limits.append(lower_limit)
                self._joint_upper_limits.append(upper_limit)

    @property
    def robot_id(self) -> int:
        return self._fetch_id

    @property
    def end_effector_id(self) -> int:
        return self._ee_id

    @property
    def left_finger_id(self) -> int:
        return self._left_finger_id

    @property
    def right_finger_id(self) -> int:
        return self._right_finger_id

    @property
    def left_finger_joint_idx(self) -> int:
        return len(self._arm_joints) - 2

    @property
    def right_finger_joint_idx(self) -> int:
        return len(self._arm_joints) - 1

    @property
    def joint_lower_limits(self) -> JointsState:
        return self._joint_lower_limits

    @property
    def joint_upper_limits(self) -> JointsState:
        return self._joint_upper_limits

    @property
    def open_fingers(self) -> float:
        return 0.04

    @property
    def closed_fingers(self) -> float:
        return 0.01

    def reset_state(self, robot_state: Array) -> None:
        rx, ry, rz, rf = robot_state
        p.resetBasePositionAndOrientation(
            self._fetch_id,
            self._base_pose,
            self._base_orientation,
            physicsClientId=self._physics_client_id)
        # First, reset the joint values to self._initial_joints_state,
        # so that IK is consistent (less sensitive to initialization).
        joints_state = self._initial_joints_state
        for joint_id, joint_val in zip(self._arm_joints, joints_state):
            p.resetJointState(self._fetch_id,
                              joint_id,
                              joint_val,
                              physicsClientId=self._physics_client_id)
        # Now run IK to get to the actual starting rx, ry, rz. We use
        # validate=True to ensure that this initialization works.
        joints_state = self.inverse_kinematics((rx, ry, rz), validate=True)
        for joint_id, joint_val in zip(self._arm_joints, joints_state):
            p.resetJointState(self._fetch_id,
                              joint_id,
                              joint_val,
                              physicsClientId=self._physics_client_id)
        # Handle setting the robot finger joints.
        for finger_id in [self._left_finger_id, self._right_finger_id]:
            p.resetJointState(self._fetch_id,
                              finger_id,
                              rf,
                              physicsClientId=self._physics_client_id)

    def get_state(self) -> Array:
        ee_link_state = p.getLinkState(self._fetch_id,
                                       self._ee_id,
                                       physicsClientId=self._physics_client_id)
        rx, ry, rz = ee_link_state[4]
        rf = p.getJointState(self._fetch_id,
                             self._left_finger_id,
                             physicsClientId=self._physics_client_id)[0]
        # pose_x, pose_y, pose_z, fingers
        return np.array([rx, ry, rz, rf], dtype=np.float32)

    def get_joints(self) -> JointsState:
        joints_state = []
        for joint_idx in self._arm_joints:
            joint_val = p.getJointState(
                self._fetch_id,
                joint_idx,
                physicsClientId=self._physics_client_id)[0]
            joints_state.append(joint_val)
        return joints_state

    def set_motors(self, joints_state: JointsState) -> None:
        assert len(joints_state) == len(self._arm_joints)

        # Set arm joint motors.
<<<<<<< HEAD
        p.setJointMotorControlArray(bodyUniqueId=self._fetch_id,
                                    jointIndices=self._arm_joints,
                                    controlMode=p.POSITION_CONTROL,
                                    targetPositions=joints_state,
                                    physicsClientId=self._physics_client_id)
=======
        if CFG.pybullet_control_mode == "position":
            p.setJointMotorControlArray(
                bodyUniqueId=self._fetch_id,
                jointIndices=self._arm_joints,
                controlMode=p.POSITION_CONTROL,
                targetPositions=action_arr,
                physicsClientId=self._physics_client_id)
        elif CFG.pybullet_control_mode == "reset":
            for joint_id, joint_val in zip(self._arm_joints, action_arr):
                p.resetJointState(self._fetch_id,
                                  joint_id,
                                  targetValue=joint_val,
                                  targetVelocity=0,
                                  physicsClientId=self._physics_client_id)
        else:
            raise NotImplementedError("Unrecognized pybullet_control_mode: "
                                      f"{CFG.pybullet_control_mode}")
>>>>>>> 4625e102

    def forward_kinematics(self, joints_state: JointsState) -> Pose3D:
        assert len(joints_state) == len(self._arm_joints)
        for joint_id, joint_val in zip(self._arm_joints, joints_state):
            p.resetJointState(self._fetch_id,
                              joint_id,
                              joint_val,
                              physicsClientId=self._physics_client_id)
        ee_link_state = p.getLinkState(self._fetch_id,
                                       self._ee_id,
                                       computeForwardKinematics=True,
                                       physicsClientId=self._physics_client_id)
        position = ee_link_state[4]
        return position

    def inverse_kinematics(self, end_effector_pose: Pose3D,
                           validate: bool) -> JointsState:
        return inverse_kinematics(self._fetch_id,
                                  self._ee_id,
                                  end_effector_pose,
                                  self._ee_orientation,
                                  self._arm_joints,
                                  physics_client_id=self._physics_client_id,
                                  validate=validate)

    def create_move_end_effector_to_pose_option(
        self,
        name: str,
        types: Sequence[Type],
        params_space: Box,
        get_current_and_target_pose_and_finger_status: Callable[
            [State, Sequence[Object], Array], Tuple[Pose3D, Pose3D, str]],
    ) -> ParameterizedOption:

        def _policy(state: State, memory: Dict, objects: Sequence[Object],
                    params: Array) -> Action:
            del memory  # unused
            # First handle the main arm joints.
            current, target, finger_status = \
                get_current_and_target_pose_and_finger_status(
                    state, objects, params)
            # Run IK to determine the target joint positions.
            ee_delta = np.subtract(target, current)
            # Reduce the target to conform to the max velocity constraint.
            ee_norm = np.linalg.norm(ee_delta)  # type: ignore
            if ee_norm > self._max_vel_norm:
                ee_delta = ee_delta * self._max_vel_norm / ee_norm
            ee_action = np.add(current, ee_delta)
            # Keep validate as False because validate=True would update the
            # state of the robot during simulation, which overrides physics.
            joints_state = self.inverse_kinematics(
                (ee_action[0], ee_action[1], ee_action[2]), validate=False)
            # Handle the fingers. Fingers drift if left alone.
            # When the fingers are not explicitly being opened or closed, we
            # nudge the fingers toward being open or closed according to the
            # finger status.
            if finger_status == "open":
                finger_delta = self._finger_action_nudge_magnitude
            else:
                assert finger_status == "closed"
                finger_delta = -self._finger_action_nudge_magnitude
            # Extract the current finger state.
            state = cast(utils.PyBulletState, state)
            finger_state = state.joints_state[self.left_finger_joint_idx]
            # The finger action is an absolute joint position for the fingers.
            f_action = finger_state + finger_delta
            # Override the meaningless finger values in joint_action.
            joints_state[self.left_finger_joint_idx] = f_action
            joints_state[self.right_finger_joint_idx] = f_action
            action_arr = np.array(joints_state, dtype=np.float32)
            # This clipping is needed sometimes for the joint limits.
            action_arr = np.clip(action_arr, self.action_space.low,
                                 self.action_space.high)
            assert self.action_space.contains(action_arr)
            return Action(action_arr)

        def _terminal(state: State, memory: Dict, objects: Sequence[Object],
                      params: Array) -> bool:
            del memory  # unused
            current, target, _ = \
                get_current_and_target_pose_and_finger_status(
                    state, objects, params)
            squared_dist = np.sum(np.square(np.subtract(current, target)))
            return squared_dist < self._move_to_pose_tol

        return ParameterizedOption(name,
                                   types=types,
                                   params_space=params_space,
                                   policy=_policy,
                                   initiable=lambda _1, _2, _3, _4: True,
                                   terminal=_terminal)

    def create_change_fingers_option(
        self, name: str, types: Sequence[Type], params_space: Box,
        get_current_and_target_val: Callable[[State, Sequence[Object], Array],
                                             Tuple[float, float]]
    ) -> ParameterizedOption:

        def _policy(state: State, memory: Dict, objects: Sequence[Object],
                    params: Array) -> Action:
            del memory  # unused
            current_val, target_val = get_current_and_target_val(
                state, objects, params)
            f_delta = target_val - current_val
            f_delta = np.clip(f_delta, -self._max_vel_norm, self._max_vel_norm)
            f_action = current_val + f_delta
            # Don't change the rest of the joints.
            state = cast(utils.PyBulletState, state)
            target = np.array(state.joints_state, dtype=np.float32)
            target[self.left_finger_joint_idx] = f_action
            target[self.right_finger_joint_idx] = f_action
            # This clipping is needed sometimes for the joint limits.
            target = np.clip(target, self.action_space.low,
                             self.action_space.high)
            assert self.action_space.contains(target)
            return Action(target)

        def _terminal(state: State, memory: Dict, objects: Sequence[Object],
                      params: Array) -> bool:
            del memory  # unused
            current_val, target_val = get_current_and_target_val(
                state, objects, params)
            squared_dist = (target_val - current_val)**2
            return squared_dist < self._grasp_tol

        return ParameterizedOption(name,
                                   types=types,
                                   params_space=params_space,
                                   policy=_policy,
                                   initiable=lambda _1, _2, _3, _4: True,
                                   terminal=_terminal)


def create_single_arm_pybullet_robot(
        robot_name: str, ee_home_pose: Pose3D, ee_orientation: Sequence[float],
        move_to_pose_tol: float, max_vel_norm: float, grasp_tol: float,
        physics_client_id: int) -> _SingleArmPyBulletRobot:
    """Create a single-arm PyBullet robot."""
    if robot_name == "fetch":
        return FetchPyBulletRobot(ee_home_pose, ee_orientation,
                                  move_to_pose_tol, max_vel_norm, grasp_tol,
                                  physics_client_id)
    raise NotImplementedError(f"Unrecognized robot name: {robot_name}.")


def get_kinematic_chain(robot: int, end_effector: int,
                        physics_client_id: int) -> List[int]:
    """Get all of the free joints from robot base to end effector.

    Includes the end effector.
    """
    kinematic_chain = []
    while end_effector > -1:
        joint_info = p.getJointInfo(robot,
                                    end_effector,
                                    physicsClientId=physics_client_id)
        if joint_info[3] > -1:
            kinematic_chain.append(end_effector)
        end_effector = joint_info[-1]
    return kinematic_chain


def inverse_kinematics(
    robot: int,
    end_effector: int,
    target_position: Sequence[float],
    target_orientation: Sequence[float],
    joints: Sequence[int],
    physics_client_id: int,
    validate: bool = True,
) -> JointsState:
    """Runs IK and returns a joints state for the given (free) joints.

    If validate is True, the PyBullet IK solver is called multiple
    times, resetting the robot state each time, until the target
    position is reached. If the target position is not reached after a
    maximum number of iters, an exception is raised.
    """
    # Figure out which joint each dimension of the return of IK corresponds to.
    free_joints = []
    num_joints = p.getNumJoints(robot, physicsClientId=physics_client_id)
    for idx in range(num_joints):
        joint_info = p.getJointInfo(robot,
                                    idx,
                                    physicsClientId=physics_client_id)
        if joint_info[3] > -1:
            free_joints.append(idx)
    assert set(joints).issubset(set(free_joints))

    # Record the initial state of the joints so that we can reset them after.
    if validate:
        initial_joints_states = p.getJointStates(
            robot, free_joints, physicsClientId=physics_client_id)
        assert len(initial_joints_states) == len(free_joints)

    # Running IK once is often insufficient, so we run it multiple times until
    # convergence. If it does not converge, an error is raised.
    convergence_tol = CFG.pybullet_ik_tol
    for _ in range(CFG.pybullet_max_ik_iters):
        free_joint_vals = p.calculateInverseKinematics(
            robot,
            end_effector,
            target_position,
            targetOrientation=target_orientation,
            physicsClientId=physics_client_id)
        assert len(free_joints) == len(free_joint_vals)
        if not validate:
            break
        # Update the robot state and check if the desired position and
        # orientation are reached.
        for joint, joint_val in zip(free_joints, free_joint_vals):
            p.resetJointState(robot,
                              joint,
                              targetValue=joint_val,
                              physicsClientId=physics_client_id)
        ee_link_state = p.getLinkState(robot,
                                       end_effector,
                                       computeForwardKinematics=True,
                                       physicsClientId=physics_client_id)
        position = ee_link_state[4]
        # Note: we are checking positions only for convergence.
        if np.allclose(position, target_position, atol=convergence_tol):
            break
    else:
        raise Exception("Inverse kinematics failed to converge.")

    # Reset the joint states to their initial values to avoid modifying the
    # PyBullet internal state.
    if validate:
        for joint, (pos, vel, _, _) in zip(free_joints, initial_joints_states):
            p.resetJointState(robot,
                              joint,
                              targetValue=pos,
                              targetVelocity=vel,
                              physicsClientId=physics_client_id)

    # Order the found free_joint_vals based on the requested joints.
    joint_vals = []
    for joint in joints:
        free_joint_idx = free_joints.index(joint)
        joint_val = free_joint_vals[free_joint_idx]
        joint_vals.append(joint_val)

    return joint_vals<|MERGE_RESOLUTION|>--- conflicted
+++ resolved
@@ -355,22 +355,15 @@
         assert len(joints_state) == len(self._arm_joints)
 
         # Set arm joint motors.
-<<<<<<< HEAD
-        p.setJointMotorControlArray(bodyUniqueId=self._fetch_id,
-                                    jointIndices=self._arm_joints,
-                                    controlMode=p.POSITION_CONTROL,
-                                    targetPositions=joints_state,
-                                    physicsClientId=self._physics_client_id)
-=======
         if CFG.pybullet_control_mode == "position":
             p.setJointMotorControlArray(
                 bodyUniqueId=self._fetch_id,
                 jointIndices=self._arm_joints,
                 controlMode=p.POSITION_CONTROL,
-                targetPositions=action_arr,
+                targetPositions=joints_state,
                 physicsClientId=self._physics_client_id)
         elif CFG.pybullet_control_mode == "reset":
-            for joint_id, joint_val in zip(self._arm_joints, action_arr):
+            for joint_id, joint_val in zip(self._arm_joints, joints_state):
                 p.resetJointState(self._fetch_id,
                                   joint_id,
                                   targetValue=joint_val,
@@ -379,7 +372,6 @@
         else:
             raise NotImplementedError("Unrecognized pybullet_control_mode: "
                                       f"{CFG.pybullet_control_mode}")
->>>>>>> 4625e102
 
     def forward_kinematics(self, joints_state: JointsState) -> Pose3D:
         assert len(joints_state) == len(self._arm_joints)
