"""Interfaces to PyBullet robots."""

import abc
from typing import Callable, ClassVar, Dict, List, Sequence, Tuple, cast

import numpy as np
import pybullet as p
from gym.spaces import Box

from predicators.src import utils
from predicators.src.settings import CFG
from predicators.src.structs import Action, Array, Object, \
    ParameterizedOption, Pose3D, State, Type


class _SingleArmPyBulletRobot(abc.ABC):
    """A single-arm fixed-base PyBullet robot with a two-finger gripper.

    The action space for the robot is 4D. The first three dimensions are
    a change in the (x, y, z) of the end effector. The last dimension is
    a change in the finger joint(s), which are constrained to be
    symmetric.
    """

<<<<<<< HEAD
    def __init__(self, ee_home_pose: Pose3D, ee_orientation: Sequence[float],
                 open_fingers: float, closed_fingers: float,
                 max_vel_norm: float, physics_client_id: int) -> None:
=======
    def __init__(self, ee_home_pose: Pose3D, open_fingers: float,
                 closed_fingers: float, max_vel_norm: float, grasp_tol: float,
                 physics_client_id: int) -> None:
>>>>>>> 6ee1cf5f
        # Initial position for the end effector.
        self._ee_home_pose = ee_home_pose
        # Orientation for the end effector.
        self._ee_orientation = ee_orientation
        # The value at which the finger joints should be open.
        self._open_fingers = open_fingers
        # The value at which the finger joints should be closed.
        self._closed_fingers = closed_fingers
        # Used for the action space.
        self._max_vel_norm = max_vel_norm
        # Used for detecting when an object is considered grasped.
        self._grasp_tol = grasp_tol
        self._physics_client_id = physics_client_id
        # These get overridden in initialize(), but type checking needs to be
        # aware that it exists.
        self._initial_joint_values: List[float] = []
        self._initialize()

    @property
    def initial_joint_values(self) -> List[float]:
        """The joint values for the robot in its home pose."""
        return self._initial_joint_values

    @property
    def action_space(self) -> Box:
        """The action space for the robot.

        Represents position control of the arm and finger joints.
        """
        return Box(np.array(self.joint_lower_limits, dtype=np.float32),
                   np.array(self.joint_upper_limits, dtype=np.float32),
                   dtype=np.float32)

    @abc.abstractmethod
    def _initialize(self) -> None:
        raise NotImplementedError("Override me!")

    @property
    @abc.abstractmethod
    def robot_id(self) -> int:
        """The PyBullet ID for the robot."""
        raise NotImplementedError("Override me!")

    @property
    @abc.abstractmethod
    def end_effector_id(self) -> int:
        """The PyBullet ID for the end effector."""
        raise NotImplementedError("Override me!")

    @property
    @abc.abstractmethod
    def left_finger_id(self) -> int:
        """The PyBullet ID for the left finger."""
        raise NotImplementedError("Override me!")

    @property
    @abc.abstractmethod
    def right_finger_id(self) -> int:
        """The PyBullet ID for the right finger."""
        raise NotImplementedError("Override me!")

    @property
    @abc.abstractmethod
    def left_finger_joint_idx(self) -> int:
        """The index into the joints corresponding to the left finger."""
        raise NotImplementedError("Override me!")

    @property
    @abc.abstractmethod
    def right_finger_joint_idx(self) -> int:
        """The index into the joints corresponding to the right finger."""
        raise NotImplementedError("Override me!")

    @property
    @abc.abstractmethod
    def joint_lower_limits(self) -> List[float]:
        """Lower bound on the arm joint limits."""
        raise NotImplementedError("Override me!")

    @property
    @abc.abstractmethod
    def joint_upper_limits(self) -> List[float]:
        """Upper bound on the arm joint limits."""
        raise NotImplementedError("Override me!")

    @abc.abstractmethod
    def reset_state(self, robot_state: Array) -> None:
        """Reset the robot state to match the input state.

        The robot_state corresponds to the State vector for the robot
        object.
        """
        raise NotImplementedError("Override me!")

    @abc.abstractmethod
    def get_state(self) -> Array:
        """Get the robot state vector based on the current PyBullet state.

        This corresponds to the State vector for the robot object.
        """
        raise NotImplementedError("Override me!")

    @abc.abstractmethod
    def get_joints(self) -> Sequence[float]:
        """Get the joint states from the current PyBullet state."""
        raise NotImplementedError("Override me!")

    @abc.abstractmethod
    def set_motors(self, action_arr: Array) -> None:
        """Update the motors to execute the given action in PyBullet."""
        raise NotImplementedError("Override me!")

    @abc.abstractmethod
    def create_move_end_effector_to_pose_option(
        self,
        name: str,
        types: Sequence[Type],
        params_space: Box,
        get_current_and_target_pose_and_finger_status: Callable[
            [State, Sequence[Object], Array], Tuple[Pose3D, Pose3D, str]],
    ) -> ParameterizedOption:
        """A generic utility that creates a ParameterizedOption for moving the
        end effector to a target pose, given a function that takes in the
        current state, objects, and parameters, and returns the current pose
        and target pose of the end effector, and the finger status."""
        raise NotImplementedError("Override me!")

    @abc.abstractmethod
    def create_change_fingers_option(
        self, name: str, types: Sequence[Type], params_space: Box,
        get_current_and_target_val: Callable[[State, Sequence[Object], Array],
                                             Tuple[float, float]]
    ) -> ParameterizedOption:
        """A generic utility that creates a ParameterizedOption for changing
        the robot fingers, given a function that takes in the current state,
        objects, and parameters, and returns the current and target finger
        joint values."""
        raise NotImplementedError("Override me!")


class FetchPyBulletRobot(_SingleArmPyBulletRobot):
    """A Fetch robot with a fixed base and only one arm in use."""

    # Parameters that aren't important enough to need to clog up settings.py
    _base_pose: ClassVar[Pose3D] = (0.75, 0.7441, 0.0)
    _base_orientation: ClassVar[Sequence[float]] = [0., 0., 0., 1.]
<<<<<<< HEAD
=======
    _ee_orientation: ClassVar[Sequence[float]] = [1., 0., -1., 0.]
    _finger_action_nudge_magnitude: ClassVar[float] = 1e-3
    _move_to_pose_tol: ClassVar[float] = 1e-4
>>>>>>> 6ee1cf5f

    def _initialize(self) -> None:
        self._fetch_id = p.loadURDF(
            utils.get_env_asset_path("urdf/robots/fetch.urdf"),
            useFixedBase=True,
            physicsClientId=self._physics_client_id)
        p.resetBasePositionAndOrientation(
            self._fetch_id,
            self._base_pose,
            self._base_orientation,
            physicsClientId=self._physics_client_id)

        # Extract IDs for individual robot links and joints.
        joint_names = [
            p.getJointInfo(
                self._fetch_id, i,
                physicsClientId=self._physics_client_id)[1].decode("utf-8")
            for i in range(
                p.getNumJoints(self._fetch_id,
                               physicsClientId=self._physics_client_id))
        ]
        self._ee_id = joint_names.index('gripper_axis')
        self._arm_joints = get_kinematic_chain(
            self._fetch_id,
            self._ee_id,
            physics_client_id=self._physics_client_id)
        self._left_finger_id = joint_names.index("l_gripper_finger_joint")
        self._right_finger_id = joint_names.index("r_gripper_finger_joint")
        self._arm_joints.append(self._left_finger_id)
        self._arm_joints.append(self._right_finger_id)

        self._initial_joint_values = self._run_inverse_kinematics(
            self._ee_home_pose, validate=True)
        # The initial joint values for the fingers should be open. IK may
        # return anything for them.
        self._initial_joint_values[-2] = self._open_fingers
        self._initial_joint_values[-1] = self._open_fingers
        # Establish the lower and upper limits for the arm joints.
        self._joint_lower_limits = []
        self._joint_upper_limits = []
        for i in self._arm_joints:
            info = p.getJointInfo(self._fetch_id,
                                  i,
                                  physicsClientId=self._physics_client_id)
            lower_limit = info[8]
            upper_limit = info[9]
            # Per PyBullet documentation, values ignored if upper < lower.
            if upper_limit < lower_limit:
                self._joint_lower_limits.append(-np.inf)
                self._joint_upper_limits.append(np.inf)
            else:
                self._joint_lower_limits.append(lower_limit)
                self._joint_upper_limits.append(upper_limit)

    @property
    def robot_id(self) -> int:
        return self._fetch_id

    @property
    def end_effector_id(self) -> int:
        return self._ee_id

    @property
    def left_finger_id(self) -> int:
        return self._left_finger_id

    @property
    def right_finger_id(self) -> int:
        return self._right_finger_id

    @property
    def left_finger_joint_idx(self) -> int:
        return len(self._arm_joints) - 2

    @property
    def right_finger_joint_idx(self) -> int:
        return len(self._arm_joints) - 1

    @property
    def joint_lower_limits(self) -> List[float]:
        return self._joint_lower_limits

    @property
    def joint_upper_limits(self) -> List[float]:
        return self._joint_upper_limits

    def reset_state(self, robot_state: Array) -> None:
        rx, ry, rz, rf = robot_state
        p.resetBasePositionAndOrientation(
            self._fetch_id,
            self._base_pose,
            self._base_orientation,
            physicsClientId=self._physics_client_id)
        assert np.allclose((rx, ry, rz), self._ee_home_pose)
        joint_values = self._initial_joint_values
        for joint_id, joint_val in zip(self._arm_joints, joint_values):
            p.resetJointState(self._fetch_id,
                              joint_id,
                              joint_val,
                              physicsClientId=self._physics_client_id)
        for finger_id in [self._left_finger_id, self._right_finger_id]:
            p.resetJointState(self._fetch_id,
                              finger_id,
                              rf,
                              physicsClientId=self._physics_client_id)

    def get_state(self) -> Array:
        ee_link_state = p.getLinkState(self._fetch_id,
                                       self._ee_id,
                                       physicsClientId=self._physics_client_id)
        rx, ry, rz = ee_link_state[4]
        rf = p.getJointState(self._fetch_id,
                             self._left_finger_id,
                             physicsClientId=self._physics_client_id)[0]
        # pose_x, pose_y, pose_z, fingers
        return np.array([rx, ry, rz, rf], dtype=np.float32)

    def get_joints(self) -> Sequence[float]:
        joint_state = []
        for joint_idx in self._arm_joints:
            joint_val = p.getJointState(
                self._fetch_id,
                joint_idx,
                physicsClientId=self._physics_client_id)[0]
            joint_state.append(joint_val)
        return joint_state

    def set_motors(self, action_arr: Array) -> None:
        assert len(action_arr) == len(self._arm_joints)

        # Set arm joint motors.
        for joint_idx, joint_val in zip(self._arm_joints, action_arr):
            p.setJointMotorControl2(bodyIndex=self._fetch_id,
                                    jointIndex=joint_idx,
                                    controlMode=p.POSITION_CONTROL,
                                    targetPosition=joint_val,
                                    physicsClientId=self._physics_client_id)

    def _run_inverse_kinematics(self, end_effector_pose: Pose3D,
                                validate: bool) -> List[float]:
        return inverse_kinematics(self._fetch_id,
                                  self._ee_id,
                                  end_effector_pose,
                                  self._ee_orientation,
                                  self._arm_joints,
                                  physics_client_id=self._physics_client_id,
                                  validate=validate)

    def create_move_end_effector_to_pose_option(
        self,
        name: str,
        types: Sequence[Type],
        params_space: Box,
        get_current_and_target_pose_and_finger_status: Callable[
            [State, Sequence[Object], Array], Tuple[Pose3D, Pose3D, str]],
    ) -> ParameterizedOption:

        def _policy(state: State, memory: Dict, objects: Sequence[Object],
                    params: Array) -> Action:
            del memory  # unused
            # First handle the main arm joints.
            current, target, finger_status = \
                get_current_and_target_pose_and_finger_status(
                    state, objects, params)
            # Run IK to determine the target joint positions.
            ee_delta = np.subtract(target, current)
            # Reduce the target to conform to the max velocity constraint.
            ee_norm = np.linalg.norm(ee_delta)  # type: ignore
            if ee_norm > self._max_vel_norm:
                ee_delta = ee_delta * self._max_vel_norm / ee_norm
            ee_action = np.add(current, ee_delta)
            # We assume that the robot is already close enough to the target
            # position that IK will succeed with one call, so validate is False.
            # Furthermore, updating the state of the robot during simulation,
            # which validate=True would do, is discouraged by PyBullet.
            joint_state = self._run_inverse_kinematics(
                (ee_action[0], ee_action[1], ee_action[2]), validate=False)
            # Handle the fingers. Fingers drift if left alone.
            # When the fingers are not explicitly being opened or closed, we
            # nudge the fingers toward being open or closed according to the
            # finger status.
            if finger_status == "open":
                finger_delta = self._finger_action_nudge_magnitude
            else:
                assert finger_status == "closed"
                finger_delta = -self._finger_action_nudge_magnitude
            # Extract the current finger state.
            state = cast(utils.PyBulletState, state)
            finger_state = state.joint_state[self.left_finger_joint_idx]
            # The finger action is an absolute joint position for the fingers.
            f_action = finger_state + finger_delta
            # Override the meaningless finger values in joint_action.
            joint_state[self.left_finger_joint_idx] = f_action
            joint_state[self.right_finger_joint_idx] = f_action
            action_arr = np.array(joint_state, dtype=np.float32)
            # This clipping is needed sometimes for the finger joint limits.
            action_arr = np.clip(action_arr, self.action_space.low,
                                 self.action_space.high)
            assert self.action_space.contains(action_arr)
            return Action(action_arr)

        def _terminal(state: State, memory: Dict, objects: Sequence[Object],
                      params: Array) -> bool:
            del memory  # unused
            current, target, _ = \
                get_current_and_target_pose_and_finger_status(
                    state, objects, params)
            squared_dist = np.sum(np.square(np.subtract(current, target)))
            return squared_dist < self._move_to_pose_tol

        return ParameterizedOption(name,
                                   types=types,
                                   params_space=params_space,
                                   policy=_policy,
                                   initiable=lambda _1, _2, _3, _4: True,
                                   terminal=_terminal)

    def create_change_fingers_option(
        self, name: str, types: Sequence[Type], params_space: Box,
        get_current_and_target_val: Callable[[State, Sequence[Object], Array],
                                             Tuple[float, float]]
    ) -> ParameterizedOption:

        def _policy(state: State, memory: Dict, objects: Sequence[Object],
                    params: Array) -> Action:
            del memory  # unused
            current_val, target_val = get_current_and_target_val(
                state, objects, params)
            f_delta = target_val - current_val
            f_delta = np.clip(f_delta, -self._max_vel_norm, self._max_vel_norm)
            f_action = current_val + f_delta
            # Don't change the rest of the joints.
            state = cast(utils.PyBulletState, state)
            target = np.array(state.joint_state, dtype=np.float32)
            target[self.left_finger_joint_idx] = f_action
            target[self.right_finger_joint_idx] = f_action
            assert self.action_space.contains(target)
            return Action(target)

        def _terminal(state: State, memory: Dict, objects: Sequence[Object],
                      params: Array) -> bool:
            del memory  # unused
            current_val, target_val = get_current_and_target_val(
                state, objects, params)
            squared_dist = (target_val - current_val)**2
            return squared_dist < self._grasp_tol

        return ParameterizedOption(name,
                                   types=types,
                                   params_space=params_space,
                                   policy=_policy,
                                   initiable=lambda _1, _2, _3, _4: True,
                                   terminal=_terminal)


def create_single_arm_pybullet_robot(
<<<<<<< HEAD
        robot_name: str, ee_home_pose: Pose3D, ee_orientation: Sequence[float],
        open_fingers: float, closed_fingers: float, max_vel_norm: float,
        physics_client_id: int) -> _SingleArmPyBulletRobot:
    """Create a single-arm PyBullet robot."""
    if robot_name == "fetch":
        return FetchPyBulletRobot(
            ee_home_pose, ee_orientation, open_fingers, closed_fingers,
            max_vel_norm, physics_client_id)
=======
        robot_name: str, ee_home_pose: Pose3D, open_fingers: float,
        closed_fingers: float, max_vel_norm: float, grasp_tol: float,
        physics_client_id: int) -> _SingleArmPyBulletRobot:
    """Create a single-arm PyBullet robot."""
    if robot_name == "fetch":
        return FetchPyBulletRobot(ee_home_pose, open_fingers, closed_fingers,
                                  max_vel_norm, grasp_tol, physics_client_id)
>>>>>>> 6ee1cf5f
    raise NotImplementedError(f"Unrecognized robot name: {robot_name}.")


def get_kinematic_chain(robot: int, end_effector: int,
                        physics_client_id: int) -> List[int]:
    """Get all of the free joints from robot base to end effector.

    Includes the end effector.
    """
    kinematic_chain = []
    while end_effector > -1:
        joint_info = p.getJointInfo(robot,
                                    end_effector,
                                    physicsClientId=physics_client_id)
        if joint_info[3] > -1:
            kinematic_chain.append(end_effector)
        end_effector = joint_info[-1]
    return kinematic_chain


def inverse_kinematics(
    robot: int,
    end_effector: int,
    target_position: Sequence[float],
    target_orientation: Sequence[float],
    joints: Sequence[int],
    physics_client_id: int,
    validate: bool = True,
) -> List[float]:
    """Runs IK and returns joint values for the given (free) joints.

    If validate is True, the PyBullet IK solver is called multiple
    times, resetting the robot state each time, until the target
    position is reached. If the target position is not reached after a
    maximum number of iters, an exception is raised.
    """
    # Figure out which joint each dimension of the return of IK corresponds to.
    free_joints = []
    num_joints = p.getNumJoints(robot, physicsClientId=physics_client_id)
    for idx in range(num_joints):
        joint_info = p.getJointInfo(robot,
                                    idx,
                                    physicsClientId=physics_client_id)
        if joint_info[3] > -1:
            free_joints.append(idx)
    assert set(joints).issubset(set(free_joints))

    # Record the initial state of the joints so that we can reset them after.
    if validate:
        initial_joint_states = p.getJointStates(
            robot, free_joints, physicsClientId=physics_client_id)
        assert len(initial_joint_states) == len(free_joints)

    # Running IK once is often insufficient, so we run it multiple times until
    # convergence. If it does not converge, an error is raised.
    convergence_tol = CFG.pybullet_ik_tol
    for _ in range(CFG.pybullet_max_ik_iters):
        free_joint_vals = p.calculateInverseKinematics(
            robot,
            end_effector,
            target_position,
            targetOrientation=target_orientation,
            physicsClientId=physics_client_id)
        assert len(free_joints) == len(free_joint_vals)
        if not validate:
            break
        # Update the robot state and check if the desired position and
        # orientation are reached.
        for joint, joint_val in zip(free_joints, free_joint_vals):
            p.resetJointState(robot,
                              joint,
                              targetValue=joint_val,
                              physicsClientId=physics_client_id)
        ee_link_state = p.getLinkState(robot,
                                       end_effector,
                                       computeForwardKinematics=True,
                                       physicsClientId=physics_client_id)
        position = ee_link_state[4]
        # Note: we are checking positions only for convergence.
        if np.allclose(position, target_position, atol=convergence_tol):
            break
    else:
        raise Exception("Inverse kinematics failed to converge.")

    # Reset the joint states to their initial values to avoid modifying the
    # PyBullet internal state.
    if validate:
        for joint, joint_state in zip(free_joints, initial_joint_states):
            position, velocity, _, _ = joint_state
            p.resetJointState(robot,
                              joint,
                              targetValue=position,
                              targetVelocity=velocity,
                              physicsClientId=physics_client_id)

    # Order the found free_joint_vals based on the requested joints.
    joint_vals = []
    for joint in joints:
        free_joint_idx = free_joints.index(joint)
        joint_val = free_joint_vals[free_joint_idx]
        joint_vals.append(joint_val)

    return joint_vals<|MERGE_RESOLUTION|>--- conflicted
+++ resolved
@@ -22,15 +22,9 @@
     symmetric.
     """
 
-<<<<<<< HEAD
     def __init__(self, ee_home_pose: Pose3D, ee_orientation: Sequence[float],
                  open_fingers: float, closed_fingers: float,
-                 max_vel_norm: float, physics_client_id: int) -> None:
-=======
-    def __init__(self, ee_home_pose: Pose3D, open_fingers: float,
-                 closed_fingers: float, max_vel_norm: float, grasp_tol: float,
-                 physics_client_id: int) -> None:
->>>>>>> 6ee1cf5f
+                 max_vel_norm: float, grasp_tol: float, physics_client_id: int) -> None:
         # Initial position for the end effector.
         self._ee_home_pose = ee_home_pose
         # Orientation for the end effector.
@@ -177,12 +171,8 @@
     # Parameters that aren't important enough to need to clog up settings.py
     _base_pose: ClassVar[Pose3D] = (0.75, 0.7441, 0.0)
     _base_orientation: ClassVar[Sequence[float]] = [0., 0., 0., 1.]
-<<<<<<< HEAD
-=======
-    _ee_orientation: ClassVar[Sequence[float]] = [1., 0., -1., 0.]
     _finger_action_nudge_magnitude: ClassVar[float] = 1e-3
     _move_to_pose_tol: ClassVar[float] = 1e-4
->>>>>>> 6ee1cf5f
 
     def _initialize(self) -> None:
         self._fetch_id = p.loadURDF(
@@ -439,24 +429,14 @@
 
 
 def create_single_arm_pybullet_robot(
-<<<<<<< HEAD
         robot_name: str, ee_home_pose: Pose3D, ee_orientation: Sequence[float],
-        open_fingers: float, closed_fingers: float, max_vel_norm: float,
+        open_fingers: float, closed_fingers: float, max_vel_norm: float, grasp_tol: float,
         physics_client_id: int) -> _SingleArmPyBulletRobot:
     """Create a single-arm PyBullet robot."""
     if robot_name == "fetch":
         return FetchPyBulletRobot(
             ee_home_pose, ee_orientation, open_fingers, closed_fingers,
-            max_vel_norm, physics_client_id)
-=======
-        robot_name: str, ee_home_pose: Pose3D, open_fingers: float,
-        closed_fingers: float, max_vel_norm: float, grasp_tol: float,
-        physics_client_id: int) -> _SingleArmPyBulletRobot:
-    """Create a single-arm PyBullet robot."""
-    if robot_name == "fetch":
-        return FetchPyBulletRobot(ee_home_pose, open_fingers, closed_fingers,
-                                  max_vel_norm, grasp_tol, physics_client_id)
->>>>>>> 6ee1cf5f
+            max_vel_norm, grasp_tol, physics_client_id)
     raise NotImplementedError(f"Unrecognized robot name: {robot_name}.")
 
 
