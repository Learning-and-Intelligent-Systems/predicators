--- conflicted
+++ resolved
@@ -144,7 +144,6 @@
         raise NotImplementedError("Override me!")
 
     @abc.abstractmethod
-<<<<<<< HEAD
     def set_joints(self, joint_state: Sequence[float]) -> None:
         """Directly set the joint states.
 
@@ -155,15 +154,8 @@
         raise NotImplementedError("Override me!")
 
     @abc.abstractmethod
-    def set_motors(self, action_arr: Array) -> None:
-        """Update the motors to execute the given action in PyBullet.
-
-        The action_arr is an array of desired arm joint values.
-        """
-=======
     def set_motors(self, joints_state: JointsState) -> None:
         """Update the motors to move toward the given joints state."""
->>>>>>> 02c4acd3
         raise NotImplementedError("Override me!")
 
     @abc.abstractmethod
@@ -171,7 +163,7 @@
         """Compute the end effector pose that would result if the robot arm
         joints state was equal to the input joints_state.
 
-        WARNING: This method will make use of resetJointState(), and so it
+        WARNING: This method will make use of resetJointsState(), and so it
         should NOT be used during simulation.
         """
         raise NotImplementedError("Override me!")
@@ -330,69 +322,55 @@
         # so that IK is consistent (less sensitive to initialization).
         joints_state = self._initial_joints_state
         for joint_id, joint_val in zip(self._arm_joints, joints_state):
-            p.resetJointState(self._fetch_id,
-                              joint_id,
-                              joint_val,
-                              physicsClientId=self._physics_client_id)
+            p.resetJointsState(self._fetch_id,
+                               joint_id,
+                               joint_val,
+                               physicsClientId=self._physics_client_id)
         # Now run IK to get to the actual starting rx, ry, rz. We use
         # validate=True to ensure that this initialization works.
         joints_state = self.inverse_kinematics((rx, ry, rz), validate=True)
         for joint_id, joint_val in zip(self._arm_joints, joints_state):
-            p.resetJointState(self._fetch_id,
-                              joint_id,
-                              joint_val,
-                              physicsClientId=self._physics_client_id)
+            p.resetJointsState(self._fetch_id,
+                               joint_id,
+                               joint_val,
+                               physicsClientId=self._physics_client_id)
         # Handle setting the robot finger joints.
         for finger_id in [self._left_finger_id, self._right_finger_id]:
-            p.resetJointState(self._fetch_id,
-                              finger_id,
-                              rf,
-                              physicsClientId=self._physics_client_id)
+            p.resetJointsState(self._fetch_id,
+                               finger_id,
+                               rf,
+                               physicsClientId=self._physics_client_id)
 
     def get_state(self) -> Array:
         ee_link_state = p.getLinkState(self._fetch_id,
                                        self._ee_id,
                                        physicsClientId=self._physics_client_id)
         rx, ry, rz = ee_link_state[4]
-        rf = p.getJointState(self._fetch_id,
-                             self._left_finger_id,
-                             physicsClientId=self._physics_client_id)[0]
+        rf = p.getJointsState(self._fetch_id,
+                              self._left_finger_id,
+                              physicsClientId=self._physics_client_id)[0]
         # pose_x, pose_y, pose_z, fingers
         return np.array([rx, ry, rz, rf], dtype=np.float32)
 
     def get_joints(self) -> JointsState:
         joints_state = []
         for joint_idx in self._arm_joints:
-            joint_val = p.getJointState(
+            joint_val = p.getJointsState(
                 self._fetch_id,
                 joint_idx,
                 physicsClientId=self._physics_client_id)[0]
             joints_state.append(joint_val)
         return joints_state
 
-<<<<<<< HEAD
     def set_joints(self, joint_state: Sequence[float]) -> None:
         assert len(joint_state) == len(self._arm_joints)
         for joint_id, joint_val in zip(self._arm_joints, joint_state):
-            p.resetJointState(self._fetch_id,
-                              joint_id,
-                              joint_val,
-                              physicsClientId=self._physics_client_id)
-
-    def set_motors(self, action_arr: Array) -> None:
-        assert len(action_arr) == len(self._arm_joints)
-
-        # Set arm joint motors.
-        for joint_idx, joint_val in zip(self._arm_joints, action_arr):
-            p.setJointMotorControl2(bodyIndex=self._fetch_id,
-                                    jointIndex=joint_idx,
-                                    controlMode=p.POSITION_CONTROL,
-                                    targetPosition=joint_val,
-                                    physicsClientId=self._physics_client_id)
-
-    def forward_kinematics(self, joint_state: JointState) -> Pose3D:
-        self.set_joints(joint_state)
-=======
+            p.resetJointsState(self._fetch_id,
+                               joint_id,
+                               targetPosition=joint_val,
+                               targetVelocity=0,
+                               physicsClientId=self._physics_client_id)
+
     def set_motors(self, joints_state: JointsState) -> None:
         assert len(joints_state) == len(self._arm_joints)
 
@@ -405,24 +383,13 @@
                 targetPositions=joints_state,
                 physicsClientId=self._physics_client_id)
         elif CFG.pybullet_control_mode == "reset":
-            for joint_id, joint_val in zip(self._arm_joints, joints_state):
-                p.resetJointState(self._fetch_id,
-                                  joint_id,
-                                  targetValue=joint_val,
-                                  targetVelocity=0,
-                                  physicsClientId=self._physics_client_id)
+            self.set_joints(joints_state)
         else:
             raise NotImplementedError("Unrecognized pybullet_control_mode: "
                                       f"{CFG.pybullet_control_mode}")
 
-    def forward_kinematics(self, joints_state: JointsState) -> Pose3D:
-        assert len(joints_state) == len(self._arm_joints)
-        for joint_id, joint_val in zip(self._arm_joints, joints_state):
-            p.resetJointState(self._fetch_id,
-                              joint_id,
-                              joint_val,
-                              physicsClientId=self._physics_client_id)
->>>>>>> 02c4acd3
+    def forward_kinematics(self, joint_state: JointsState) -> Pose3D:
+        self.set_joints(joint_state)
         ee_link_state = p.getLinkState(self._fetch_id,
                                        self._ee_id,
                                        computeForwardKinematics=True,
@@ -606,7 +573,7 @@
 
     # Record the initial state of the joints so that we can reset them after.
     if validate:
-        initial_joints_states = p.getJointStates(
+        initial_joints_states = p.getJointsStates(
             robot, free_joints, physicsClientId=physics_client_id)
         assert len(initial_joints_states) == len(free_joints)
 
@@ -626,10 +593,10 @@
         # Update the robot state and check if the desired position and
         # orientation are reached.
         for joint, joint_val in zip(free_joints, free_joint_vals):
-            p.resetJointState(robot,
-                              joint,
-                              targetValue=joint_val,
-                              physicsClientId=physics_client_id)
+            p.resetJointsState(robot,
+                               joint,
+                               targetValue=joint_val,
+                               physicsClientId=physics_client_id)
         ee_link_state = p.getLinkState(robot,
                                        end_effector,
                                        computeForwardKinematics=True,
@@ -645,11 +612,11 @@
     # PyBullet internal state.
     if validate:
         for joint, (pos, vel, _, _) in zip(free_joints, initial_joints_states):
-            p.resetJointState(robot,
-                              joint,
-                              targetValue=pos,
-                              targetVelocity=vel,
-                              physicsClientId=physics_client_id)
+            p.resetJointsState(robot,
+                               joint,
+                               targetValue=pos,
+                               targetVelocity=vel,
+                               physicsClientId=physics_client_id)
 
     # Order the found free_joint_vals based on the requested joints.
     joint_vals = []
@@ -662,9 +629,9 @@
 
 
 def run_motion_planning(
-        robot: _SingleArmPyBulletRobot, initial_state: JointState,
-        target_state: JointState, collision_bodies: Collection[int], seed: int,
-        physics_client_id: int) -> Optional[Sequence[JointState]]:
+        robot: _SingleArmPyBulletRobot, initial_state: JointsState,
+        target_state: JointsState, collision_bodies: Collection[int],
+        seed: int, physics_client_id: int) -> Optional[Sequence[JointsState]]:
     """Run BiRRT to find a collision-free sequence of joint states.
 
     Note that this function changes the state of the robot.
@@ -675,7 +642,8 @@
     _sample_fn = lambda _: joint_space.sample()
     num_interp = CFG.pybullet_birrt_extend_num_interp
 
-    def _extend_fn(pt1: JointState, pt2: JointState) -> Iterator[JointState]:
+    def _extend_fn(pt1: JointsState,
+                   pt2: JointsState) -> Iterator[JointsState]:
         pt1_arr = np.array(pt1)
         pt2_arr = np.array(pt2)
         num = int(np.ceil(max(abs(pt1_arr - pt2_arr)))) * num_interp
@@ -684,7 +652,7 @@
         for i in range(1, num + 1):
             yield list(pt1_arr * (1 - i / num) + pt2_arr * i / num)
 
-    def _collision_fn(pt: JointState) -> bool:
+    def _collision_fn(pt: JointsState) -> bool:
         robot.set_joints(pt)
         p.performCollisionDetection(physicsClientId=physics_client_id)
         for body in collision_bodies:
@@ -694,7 +662,7 @@
                 return True
         return False
 
-    def _distance_fn(from_pt: JointState, to_pt: JointState) -> float:
+    def _distance_fn(from_pt: JointsState, to_pt: JointsState) -> float:
         from_ee = robot.forward_kinematics(from_pt)
         to_ee = robot.forward_kinematics(to_pt)
         return sum(np.subtract(from_ee, to_ee)**2)
