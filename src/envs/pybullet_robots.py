"""Interfaces to PyBullet robots."""

import abc
from typing import Callable, ClassVar, Collection, Dict, Iterator, List, \
    Optional, Sequence, Tuple, cast

import numpy as np
import pybullet as p
from gym.spaces import Box

from predicators.src import utils
from predicators.src.settings import CFG
from predicators.src.structs import Action, Array, JointsState, Object, \
    ParameterizedOption, Pose3D, State, Type

# Must update path!
from pybullet_tools.ikfast.utils import IKFastInfo
# TODO: note that ikfast_inverse_kinematics has randomize inside. Should we
# reimplement to try to make deterministic?
from pybullet_tools.ikfast.ikfast import ikfast_inverse_kinematics
# TODO remove
np.random.seed(0)
import random
random.seed(0)


class _SingleArmPyBulletRobot(abc.ABC):
    """A single-arm fixed-base PyBullet robot with a two-finger gripper.

    The action space for the robot is 4D. The first three dimensions are
    a change in the (x, y, z) of the end effector. The last dimension is
    a change in the finger joint(s), which are constrained to be
    symmetric.
    """

    def __init__(self, ee_home_pose: Pose3D, ee_orientation: Sequence[float],
                 move_to_pose_tol: float, max_vel_norm: float,
                 grasp_tol: float, physics_client_id: int) -> None:
        # Initial position for the end effector.
        self._ee_home_pose = ee_home_pose
        # Orientation for the end effector.
        self._ee_orientation = ee_orientation
        # The tolerance used in create_move_end_effector_to_pose_option().
        self._move_to_pose_tol = move_to_pose_tol
        # Used for the action space.
        self._max_vel_norm = max_vel_norm
        # Used for detecting when an object is considered grasped.
        self._grasp_tol = grasp_tol
        self._physics_client_id = physics_client_id
        # These get overridden in initialize(), but type checking needs to be
        # aware that it exists.
        self._initial_joints_state: JointsState = []
        self._initialize()

    @property
    def initial_joints_state(self) -> JointsState:
        """The joint values for the robot in its home pose."""
        return self._initial_joints_state

    @property
    def action_space(self) -> Box:
        """The action space for the robot.

        Represents position control of the arm and finger joints.
        """
        return Box(np.array(self.joint_lower_limits, dtype=np.float32),
                   np.array(self.joint_upper_limits, dtype=np.float32),
                   dtype=np.float32)

    @abc.abstractmethod
    def _initialize(self) -> None:
        raise NotImplementedError("Override me!")

    @property
    @abc.abstractmethod
    def robot_id(self) -> int:
        """The PyBullet ID for the robot."""
        raise NotImplementedError("Override me!")

    @property
    @abc.abstractmethod
    def end_effector_id(self) -> int:
        """The PyBullet ID for the end effector."""
        raise NotImplementedError("Override me!")

    @property
    @abc.abstractmethod
    def left_finger_id(self) -> int:
        """The PyBullet ID for the left finger."""
        raise NotImplementedError("Override me!")

    @property
    @abc.abstractmethod
    def right_finger_id(self) -> int:
        """The PyBullet ID for the right finger."""
        raise NotImplementedError("Override me!")

    @property
    @abc.abstractmethod
    def left_finger_joint_idx(self) -> int:
        """The index into the joints corresponding to the left finger."""
        raise NotImplementedError("Override me!")

    @property
    @abc.abstractmethod
    def right_finger_joint_idx(self) -> int:
        """The index into the joints corresponding to the right finger."""
        raise NotImplementedError("Override me!")

    @property
    @abc.abstractmethod
    def joint_lower_limits(self) -> JointsState:
        """Lower bound on the arm joint limits."""
        raise NotImplementedError("Override me!")

    @property
    @abc.abstractmethod
    def joint_upper_limits(self) -> JointsState:
        """Upper bound on the arm joint limits."""
        raise NotImplementedError("Override me!")

    @property
    @abc.abstractmethod
    def open_fingers(self) -> float:
        """The value at which the finger joints should be open."""
        raise NotImplementedError("Override me!")

    @property
    @abc.abstractmethod
    def closed_fingers(self) -> float:
        """The value at which the finger joints should be closed."""
        raise NotImplementedError("Override me!")

    @abc.abstractmethod
    def reset_state(self, robot_state: Array) -> None:
        """Reset the robot state to match the input state.

        The robot_state corresponds to the State vector for the robot
        object.
        """
        raise NotImplementedError("Override me!")

    @abc.abstractmethod
    def get_state(self) -> Array:
        """Get the robot state vector based on the current PyBullet state.

        This corresponds to the State vector for the robot object.
        """
        raise NotImplementedError("Override me!")

    @abc.abstractmethod
    def get_joints(self) -> JointsState:
        """Get the joints state from the current PyBullet state."""
        raise NotImplementedError("Override me!")

    @abc.abstractmethod
    def set_joints(self, joints_state: JointsState) -> None:
        """Directly set the joint states.

        Outside of resetting to an initial state, this should not be
        used with the robot that uses stepSimulation(); it should only
        be used for motion planning, collision checks, etc., in a robot
        that does not maintain state.
        """
        raise NotImplementedError("Override me!")

    @abc.abstractmethod
    def set_motors(self, joints_state: JointsState) -> None:
        """Update the motors to move toward the given joints state."""
        raise NotImplementedError("Override me!")

    @abc.abstractmethod
    def forward_kinematics(self, joints_state: JointsState) -> Pose3D:
        """Compute the end effector position that would result if the robot arm
        joints state was equal to the input joints_state.

        WARNING: This method will make use of resetJointState(), and so it
        should NOT be used during simulation.
        """
        raise NotImplementedError("Override me!")

    @abc.abstractmethod
    def inverse_kinematics(self, end_effector_pose: Pose3D,
                           validate: bool) -> JointsState:
        """Compute a joints state from a target end effector position.

        The target orientation is always self._ee_orientation.

        If validate is True, guarantee that the returned joints state
        would result in end_effector_pose if run through
        forward_kinematics.

        WARNING: if validate is True, physics may be overridden, and so it
        should not be used within simulation.
        """
        raise NotImplementedError("Override me!")

    @abc.abstractmethod
    def create_move_end_effector_to_pose_option(
        self,
        name: str,
        types: Sequence[Type],
        params_space: Box,
        get_current_and_target_pose_and_finger_status: Callable[
            [State, Sequence[Object], Array], Tuple[Pose3D, Pose3D, str]],
    ) -> ParameterizedOption:
        """A generic utility that creates a ParameterizedOption for moving the
        end effector to a target pose, given a function that takes in the
        current state, objects, and parameters, and returns the current pose
        and target pose of the end effector, and the finger status."""
        raise NotImplementedError("Override me!")

    @abc.abstractmethod
    def create_change_fingers_option(
        self, name: str, types: Sequence[Type], params_space: Box,
        get_current_and_target_val: Callable[[State, Sequence[Object], Array],
                                             Tuple[float, float]]
    ) -> ParameterizedOption:
        """A generic utility that creates a ParameterizedOption for changing
        the robot fingers, given a function that takes in the current state,
        objects, and parameters, and returns the current and target finger
        joint values."""
        raise NotImplementedError("Override me!")


class FetchPyBulletRobot(_SingleArmPyBulletRobot):
    """A Fetch robot with a fixed base and only one arm in use."""

    # Parameters that aren't important enough to need to clog up settings.py
    _base_pose: ClassVar[Pose3D] = (0.75, 0.7441, 0.0)
    _base_orientation: ClassVar[Sequence[float]] = [0., 0., 0., 1.]
    _finger_action_nudge_magnitude: ClassVar[float] = 1e-3

    def _initialize(self) -> None:
        self._fetch_id = p.loadURDF(
            utils.get_env_asset_path("urdf/robots/fetch.urdf"),
            useFixedBase=True,
            physicsClientId=self._physics_client_id)
        p.resetBasePositionAndOrientation(
            self._fetch_id,
            self._base_pose,
            self._base_orientation,
            physicsClientId=self._physics_client_id)

        # Extract IDs for individual robot links and joints.
        joint_names = [
            p.getJointInfo(
                self._fetch_id, i,
                physicsClientId=self._physics_client_id)[1].decode("utf-8")
            for i in range(
                p.getNumJoints(self._fetch_id,
                               physicsClientId=self._physics_client_id))
        ]
        self._ee_id = joint_names.index('gripper_axis')
        self._arm_joints = get_kinematic_chain(
            self._fetch_id,
            self._ee_id,
            physics_client_id=self._physics_client_id)
        self._left_finger_id = joint_names.index("l_gripper_finger_joint")
        self._right_finger_id = joint_names.index("r_gripper_finger_joint")
        self._arm_joints.append(self._left_finger_id)
        self._arm_joints.append(self._right_finger_id)

        self._initial_joints_state = self.inverse_kinematics(
            self._ee_home_pose, validate=True)
        # The initial joint values for the fingers should be open. IK may
        # return anything for them.
        self._initial_joints_state[-2] = self.open_fingers
        self._initial_joints_state[-1] = self.open_fingers
        # Establish the lower and upper limits for the arm joints.
        self._joint_lower_limits = []
        self._joint_upper_limits = []
        for i in self._arm_joints:
            info = p.getJointInfo(self._fetch_id,
                                  i,
                                  physicsClientId=self._physics_client_id)
            lower_limit = info[8]
            upper_limit = info[9]
            # Per PyBullet documentation, values ignored if upper < lower.
            if upper_limit < lower_limit:
                self._joint_lower_limits.append(-np.inf)
                self._joint_upper_limits.append(np.inf)
            else:
                self._joint_lower_limits.append(lower_limit)
                self._joint_upper_limits.append(upper_limit)

    @property
    def robot_id(self) -> int:
        return self._fetch_id

    @property
    def end_effector_id(self) -> int:
        return self._ee_id

    @property
    def left_finger_id(self) -> int:
        return self._left_finger_id

    @property
    def right_finger_id(self) -> int:
        return self._right_finger_id

    @property
    def left_finger_joint_idx(self) -> int:
        return len(self._arm_joints) - 2

    @property
    def right_finger_joint_idx(self) -> int:
        return len(self._arm_joints) - 1

    @property
    def joint_lower_limits(self) -> JointsState:
        return self._joint_lower_limits

    @property
    def joint_upper_limits(self) -> JointsState:
        return self._joint_upper_limits

    @property
    def open_fingers(self) -> float:
        return 0.04

    @property
    def closed_fingers(self) -> float:
        return 0.01

    def reset_state(self, robot_state: Array) -> None:
        rx, ry, rz, rf = robot_state
        p.resetBasePositionAndOrientation(
            self._fetch_id,
            self._base_pose,
            self._base_orientation,
            physicsClientId=self._physics_client_id)
        # First, reset the joint values to self._initial_joints_state,
        # so that IK is consistent (less sensitive to initialization).
        self.set_joints(self._initial_joints_state)
        # Now run IK to get to the actual starting rx, ry, rz. We use
        # validate=True to ensure that this initialization works.
        joints_state = self.inverse_kinematics((rx, ry, rz), validate=True)
        self.set_joints(joints_state)
        # Handle setting the robot finger joints.
        for finger_id in [self._left_finger_id, self._right_finger_id]:
            p.resetJointState(self._fetch_id,
                              finger_id,
                              rf,
                              physicsClientId=self._physics_client_id)

    def get_state(self) -> Array:
        ee_link_state = p.getLinkState(self._fetch_id,
                                       self._ee_id,
                                       physicsClientId=self._physics_client_id)
        rx, ry, rz = ee_link_state[4]
        rf = p.getJointState(self._fetch_id,
                             self._left_finger_id,
                             physicsClientId=self._physics_client_id)[0]
        # pose_x, pose_y, pose_z, fingers
        return np.array([rx, ry, rz, rf], dtype=np.float32)

    def get_joints(self) -> JointsState:
        joints_state = []
        for joint_idx in self._arm_joints:
            joint_val = p.getJointState(
                self._fetch_id,
                joint_idx,
                physicsClientId=self._physics_client_id)[0]
            joints_state.append(joint_val)
        return joints_state

<<<<<<< HEAD
        # Set arm joint motors.
        for joint_idx, joint_val in zip(self._arm_joints, action_arr):
            p.setJointMotorControl2(bodyIndex=self._fetch_id,
                                    jointIndex=joint_idx,
                                    controlMode=p.POSITION_CONTROL,
                                    targetPosition=joint_val,
                                    physicsClientId=self._physics_client_id)


    def forward_kinematics(self, action_arr: Array) -> Pose3D:
        assert len(action_arr) == len(self._arm_joints)
        for joint_id, joint_val in zip(self._arm_joints, action_arr):
=======
    def set_joints(self, joints_state: JointsState) -> None:
        assert len(joints_state) == len(self._arm_joints)
        for joint_id, joint_val in zip(self._arm_joints, joints_state):
>>>>>>> aa89ab07
            p.resetJointState(self._fetch_id,
                              joint_id,
                              targetValue=joint_val,
                              targetVelocity=0,
                              physicsClientId=self._physics_client_id)

    def set_motors(self, joints_state: JointsState) -> None:
        assert len(joints_state) == len(self._arm_joints)

        # Set arm joint motors.
        if CFG.pybullet_control_mode == "position":
            p.setJointMotorControlArray(
                bodyUniqueId=self._fetch_id,
                jointIndices=self._arm_joints,
                controlMode=p.POSITION_CONTROL,
                targetPositions=joints_state,
                physicsClientId=self._physics_client_id)
        elif CFG.pybullet_control_mode == "reset":
            self.set_joints(joints_state)
        else:
            raise NotImplementedError("Unrecognized pybullet_control_mode: "
                                      f"{CFG.pybullet_control_mode}")

    def forward_kinematics(self, joints_state: JointsState) -> Pose3D:
        self.set_joints(joints_state)
        ee_link_state = p.getLinkState(self._fetch_id,
                                       self._ee_id,
                                       computeForwardKinematics=True,
                                       physicsClientId=self._physics_client_id)
        position = ee_link_state[4]
        return position

    def inverse_kinematics(self, end_effector_pose: Pose3D,
                           validate: bool) -> JointsState:
        return pybullet_inverse_kinematics(
            self._fetch_id,
            self._ee_id,
            end_effector_pose,
            self._ee_orientation,
            self._arm_joints,
            physics_client_id=self._physics_client_id,
            validate=validate)

    def create_move_end_effector_to_pose_option(
        self,
        name: str,
        types: Sequence[Type],
        params_space: Box,
        get_current_and_target_pose_and_finger_status: Callable[
            [State, Sequence[Object], Array], Tuple[Pose3D, Pose3D, str]],
    ) -> ParameterizedOption:

        def _policy(state: State, memory: Dict, objects: Sequence[Object],
                    params: Array) -> Action:
            del memory  # unused
            # First handle the main arm joints.
            current, target, finger_status = \
                get_current_and_target_pose_and_finger_status(
                    state, objects, params)
            # Run IK to determine the target joint positions.
            ee_delta = np.subtract(target, current)
            # Reduce the target to conform to the max velocity constraint.
            ee_norm = np.linalg.norm(ee_delta)  # type: ignore
            if ee_norm > self._max_vel_norm:
                ee_delta = ee_delta * self._max_vel_norm / ee_norm
            ee_action = np.add(current, ee_delta)
            # Keep validate as False because validate=True would update the
            # state of the robot during simulation, which overrides physics.
            joints_state = self.inverse_kinematics(
                (ee_action[0], ee_action[1], ee_action[2]), validate=False)
            # Handle the fingers. Fingers drift if left alone.
            # When the fingers are not explicitly being opened or closed, we
            # nudge the fingers toward being open or closed according to the
            # finger status.
            if finger_status == "open":
                finger_delta = self._finger_action_nudge_magnitude
            else:
                assert finger_status == "closed"
                finger_delta = -self._finger_action_nudge_magnitude
            # Extract the current finger state.
            state = cast(utils.PyBulletState, state)
            finger_state = state.joints_state[self.left_finger_joint_idx]
            # The finger action is an absolute joint position for the fingers.
            f_action = finger_state + finger_delta
            # Override the meaningless finger values in joint_action.
            joints_state[self.left_finger_joint_idx] = f_action
            joints_state[self.right_finger_joint_idx] = f_action
            action_arr = np.array(joints_state, dtype=np.float32)
            # This clipping is needed sometimes for the joint limits.
            action_arr = np.clip(action_arr, self.action_space.low,
                                 self.action_space.high)
            assert self.action_space.contains(action_arr)
            return Action(action_arr)

        def _terminal(state: State, memory: Dict, objects: Sequence[Object],
                      params: Array) -> bool:
            del memory  # unused
            current, target, _ = \
                get_current_and_target_pose_and_finger_status(
                    state, objects, params)
            squared_dist = np.sum(np.square(np.subtract(current, target)))
            return squared_dist < self._move_to_pose_tol

        return ParameterizedOption(name,
                                   types=types,
                                   params_space=params_space,
                                   policy=_policy,
                                   initiable=lambda _1, _2, _3, _4: True,
                                   terminal=_terminal)

    def create_change_fingers_option(
        self, name: str, types: Sequence[Type], params_space: Box,
        get_current_and_target_val: Callable[[State, Sequence[Object], Array],
                                             Tuple[float, float]]
    ) -> ParameterizedOption:

        def _policy(state: State, memory: Dict, objects: Sequence[Object],
                    params: Array) -> Action:
            del memory  # unused
            current_val, target_val = get_current_and_target_val(
                state, objects, params)
            f_delta = target_val - current_val
            f_delta = np.clip(f_delta, -self._max_vel_norm, self._max_vel_norm)
            f_action = current_val + f_delta
            # Don't change the rest of the joints.
            state = cast(utils.PyBulletState, state)
            target = np.array(state.joints_state, dtype=np.float32)
            target[self.left_finger_joint_idx] = f_action
            target[self.right_finger_joint_idx] = f_action
            # This clipping is needed sometimes for the joint limits.
            target = np.clip(target, self.action_space.low,
                             self.action_space.high)
            assert self.action_space.contains(target)
            return Action(target)

        def _terminal(state: State, memory: Dict, objects: Sequence[Object],
                      params: Array) -> bool:
            del memory  # unused
            current_val, target_val = get_current_and_target_val(
                state, objects, params)
            squared_dist = (target_val - current_val)**2
            return squared_dist < self._grasp_tol

        return ParameterizedOption(name,
                                   types=types,
                                   params_space=params_space,
                                   policy=_policy,
                                   initiable=lambda _1, _2, _3, _4: True,
                                   terminal=_terminal)


class PandaPyBulletRobot(_SingleArmPyBulletRobot):
    """Franka Emika Panda which we assume is fixed on some base."""

    # Parameters that aren't important enough to need to clog up settings.py
    _base_pose: Pose3D = (0.75, 0.7441, 0.25)
    _base_orientation: Sequence[float] = [0., 0., 0., 1.]
    _finger_action_nudge_magnitude: float = 1e-3

    def _initialize(self) -> None:


        self._ikfast_info = IKFastInfo(
            module_name="franka_panda.ikfast_panda_arm",
            base_link="panda_link0",
            ee_link="panda_link8",
            free_joints=["panda_joint7"],
        )

        # TODO!!! fix this
        self._ee_orientation = [-1.0, 0.0, 0.0, 0.0]

        self._panda_id = p.loadURDF(
            utils.get_env_asset_path(
                "urdf/franka_description/robots/panda_arm_hand.urdf"
            ),
            useFixedBase=True,
            physicsClientId=self._physics_client_id)
        
        p.resetBasePositionAndOrientation(
            self._panda_id,
            self._base_pose,
            self._base_orientation,
            physicsClientId=self._physics_client_id)

        # Extract IDs for individual robot links and joints.

        # TODO: factor out common code here and elsewhere.
        joint_names = [
            p.getJointInfo(
                self._panda_id, i,
                physicsClientId=self._physics_client_id)[1].decode("utf-8")
            for i in range(
                p.getNumJoints(self._panda_id,
                               physicsClientId=self._physics_client_id))
        ]

        self._ee_id = joint_names.index("tool_joint")
        self._arm_joints = get_kinematic_chain(
            self._panda_id,
            self._ee_id,
            physics_client_id=self._physics_client_id)
        # NOTE: pybullet tools assumes sorted arm joints.
        self._arm_joints = sorted(self._arm_joints)
        self._left_finger_id = joint_names.index("panda_finger_joint1")
        self._right_finger_id = joint_names.index("panda_finger_joint2")
        self._arm_joints.append(self._left_finger_id)
        self._arm_joints.append(self._right_finger_id)
        # Establish the lower and upper limits for the arm joints.
        self._joint_lower_limits = []
        self._joint_upper_limits = []
        for i in self._arm_joints:
            info = p.getJointInfo(self._panda_id,
                                  i,
                                  physicsClientId=self._physics_client_id)
            lower_limit = info[8]
            upper_limit = info[9]
            # Per PyBullet documentation, values ignored if upper < lower.
            if upper_limit < lower_limit:
                self._joint_lower_limits.append(-np.inf)
                self._joint_upper_limits.append(np.inf)
            else:
                self._joint_lower_limits.append(lower_limit)
                self._joint_upper_limits.append(upper_limit)
        self._initial_joint_values = self._run_inverse_kinematics(
            self._ee_home_pose, validate=True)
        # The initial joint values for the fingers should be open. IK may
        # return anything for them.
        self._initial_joint_values[-2] = self.open_fingers
        self._initial_joint_values[-1] = self.open_fingers

    @property
    def robot_id(self) -> int:
        return self._panda_id

    @property
    def end_effector_id(self) -> int:
        return self._ee_id

    @property
    def left_finger_id(self) -> int:
        return self._left_finger_id

    @property
    def right_finger_id(self) -> int:
        return self._right_finger_id

    @property
    def left_finger_joint_idx(self) -> int:
        return len(self._arm_joints) - 2

    @property
    def right_finger_joint_idx(self) -> int:
        return len(self._arm_joints) - 1

    @property
    def joint_lower_limits(self) -> List[float]:
        return self._joint_lower_limits

    @property
    def joint_upper_limits(self) -> List[float]:
        return self._joint_upper_limits

    @property
    def open_fingers(self) -> float:
        return 0.04

    @property
    def closed_fingers(self) -> float:
        return 0.03

    def reset_state(self, robot_state: Array) -> None:
        rx, ry, rz, rf = robot_state
        p.resetBasePositionAndOrientation(
            self._panda_id,
            self._base_pose,
            self._base_orientation,
            physicsClientId=self._physics_client_id)
        # First, reset the joint values to self._initial_joint_values,
        # so that IK is consistent (less sensitive to initialization).
        joint_values = self._initial_joint_values
        for joint_id, joint_val in zip(self._arm_joints, joint_values):
            p.resetJointState(self._panda_id,
                              joint_id,
                              joint_val,
                              physicsClientId=self._physics_client_id)
        # Now run IK to get to the actual starting rx, ry, rz. We use
        # validate=True to ensure that this initialization works.
        joint_values = self._run_inverse_kinematics((rx, ry, rz),
                                                    validate=True)
        for joint_id, joint_val in zip(self._arm_joints, joint_values):
            p.resetJointState(self._panda_id,
                              joint_id,
                              joint_val,
                              physicsClientId=self._physics_client_id)
        # Handle setting the robot finger joints.
        for finger_id in [self._left_finger_id, self._right_finger_id]:
            p.resetJointState(self._panda_id,
                              finger_id,
                              rf,
                              physicsClientId=self._physics_client_id)

    def get_state(self) -> Array:
        ee_link_state = p.getLinkState(self._panda_id,
                                       self._ee_id,
                                       physicsClientId=self._physics_client_id)
        rx, ry, rz = ee_link_state[4]
        rf = p.getJointState(self._panda_id,
                             self._left_finger_id,
                             physicsClientId=self._physics_client_id)[0]
        # pose_x, pose_y, pose_z, fingers
        return np.array([rx, ry, rz, rf], dtype=np.float32)

    def get_joints(self) -> Sequence[float]:
        joint_state = []
        for joint_idx in self._arm_joints:
            joint_val = p.getJointState(
                self._panda_id,
                joint_idx,
                physicsClientId=self._physics_client_id)[0]
            joint_state.append(joint_val)
        return joint_state

    def set_motors(self, action_arr: Array) -> None:
        assert len(action_arr) == len(self._arm_joints)

        # Set arm joint motors.
        for joint_idx, joint_val in zip(self._arm_joints, action_arr):
            p.setJointMotorControl2(bodyIndex=self._panda_id,
                                    jointIndex=joint_idx,
                                    controlMode=p.POSITION_CONTROL,
                                    targetPosition=joint_val,
                                    physicsClientId=self._physics_client_id)

    def forward_kinematics(self, action_arr: Array) -> Pose3D:
        assert len(action_arr) == len(self._arm_joints)
        for joint_id, joint_val in zip(self._arm_joints, action_arr):
            p.resetJointState(self._panda_id,
                              joint_id,
                              joint_val,
                              physicsClientId=self._physics_client_id)
        ee_link_state = p.getLinkState(self._panda_id,
                                       self._ee_id,
                                       computeForwardKinematics=True,
                                       physicsClientId=self._physics_client_id)
        position = ee_link_state[4]
        return position

    def _run_inverse_kinematics(self, end_effector_pose: Pose3D,
                                validate: bool) -> List[float]:

        # action1 = inverse_kinematics(self._panda_id,
        #                               self._ee_id,
        #                               end_effector_pose,
        #                               self._ee_orientation,
        #                               self._arm_joints,
        #                               physics_client_id=self._physics_client_id,
        #                               validate=validate)
        # result1 = self.forward_kinematics(action1)

        for candidate in ikfast_inverse_kinematics(
            self._panda_id, self._ikfast_info, self._ee_id,
            (end_effector_pose, self._ee_orientation),
            max_attempts=CFG.pybullet_max_ik_iters,
            physicsClientId=self._physics_client_id):

            # Add fingers. # TODO is this right?
            action = list(candidate) + [self.open_fingers, self.open_fingers]
            return action

            # result_pose = self.forward_kinematics(action)
            # import ipdb; ipdb.set_trace()
            # while True:
            #     p.stepSimulation(physicsClientId=self._physics_client_id)
            # import ipdb; ipdb.set_trace()

        import ipdb; ipdb.set_trace()

        # return inverse_kinematics(self._panda_id,
        #                           self._ee_id,
        #                           end_effector_pose,
        #                           self._ee_orientation,
        #                           self._arm_joints,
        #                           physics_client_id=self._physics_client_id,
        #                           validate=validate)

    def create_move_end_effector_to_pose_option(
        self,
        name: str,
        types: Sequence[Type],
        params_space: Box,
        get_current_and_target_pose_and_finger_status: Callable[
            [State, Sequence[Object], Array], Tuple[Pose3D, Pose3D, str]],
    ) -> ParameterizedOption:

        def _policy(state: State, memory: Dict, objects: Sequence[Object],
                    params: Array) -> Action:
            current, target, finger_status = \
                get_current_and_target_pose_and_finger_status(
                    state, objects, params)
            # p.addUserDebugText("*", target,
            #                    [1.0, 0.0, 0.0],
            #                    physicsClientId=self._physics_client_id)
            if "waypoints" not in memory:
                # First handle the main arm joints.
                joint_state = self._run_inverse_kinematics(target, validate=False)
                # TODO: legitimate motion planning.
                # TODO: do we need to nudge?
                finger_state = state.joint_state[self.left_finger_joint_idx]
                f_action = finger_state
                # Extract the current finger state.
                state = cast(utils.PyBulletState, state)
                # Override the meaningless finger values in joint_action.
                joint_state[self.left_finger_joint_idx] = f_action
                joint_state[self.right_finger_joint_idx] = f_action
                final_waypoint = np.array(joint_state, dtype=np.float32)
                current_waypoint = np.array(state.joint_state, dtype=np.float32)
                num_waypoints = 10  # TODO
                memory["waypoints"] = np.linspace(current_waypoint, final_waypoint, num=num_waypoints).tolist()
            action = memory["waypoints"].pop(0)
            # This clipping is needed sometimes for the joint limits.
            action = np.clip(action, self.action_space.low,
                                 self.action_space.high)
            action_arr = np.array(action, dtype=np.float32)
            assert self.action_space.contains(action_arr)
            return Action(action_arr)

        def _terminal(state: State, memory: Dict, objects: Sequence[Object],
                      params: Array) -> bool:
            del memory  # unused
            current, target, _ = \
                get_current_and_target_pose_and_finger_status(
                    state, objects, params)
            squared_dist = np.sum(np.square(np.subtract(current, target)))
            return squared_dist < self._move_to_pose_tol

        return ParameterizedOption(name,
                                   types=types,
                                   params_space=params_space,
                                   policy=_policy,
                                   initiable=lambda _1, _2, _3, _4: True,
                                   terminal=_terminal)

    def create_change_fingers_option(
        self, name: str, types: Sequence[Type], params_space: Box,
        get_current_and_target_val: Callable[[State, Sequence[Object], Array],
                                             Tuple[float, float]]
    ) -> ParameterizedOption:

        def _policy(state: State, memory: Dict, objects: Sequence[Object],
                    params: Array) -> Action:
            del memory  # unused
            current_val, target_val = get_current_and_target_val(
                state, objects, params)
            # f_delta = target_val - current_val
            # f_delta = np.clip(f_delta, -self._max_vel_norm, self._max_vel_norm)
            # f_action = current_val + f_delta
            # # Don't change the rest of the joints.
            # state = cast(utils.PyBulletState, state)
            target = np.array(state.joint_state, dtype=np.float32)
            target[self.left_finger_joint_idx] = target_val
            target[self.right_finger_joint_idx] = target_val
            # This clipping is needed sometimes for the joint limits.
            target = np.clip(target, self.action_space.low,
                             self.action_space.high)
            assert self.action_space.contains(target)
            return Action(target)

        def _terminal(state: State, memory: Dict, objects: Sequence[Object],
                      params: Array) -> bool:
            del memory  # unused
            current_val, target_val = get_current_and_target_val(
                state, objects, params)
            squared_dist = (target_val - current_val)**2
            return squared_dist < self._grasp_tol

        return ParameterizedOption(name,
                                   types=types,
                                   params_space=params_space,
                                   policy=_policy,
                                   initiable=lambda _1, _2, _3, _4: True,
                                   terminal=_terminal)


def create_single_arm_pybullet_robot(
        robot_name: str, ee_home_pose: Pose3D, ee_orientation: Sequence[float],
        move_to_pose_tol: float, max_vel_norm: float, grasp_tol: float,
        physics_client_id: int) -> _SingleArmPyBulletRobot:
    """Create a single-arm PyBullet robot."""
    if robot_name == "fetch":
        return FetchPyBulletRobot(ee_home_pose, ee_orientation,
                                  move_to_pose_tol, max_vel_norm, grasp_tol,
                                  physics_client_id)
    if robot_name == "panda":
        return PandaPyBulletRobot(ee_home_pose, ee_orientation,
                                  move_to_pose_tol, max_vel_norm, grasp_tol,
                                  physics_client_id)
    raise NotImplementedError(f"Unrecognized robot name: {robot_name}.")


def get_kinematic_chain(robot: int, end_effector: int,
                        physics_client_id: int) -> List[int]:
    """Get all of the free joints from robot base to end effector.

    Includes the end effector.
    """
    kinematic_chain = []
    while end_effector > -1:
        joint_info = p.getJointInfo(robot,
                                    end_effector,
                                    physicsClientId=physics_client_id)
        if joint_info[3] > -1:
            kinematic_chain.append(end_effector)
        end_effector = joint_info[-1]
    return kinematic_chain


def pybullet_inverse_kinematics(
    robot: int,
    end_effector: int,
    target_position: Pose3D,
    target_orientation: Sequence[float],
    joints: Sequence[int],
    physics_client_id: int,
    validate: bool = True,
) -> JointsState:
    """Runs IK and returns a joints state for the given (free) joints.

    If validate is True, the PyBullet IK solver is called multiple
    times, resetting the robot state each time, until the target
    position is reached. If the target position is not reached after a
    maximum number of iters, an exception is raised.
    """
    # Figure out which joint each dimension of the return of IK corresponds to.
    free_joints = []
    num_joints = p.getNumJoints(robot, physicsClientId=physics_client_id)
    for idx in range(num_joints):
        joint_info = p.getJointInfo(robot,
                                    idx,
                                    physicsClientId=physics_client_id)
        if joint_info[3] > -1:
            free_joints.append(idx)
    assert set(joints).issubset(set(free_joints))

    # Record the initial state of the joints so that we can reset them after.
    if validate:
        initial_joints_states = p.getJointStates(
            robot, free_joints, physicsClientId=physics_client_id)
        assert len(initial_joints_states) == len(free_joints)

    # Running IK once is often insufficient, so we run it multiple times until
    # convergence. If it does not converge, an error is raised.
    convergence_tol = CFG.pybullet_ik_tol
    for _ in range(CFG.pybullet_max_ik_iters):
        free_joint_vals = p.calculateInverseKinematics(
            robot,
            end_effector,
            target_position,
            targetOrientation=target_orientation,
            physicsClientId=physics_client_id)
        assert len(free_joints) == len(free_joint_vals)
        if not validate:
            break
        # Update the robot state and check if the desired position and
        # orientation are reached.
        for joint, joint_val in zip(free_joints, free_joint_vals):
            p.resetJointState(robot,
                              joint,
                              targetValue=joint_val,
                              physicsClientId=physics_client_id)
        ee_link_state = p.getLinkState(robot,
                                       end_effector,
                                       computeForwardKinematics=True,
                                       physicsClientId=physics_client_id)
        position = ee_link_state[4]
        # Note: we are checking positions only for convergence.
        if np.allclose(position, target_position, atol=convergence_tol):
            break
    else:
        raise Exception("Inverse kinematics failed to converge.")

    # Reset the joint states to their initial values to avoid modifying the
    # PyBullet internal state.
    if validate:
        for joint, (pos, vel, _, _) in zip(free_joints, initial_joints_states):
            p.resetJointState(robot,
                              joint,
                              targetValue=pos,
                              targetVelocity=vel,
                              physicsClientId=physics_client_id)
    # Order the found free_joint_vals based on the requested joints.
    joint_vals = []
    for joint in joints:
        free_joint_idx = free_joints.index(joint)
        joint_val = free_joint_vals[free_joint_idx]
        joint_vals.append(joint_val)

    return joint_vals


def run_motion_planning(
        robot: _SingleArmPyBulletRobot, initial_state: JointsState,
        target_state: JointsState, collision_bodies: Collection[int],
        seed: int, physics_client_id: int) -> Optional[Sequence[JointsState]]:
    """Run BiRRT to find a collision-free sequence of joint states.

    Note that this function changes the state of the robot.
    """
    rng = np.random.default_rng(seed)
    joint_space = robot.action_space
    joint_space.seed(seed)
    _sample_fn = lambda _: joint_space.sample()
    num_interp = CFG.pybullet_birrt_extend_num_interp

    def _extend_fn(pt1: JointsState,
                   pt2: JointsState) -> Iterator[JointsState]:
        pt1_arr = np.array(pt1)
        pt2_arr = np.array(pt2)
        num = int(np.ceil(max(abs(pt1_arr - pt2_arr)))) * num_interp
        if num == 0:
            yield pt2
        for i in range(1, num + 1):
            yield list(pt1_arr * (1 - i / num) + pt2_arr * i / num)

    def _collision_fn(pt: JointsState) -> bool:
        robot.set_joints(pt)
        p.performCollisionDetection(physicsClientId=physics_client_id)
        for body in collision_bodies:
            if p.getContactPoints(robot.robot_id,
                                  body,
                                  physicsClientId=physics_client_id):
                return True
        return False

    def _distance_fn(from_pt: JointsState, to_pt: JointsState) -> float:
        from_ee = robot.forward_kinematics(from_pt)
        to_ee = robot.forward_kinematics(to_pt)
        return sum(np.subtract(from_ee, to_ee)**2)

    birrt = utils.BiRRT(_sample_fn,
                        _extend_fn,
                        _collision_fn,
                        _distance_fn,
                        rng,
                        num_attempts=CFG.pybullet_birrt_num_attempts,
                        num_iters=CFG.pybullet_birrt_num_iters,
                        smooth_amt=CFG.pybullet_birrt_smooth_amt)

    return birrt.query(initial_state, target_state)<|MERGE_RESOLUTION|>--- conflicted
+++ resolved
@@ -366,24 +366,9 @@
             joints_state.append(joint_val)
         return joints_state
 
-<<<<<<< HEAD
-        # Set arm joint motors.
-        for joint_idx, joint_val in zip(self._arm_joints, action_arr):
-            p.setJointMotorControl2(bodyIndex=self._fetch_id,
-                                    jointIndex=joint_idx,
-                                    controlMode=p.POSITION_CONTROL,
-                                    targetPosition=joint_val,
-                                    physicsClientId=self._physics_client_id)
-
-
-    def forward_kinematics(self, action_arr: Array) -> Pose3D:
-        assert len(action_arr) == len(self._arm_joints)
-        for joint_id, joint_val in zip(self._arm_joints, action_arr):
-=======
     def set_joints(self, joints_state: JointsState) -> None:
         assert len(joints_state) == len(self._arm_joints)
         for joint_id, joint_val in zip(self._arm_joints, joints_state):
->>>>>>> aa89ab07
             p.resetJointState(self._fetch_id,
                               joint_id,
                               targetValue=joint_val,
@@ -760,7 +745,7 @@
             #     p.stepSimulation(physicsClientId=self._physics_client_id)
             # import ipdb; ipdb.set_trace()
 
-        import ipdb; ipdb.set_trace()
+        # import ipdb; ipdb.set_trace()
 
         # return inverse_kinematics(self._panda_id,
         #                           self._ee_id,
