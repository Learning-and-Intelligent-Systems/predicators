"""Interfaces to PyBullet robots."""

import abc
from typing import Callable, ClassVar, Dict, List, Sequence, Tuple, cast

import numpy as np
import pybullet as p
from gym.spaces import Box

from predicators.src import utils
from predicators.src.settings import CFG
from predicators.src.structs import Action, Array, Object, \
    ParameterizedOption, Pose3D, State, Type


class _SingleArmPyBulletRobot(abc.ABC):
    """A single-arm fixed-base PyBullet robot with a two-finger gripper.

    The action space for the robot is 4D. The first three dimensions are
    a change in the (x, y, z) of the end effector. The last dimension is
    a change in the finger joint(s), which are constrained to be
    symmetric.
    """

    def __init__(self, ee_home_pose: Pose3D, ee_orientation: Sequence[float],
                 open_fingers: float, closed_fingers: float,
                 move_to_pose_tol: float, max_vel_norm: float,
                 grasp_tol: float, physics_client_id: int) -> None:
        # Initial position for the end effector.
        self._ee_home_pose = ee_home_pose
        # Orientation for the end effector.
        self._ee_orientation = ee_orientation
        # The value at which the finger joints should be open.
        self._open_fingers = open_fingers
        # The value at which the finger joints should be closed.
        self._closed_fingers = closed_fingers
        # The tolerance used in create_move_end_effector_to_pose_option().
        self._move_to_pose_tol = move_to_pose_tol
        # Used for the action space.
        self._max_vel_norm = max_vel_norm
        # Used for detecting when an object is considered grasped.
        self._grasp_tol = grasp_tol
        self._physics_client_id = physics_client_id
        # These get overridden in initialize(), but type checking needs to be
        # aware that it exists.
        self._initial_joint_values: List[float] = []
        self._initialize()

    @property
    def initial_joint_values(self) -> List[float]:
        """The joint values for the robot in its home pose."""
        return self._initial_joint_values

    @property
    def action_space(self) -> Box:
        """The action space for the robot.

        Represents position control of the arm and finger joints.
        """
        return Box(np.array(self.joint_lower_limits, dtype=np.float32),
                   np.array(self.joint_upper_limits, dtype=np.float32),
                   dtype=np.float32)

    @abc.abstractmethod
    def _initialize(self) -> None:
        raise NotImplementedError("Override me!")

    @property
    @abc.abstractmethod
    def robot_id(self) -> int:
        """The PyBullet ID for the robot."""
        raise NotImplementedError("Override me!")

    @property
    @abc.abstractmethod
    def end_effector_id(self) -> int:
        """The PyBullet ID for the end effector."""
        raise NotImplementedError("Override me!")

    @property
    @abc.abstractmethod
    def left_finger_id(self) -> int:
        """The PyBullet ID for the left finger."""
        raise NotImplementedError("Override me!")

    @property
    @abc.abstractmethod
    def right_finger_id(self) -> int:
        """The PyBullet ID for the right finger."""
        raise NotImplementedError("Override me!")

    @property
    @abc.abstractmethod
    def left_finger_joint_idx(self) -> int:
        """The index into the joints corresponding to the left finger."""
        raise NotImplementedError("Override me!")

    @property
    @abc.abstractmethod
    def right_finger_joint_idx(self) -> int:
        """The index into the joints corresponding to the right finger."""
        raise NotImplementedError("Override me!")

    @property
    @abc.abstractmethod
    def joint_lower_limits(self) -> List[float]:
        """Lower bound on the arm joint limits."""
        raise NotImplementedError("Override me!")

    @property
    @abc.abstractmethod
    def joint_upper_limits(self) -> List[float]:
        """Upper bound on the arm joint limits."""
        raise NotImplementedError("Override me!")

    @abc.abstractmethod
    def reset_state(self, robot_state: Array) -> None:
        """Reset the robot state to match the input state.

        The robot_state corresponds to the State vector for the robot
        object.
        """
        raise NotImplementedError("Override me!")

    @abc.abstractmethod
    def get_state(self) -> Array:
        """Get the robot state vector based on the current PyBullet state.

        This corresponds to the State vector for the robot object.
        """
        raise NotImplementedError("Override me!")

    @abc.abstractmethod
    def get_joints(self) -> Sequence[float]:
        """Get the joint states from the current PyBullet state."""
        raise NotImplementedError("Override me!")

    @abc.abstractmethod
    def set_motors(self, action_arr: Array) -> None:
        """Update the motors to execute the given action in PyBullet.
<<<<<<< HEAD
        The action_arr is an array of desired arm joint values."""
=======

        The action_arr is an array of desired arm joint values.
        """
>>>>>>> 47439ccb
        raise NotImplementedError("Override me!")

    @abc.abstractmethod
    def forward_kinematics(self, action_arr: Array) -> None:
<<<<<<< HEAD
        """Compute the end effector pose that would result from executing
        the given action in PyBullet. The action_arr is an array of desired
        arm joint values.

        WARNING: This method uses resetJointState. Do NOT use it during
        simulation.
=======
        """Compute the end effector pose that would result from executing the
        given action in PyBullet. The action_arr is an array of desired arm
        joint values.

        WARNING: This method will make use of resetJointState(), and so it
        should NOT be used during simulation.
>>>>>>> 47439ccb
        """
        raise NotImplementedError("Override me!")

    @abc.abstractmethod
    def create_move_end_effector_to_pose_option(
        self,
        name: str,
        types: Sequence[Type],
        params_space: Box,
        get_current_and_target_pose_and_finger_status: Callable[
            [State, Sequence[Object], Array], Tuple[Pose3D, Pose3D, str]],
    ) -> ParameterizedOption:
        """A generic utility that creates a ParameterizedOption for moving the
        end effector to a target pose, given a function that takes in the
        current state, objects, and parameters, and returns the current pose
        and target pose of the end effector, and the finger status."""
        raise NotImplementedError("Override me!")

    @abc.abstractmethod
    def create_change_fingers_option(
        self, name: str, types: Sequence[Type], params_space: Box,
        get_current_and_target_val: Callable[[State, Sequence[Object], Array],
                                             Tuple[float, float]]
    ) -> ParameterizedOption:
        """A generic utility that creates a ParameterizedOption for changing
        the robot fingers, given a function that takes in the current state,
        objects, and parameters, and returns the current and target finger
        joint values."""
        raise NotImplementedError("Override me!")


class FetchPyBulletRobot(_SingleArmPyBulletRobot):
    """A Fetch robot with a fixed base and only one arm in use."""

    # Parameters that aren't important enough to need to clog up settings.py
    _base_pose: ClassVar[Pose3D] = (0.75, 0.7441, 0.0)
    _base_orientation: ClassVar[Sequence[float]] = [0., 0., 0., 1.]
    _finger_action_nudge_magnitude: ClassVar[float] = 1e-3

    def _initialize(self) -> None:
        self._fetch_id = p.loadURDF(
            utils.get_env_asset_path("urdf/robots/fetch.urdf"),
            useFixedBase=True,
            physicsClientId=self._physics_client_id)
        p.resetBasePositionAndOrientation(
            self._fetch_id,
            self._base_pose,
            self._base_orientation,
            physicsClientId=self._physics_client_id)

        # Extract IDs for individual robot links and joints.
        joint_names = [
            p.getJointInfo(
                self._fetch_id, i,
                physicsClientId=self._physics_client_id)[1].decode("utf-8")
            for i in range(
                p.getNumJoints(self._fetch_id,
                               physicsClientId=self._physics_client_id))
        ]
        self._ee_id = joint_names.index('gripper_axis')
        self._arm_joints = get_kinematic_chain(
            self._fetch_id,
            self._ee_id,
            physics_client_id=self._physics_client_id)
        self._left_finger_id = joint_names.index("l_gripper_finger_joint")
        self._right_finger_id = joint_names.index("r_gripper_finger_joint")
        self._arm_joints.append(self._left_finger_id)
        self._arm_joints.append(self._right_finger_id)

        self._initial_joint_values = self._run_inverse_kinematics(
            self._ee_home_pose, validate=True)
        # The initial joint values for the fingers should be open. IK may
        # return anything for them.
        self._initial_joint_values[-2] = self._open_fingers
        self._initial_joint_values[-1] = self._open_fingers
        # Establish the lower and upper limits for the arm joints.
        self._joint_lower_limits = []
        self._joint_upper_limits = []
        for i in self._arm_joints:
            info = p.getJointInfo(self._fetch_id,
                                  i,
                                  physicsClientId=self._physics_client_id)
            lower_limit = info[8]
            upper_limit = info[9]
            # Per PyBullet documentation, values ignored if upper < lower.
            if upper_limit < lower_limit:
                self._joint_lower_limits.append(-np.inf)
                self._joint_upper_limits.append(np.inf)
            else:
                self._joint_lower_limits.append(lower_limit)
                self._joint_upper_limits.append(upper_limit)

    @property
    def robot_id(self) -> int:
        return self._fetch_id

    @property
    def end_effector_id(self) -> int:
        return self._ee_id

    @property
    def left_finger_id(self) -> int:
        return self._left_finger_id

    @property
    def right_finger_id(self) -> int:
        return self._right_finger_id

    @property
    def left_finger_joint_idx(self) -> int:
        return len(self._arm_joints) - 2

    @property
    def right_finger_joint_idx(self) -> int:
        return len(self._arm_joints) - 1

    @property
    def joint_lower_limits(self) -> List[float]:
        return self._joint_lower_limits

    @property
    def joint_upper_limits(self) -> List[float]:
        return self._joint_upper_limits

    def reset_state(self, robot_state: Array) -> None:
        rx, ry, rz, rf = robot_state
        p.resetBasePositionAndOrientation(
            self._fetch_id,
            self._base_pose,
            self._base_orientation,
            physicsClientId=self._physics_client_id)
        # First, reset the joint values to self._initial_joint_values,
        # so that IK is consistent (less sensitive to initialization).
        joint_values = self._initial_joint_values
        for joint_id, joint_val in zip(self._arm_joints, joint_values):
            p.resetJointState(self._fetch_id,
                              joint_id,
                              joint_val,
                              physicsClientId=self._physics_client_id)
        # Now run IK to get to the actual starting rx, ry, rz. We use
        # validate=True to ensure that this initialization works.
<<<<<<< HEAD
        joint_values = self._run_inverse_kinematics(
            (rx, ry, rz), validate=True)
=======
        joint_values = self._run_inverse_kinematics((rx, ry, rz),
                                                    validate=True)
>>>>>>> 47439ccb
        for joint_id, joint_val in zip(self._arm_joints, joint_values):
            p.resetJointState(self._fetch_id,
                              joint_id,
                              joint_val,
                              physicsClientId=self._physics_client_id)
        # Handle setting the robot finger joints.
        for finger_id in [self._left_finger_id, self._right_finger_id]:
            p.resetJointState(self._fetch_id,
                              finger_id,
                              rf,
                              physicsClientId=self._physics_client_id)

    def get_state(self) -> Array:
        ee_link_state = p.getLinkState(self._fetch_id,
                                       self._ee_id,
                                       physicsClientId=self._physics_client_id)
        rx, ry, rz = ee_link_state[4]
        rf = p.getJointState(self._fetch_id,
                             self._left_finger_id,
                             physicsClientId=self._physics_client_id)[0]
        # pose_x, pose_y, pose_z, fingers
        return np.array([rx, ry, rz, rf], dtype=np.float32)

    def get_joints(self) -> Sequence[float]:
        joint_state = []
        for joint_idx in self._arm_joints:
            joint_val = p.getJointState(
                self._fetch_id,
                joint_idx,
                physicsClientId=self._physics_client_id)[0]
            joint_state.append(joint_val)
        return joint_state

    def set_motors(self, action_arr: Array) -> None:
        assert len(action_arr) == len(self._arm_joints)

        # Set arm joint motors.
        for joint_idx, joint_val in zip(self._arm_joints, action_arr):
            p.setJointMotorControl2(bodyIndex=self._fetch_id,
                                    jointIndex=joint_idx,
                                    controlMode=p.POSITION_CONTROL,
                                    targetPosition=joint_val,
                                    physicsClientId=self._physics_client_id)

    def forward_kinematics(self, action_arr: Array) -> None:
        assert len(action_arr) == len(self._arm_joints)
        for joint_id, joint_val in zip(self._arm_joints, action_arr):
            p.resetJointState(self._fetch_id,
                              joint_id,
                              joint_val,
                              physicsClientId=self._physics_client_id)
        ee_link_state = p.getLinkState(self._fetch_id,
                                       self._ee_id,
                                       computeForwardKinematics=True,
                                       physicsClientId=self._physics_client_id)
        position = ee_link_state[4]
        return position

    def _run_inverse_kinematics(self, end_effector_pose: Pose3D,
                                validate: bool) -> List[float]:
        return inverse_kinematics(self._fetch_id,
                                  self._ee_id,
                                  end_effector_pose,
                                  self._ee_orientation,
                                  self._arm_joints,
                                  physics_client_id=self._physics_client_id,
                                  validate=validate)

    def create_move_end_effector_to_pose_option(
        self,
        name: str,
        types: Sequence[Type],
        params_space: Box,
        get_current_and_target_pose_and_finger_status: Callable[
            [State, Sequence[Object], Array], Tuple[Pose3D, Pose3D, str]],
    ) -> ParameterizedOption:

        def _policy(state: State, memory: Dict, objects: Sequence[Object],
                    params: Array) -> Action:
            del memory  # unused
            # First handle the main arm joints.
            current, target, finger_status = \
                get_current_and_target_pose_and_finger_status(
                    state, objects, params)
            # Run IK to determine the target joint positions.
            ee_delta = np.subtract(target, current)
            # Reduce the target to conform to the max velocity constraint.
            ee_norm = np.linalg.norm(ee_delta)  # type: ignore
            if ee_norm > self._max_vel_norm:
                ee_delta = ee_delta * self._max_vel_norm / ee_norm
            ee_action = np.add(current, ee_delta)
            # Keep validate as False because validate=True would update the
<<<<<<< HEAD
            # state of the robot during simulation, which is discouraged.
=======
            # state of the robot during simulation, which overrides physics.
>>>>>>> 47439ccb
            joint_state = self._run_inverse_kinematics(
                (ee_action[0], ee_action[1], ee_action[2]), validate=False)
            # Handle the fingers. Fingers drift if left alone.
            # When the fingers are not explicitly being opened or closed, we
            # nudge the fingers toward being open or closed according to the
            # finger status.
            if finger_status == "open":
                finger_delta = self._finger_action_nudge_magnitude
            else:
                assert finger_status == "closed"
                finger_delta = -self._finger_action_nudge_magnitude
            # Extract the current finger state.
            state = cast(utils.PyBulletState, state)
            finger_state = state.joint_state[self.left_finger_joint_idx]
            # The finger action is an absolute joint position for the fingers.
            f_action = finger_state + finger_delta
            # Override the meaningless finger values in joint_action.
            joint_state[self.left_finger_joint_idx] = f_action
            joint_state[self.right_finger_joint_idx] = f_action
            action_arr = np.array(joint_state, dtype=np.float32)
            # This clipping is needed sometimes for the finger joint limits.
            action_arr = np.clip(action_arr, self.action_space.low,
                                 self.action_space.high)
            assert self.action_space.contains(action_arr)
            return Action(action_arr)

        def _terminal(state: State, memory: Dict, objects: Sequence[Object],
                      params: Array) -> bool:
            del memory  # unused
            current, target, _ = \
                get_current_and_target_pose_and_finger_status(
                    state, objects, params)
            squared_dist = np.sum(np.square(np.subtract(current, target)))
            return squared_dist < self._move_to_pose_tol

        return ParameterizedOption(name,
                                   types=types,
                                   params_space=params_space,
                                   policy=_policy,
                                   initiable=lambda _1, _2, _3, _4: True,
                                   terminal=_terminal)

    def create_change_fingers_option(
        self, name: str, types: Sequence[Type], params_space: Box,
        get_current_and_target_val: Callable[[State, Sequence[Object], Array],
                                             Tuple[float, float]]
    ) -> ParameterizedOption:

        def _policy(state: State, memory: Dict, objects: Sequence[Object],
                    params: Array) -> Action:
            del memory  # unused
            current_val, target_val = get_current_and_target_val(
                state, objects, params)
            f_delta = target_val - current_val
            f_delta = np.clip(f_delta, -self._max_vel_norm, self._max_vel_norm)
            f_action = current_val + f_delta
            # Don't change the rest of the joints.
            state = cast(utils.PyBulletState, state)
            target = np.array(state.joint_state, dtype=np.float32)
            target[self.left_finger_joint_idx] = f_action
            target[self.right_finger_joint_idx] = f_action
            assert self.action_space.contains(target)
            return Action(target)

        def _terminal(state: State, memory: Dict, objects: Sequence[Object],
                      params: Array) -> bool:
            del memory  # unused
            current_val, target_val = get_current_and_target_val(
                state, objects, params)
            squared_dist = (target_val - current_val)**2
            return squared_dist < self._grasp_tol

        return ParameterizedOption(name,
                                   types=types,
                                   params_space=params_space,
                                   policy=_policy,
                                   initiable=lambda _1, _2, _3, _4: True,
                                   terminal=_terminal)


def create_single_arm_pybullet_robot(
        robot_name: str, ee_home_pose: Pose3D, ee_orientation: Sequence[float],
        open_fingers: float, closed_fingers: float, move_to_pose_tol: float,
        max_vel_norm: float, grasp_tol: float,
        physics_client_id: int) -> _SingleArmPyBulletRobot:
    """Create a single-arm PyBullet robot."""
    if robot_name == "fetch":
<<<<<<< HEAD
        return FetchPyBulletRobot(
            ee_home_pose, ee_orientation, open_fingers, closed_fingers,
            move_to_pose_tol, max_vel_norm, grasp_tol, physics_client_id)
=======
        return FetchPyBulletRobot(ee_home_pose, ee_orientation, open_fingers,
                                  closed_fingers, move_to_pose_tol,
                                  max_vel_norm, grasp_tol, physics_client_id)
>>>>>>> 47439ccb
    raise NotImplementedError(f"Unrecognized robot name: {robot_name}.")


def get_kinematic_chain(robot: int, end_effector: int,
                        physics_client_id: int) -> List[int]:
    """Get all of the free joints from robot base to end effector.

    Includes the end effector.
    """
    kinematic_chain = []
    while end_effector > -1:
        joint_info = p.getJointInfo(robot,
                                    end_effector,
                                    physicsClientId=physics_client_id)
        if joint_info[3] > -1:
            kinematic_chain.append(end_effector)
        end_effector = joint_info[-1]
    return kinematic_chain


def inverse_kinematics(
    robot: int,
    end_effector: int,
    target_position: Sequence[float],
    target_orientation: Sequence[float],
    joints: Sequence[int],
    physics_client_id: int,
    validate: bool = True,
) -> List[float]:
    """Runs IK and returns joint values for the given (free) joints.

    If validate is True, the PyBullet IK solver is called multiple
    times, resetting the robot state each time, until the target
    position is reached. If the target position is not reached after a
    maximum number of iters, an exception is raised.
    """
    # Figure out which joint each dimension of the return of IK corresponds to.
    free_joints = []
    num_joints = p.getNumJoints(robot, physicsClientId=physics_client_id)
    for idx in range(num_joints):
        joint_info = p.getJointInfo(robot,
                                    idx,
                                    physicsClientId=physics_client_id)
        if joint_info[3] > -1:
            free_joints.append(idx)
    assert set(joints).issubset(set(free_joints))

    # Record the initial state of the joints so that we can reset them after.
    if validate:
        initial_joint_states = p.getJointStates(
            robot, free_joints, physicsClientId=physics_client_id)
        assert len(initial_joint_states) == len(free_joints)

    # Running IK once is often insufficient, so we run it multiple times until
    # convergence. If it does not converge, an error is raised.
    convergence_tol = CFG.pybullet_ik_tol
    for _ in range(CFG.pybullet_max_ik_iters):
        free_joint_vals = p.calculateInverseKinematics(
            robot,
            end_effector,
            target_position,
            targetOrientation=target_orientation,
            physicsClientId=physics_client_id)
        assert len(free_joints) == len(free_joint_vals)
        if not validate:
            break
        # Update the robot state and check if the desired position and
        # orientation are reached.
        for joint, joint_val in zip(free_joints, free_joint_vals):
            p.resetJointState(robot,
                              joint,
                              targetValue=joint_val,
                              physicsClientId=physics_client_id)
        ee_link_state = p.getLinkState(robot,
                                       end_effector,
                                       computeForwardKinematics=True,
                                       physicsClientId=physics_client_id)
        position = ee_link_state[4]
        # Note: we are checking positions only for convergence.
        if np.allclose(position, target_position, atol=convergence_tol):
            break
    else:
        raise Exception("Inverse kinematics failed to converge.")

    # Reset the joint states to their initial values to avoid modifying the
    # PyBullet internal state.
    if validate:
        for joint, joint_state in zip(free_joints, initial_joint_states):
            position, velocity, _, _ = joint_state
            p.resetJointState(robot,
                              joint,
                              targetValue=position,
                              targetVelocity=velocity,
                              physicsClientId=physics_client_id)

    # Order the found free_joint_vals based on the requested joints.
    joint_vals = []
    for joint in joints:
        free_joint_idx = free_joints.index(joint)
        joint_val = free_joint_vals[free_joint_idx]
        joint_vals.append(joint_val)

    return joint_vals<|MERGE_RESOLUTION|>--- conflicted
+++ resolved
@@ -138,32 +138,19 @@
     @abc.abstractmethod
     def set_motors(self, action_arr: Array) -> None:
         """Update the motors to execute the given action in PyBullet.
-<<<<<<< HEAD
-        The action_arr is an array of desired arm joint values."""
-=======
-
+        
         The action_arr is an array of desired arm joint values.
         """
->>>>>>> 47439ccb
         raise NotImplementedError("Override me!")
 
     @abc.abstractmethod
     def forward_kinematics(self, action_arr: Array) -> None:
-<<<<<<< HEAD
-        """Compute the end effector pose that would result from executing
-        the given action in PyBullet. The action_arr is an array of desired
-        arm joint values.
-
-        WARNING: This method uses resetJointState. Do NOT use it during
-        simulation.
-=======
         """Compute the end effector pose that would result from executing the
         given action in PyBullet. The action_arr is an array of desired arm
         joint values.
 
         WARNING: This method will make use of resetJointState(), and so it
         should NOT be used during simulation.
->>>>>>> 47439ccb
         """
         raise NotImplementedError("Override me!")
 
@@ -305,13 +292,8 @@
                               physicsClientId=self._physics_client_id)
         # Now run IK to get to the actual starting rx, ry, rz. We use
         # validate=True to ensure that this initialization works.
-<<<<<<< HEAD
-        joint_values = self._run_inverse_kinematics(
-            (rx, ry, rz), validate=True)
-=======
         joint_values = self._run_inverse_kinematics((rx, ry, rz),
                                                     validate=True)
->>>>>>> 47439ccb
         for joint_id, joint_val in zip(self._arm_joints, joint_values):
             p.resetJointState(self._fetch_id,
                               joint_id,
@@ -404,11 +386,7 @@
                 ee_delta = ee_delta * self._max_vel_norm / ee_norm
             ee_action = np.add(current, ee_delta)
             # Keep validate as False because validate=True would update the
-<<<<<<< HEAD
-            # state of the robot during simulation, which is discouraged.
-=======
             # state of the robot during simulation, which overrides physics.
->>>>>>> 47439ccb
             joint_state = self._run_inverse_kinematics(
                 (ee_action[0], ee_action[1], ee_action[2]), validate=False)
             # Handle the fingers. Fingers drift if left alone.
@@ -496,15 +474,9 @@
         physics_client_id: int) -> _SingleArmPyBulletRobot:
     """Create a single-arm PyBullet robot."""
     if robot_name == "fetch":
-<<<<<<< HEAD
-        return FetchPyBulletRobot(
-            ee_home_pose, ee_orientation, open_fingers, closed_fingers,
-            move_to_pose_tol, max_vel_norm, grasp_tol, physics_client_id)
-=======
         return FetchPyBulletRobot(ee_home_pose, ee_orientation, open_fingers,
                                   closed_fingers, move_to_pose_tol,
                                   max_vel_norm, grasp_tol, physics_client_id)
->>>>>>> 47439ccb
     raise NotImplementedError(f"Unrecognized robot name: {robot_name}.")
 
 
