"""Interfaces to PyBullet robots."""

import abc
from typing import Callable, ClassVar, Collection, Dict, Iterator, List, \
    Optional, Sequence, Tuple, cast

import numpy as np
import pybullet as p
from gym.spaces import Box

from predicators.src import utils
from predicators.src.settings import CFG
from predicators.src.structs import Action, Array, JointState, Object, \
    ParameterizedOption, Pose3D, State, Type


class _SingleArmPyBulletRobot(abc.ABC):
    """A single-arm fixed-base PyBullet robot with a two-finger gripper.

    The action space for the robot is 4D. The first three dimensions are
    a change in the (x, y, z) of the end effector. The last dimension is
    a change in the finger joint(s), which are constrained to be
    symmetric.
    """

    def __init__(self, ee_home_pose: Pose3D, ee_orientation: Sequence[float],
                 move_to_pose_tol: float, max_vel_norm: float,
                 grasp_tol: float, physics_client_id: int) -> None:
        # Initial position for the end effector.
        self._ee_home_pose = ee_home_pose
        # Orientation for the end effector.
        self._ee_orientation = ee_orientation
        # The tolerance used in create_move_end_effector_to_pose_option().
        self._move_to_pose_tol = move_to_pose_tol
        # Used for the action space.
        self._max_vel_norm = max_vel_norm
        # Used for detecting when an object is considered grasped.
        self._grasp_tol = grasp_tol
        self._physics_client_id = physics_client_id
        # These get overridden in initialize(), but type checking needs to be
        # aware that it exists.
        self._initial_joint_state: JointState = []
        self._initialize()

    @property
    def initial_joint_state(self) -> JointState:
        """The joint values for the robot in its home pose."""
        return self._initial_joint_state

    @property
    def action_space(self) -> Box:
        """The action space for the robot.

        Represents position control of the arm and finger joints.
        """
        return Box(np.array(self.joint_lower_limits, dtype=np.float32),
                   np.array(self.joint_upper_limits, dtype=np.float32),
                   dtype=np.float32)

    @abc.abstractmethod
    def _initialize(self) -> None:
        raise NotImplementedError("Override me!")

    @property
    @abc.abstractmethod
    def robot_id(self) -> int:
        """The PyBullet ID for the robot."""
        raise NotImplementedError("Override me!")

    @property
    @abc.abstractmethod
    def end_effector_id(self) -> int:
        """The PyBullet ID for the end effector."""
        raise NotImplementedError("Override me!")

    @property
    @abc.abstractmethod
    def left_finger_id(self) -> int:
        """The PyBullet ID for the left finger."""
        raise NotImplementedError("Override me!")

    @property
    @abc.abstractmethod
    def right_finger_id(self) -> int:
        """The PyBullet ID for the right finger."""
        raise NotImplementedError("Override me!")

    @property
    @abc.abstractmethod
    def left_finger_joint_idx(self) -> int:
        """The index into the joints corresponding to the left finger."""
        raise NotImplementedError("Override me!")

    @property
    @abc.abstractmethod
    def right_finger_joint_idx(self) -> int:
        """The index into the joints corresponding to the right finger."""
        raise NotImplementedError("Override me!")

    @property
    @abc.abstractmethod
    def joint_lower_limits(self) -> JointState:
        """Lower bound on the arm joint limits."""
        raise NotImplementedError("Override me!")

    @property
    @abc.abstractmethod
    def joint_upper_limits(self) -> JointState:
        """Upper bound on the arm joint limits."""
        raise NotImplementedError("Override me!")

    @property
    @abc.abstractmethod
    def open_fingers(self) -> float:
        """The value at which the finger joints should be open."""
        raise NotImplementedError("Override me!")

    @property
    @abc.abstractmethod
    def closed_fingers(self) -> float:
        """The value at which the finger joints should be closed."""
        raise NotImplementedError("Override me!")

    @abc.abstractmethod
    def reset_state(self, robot_state: Array) -> None:
        """Reset the robot state to match the input state.

        The robot_state corresponds to the State vector for the robot
        object.
        """
        raise NotImplementedError("Override me!")

    @abc.abstractmethod
    def get_state(self) -> Array:
        """Get the robot state vector based on the current PyBullet state.

        This corresponds to the State vector for the robot object.
        """
        raise NotImplementedError("Override me!")

    @abc.abstractmethod
    def get_joints(self) -> JointState:
        """Get the joint states from the current PyBullet state."""
        raise NotImplementedError("Override me!")

    @abc.abstractmethod
    def set_joints(self, joint_state: Sequence[float]) -> None:
        """Directly set the joint states.

        This should not be used with the robot that is being used with
        stepSimulation(); it should only be used for motion planning,
        collision checks, etc., in a robot that does not maintain state.
        """
        raise NotImplementedError("Override me!")

    @abc.abstractmethod
    def set_motors(self, action_arr: Array) -> None:
        """Update the motors to execute the given action in PyBullet.

        The action_arr is an array of desired arm joint values.
        """
        raise NotImplementedError("Override me!")

    @abc.abstractmethod
    def forward_kinematics(self, joint_state: JointState) -> Pose3D:
        """Compute the end effector pose that if the robot arm joint states
        were equal to the input joint_state.

        WARNING: This method will make use of resetJointState(), and so it
        should NOT be used during simulation.
        """
        raise NotImplementedError("Override me!")

    @abc.abstractmethod
    def inverse_kinematics(self, end_effector_pose: Pose3D,
                           validate: bool) -> JointState:
        """Compute a joint state from an end effector pose.

        If validate is True, guarantee that the returned joint state
        would result in end_effector_pose if run through
        forward_kinematics.
        """
        raise NotImplementedError("Override me!")

    @abc.abstractmethod
    def create_move_end_effector_to_pose_option(
        self,
        name: str,
        types: Sequence[Type],
        params_space: Box,
        get_current_and_target_pose_and_finger_status: Callable[
            [State, Sequence[Object], Array], Tuple[Pose3D, Pose3D, str]],
    ) -> ParameterizedOption:
        """A generic utility that creates a ParameterizedOption for moving the
        end effector to a target pose, given a function that takes in the
        current state, objects, and parameters, and returns the current pose
        and target pose of the end effector, and the finger status."""
        raise NotImplementedError("Override me!")

    @abc.abstractmethod
    def create_change_fingers_option(
        self, name: str, types: Sequence[Type], params_space: Box,
        get_current_and_target_val: Callable[[State, Sequence[Object], Array],
                                             Tuple[float, float]]
    ) -> ParameterizedOption:
        """A generic utility that creates a ParameterizedOption for changing
        the robot fingers, given a function that takes in the current state,
        objects, and parameters, and returns the current and target finger
        joint values."""
        raise NotImplementedError("Override me!")


class FetchPyBulletRobot(_SingleArmPyBulletRobot):
    """A Fetch robot with a fixed base and only one arm in use."""

    # Parameters that aren't important enough to need to clog up settings.py
    _base_pose: ClassVar[Pose3D] = (0.75, 0.7441, 0.0)
    _base_orientation: ClassVar[Sequence[float]] = [0., 0., 0., 1.]
    _finger_action_nudge_magnitude: ClassVar[float] = 1e-3

    def _initialize(self) -> None:
        self._fetch_id = p.loadURDF(
            utils.get_env_asset_path("urdf/robots/fetch.urdf"),
            useFixedBase=True,
            physicsClientId=self._physics_client_id)
        p.resetBasePositionAndOrientation(
            self._fetch_id,
            self._base_pose,
            self._base_orientation,
            physicsClientId=self._physics_client_id)

        # Extract IDs for individual robot links and joints.
        joint_names = [
            p.getJointInfo(
                self._fetch_id, i,
                physicsClientId=self._physics_client_id)[1].decode("utf-8")
            for i in range(
                p.getNumJoints(self._fetch_id,
                               physicsClientId=self._physics_client_id))
        ]
        self._ee_id = joint_names.index('gripper_axis')
        self._arm_joints = get_kinematic_chain(
            self._fetch_id,
            self._ee_id,
            physics_client_id=self._physics_client_id)
        self._left_finger_id = joint_names.index("l_gripper_finger_joint")
        self._right_finger_id = joint_names.index("r_gripper_finger_joint")
        self._arm_joints.append(self._left_finger_id)
        self._arm_joints.append(self._right_finger_id)

        self._initial_joint_state = self.inverse_kinematics(self._ee_home_pose,
                                                            validate=True)
        # The initial joint values for the fingers should be open. IK may
        # return anything for them.
        self._initial_joint_state[-2] = self.open_fingers
        self._initial_joint_state[-1] = self.open_fingers
        # Establish the lower and upper limits for the arm joints.
        self._joint_lower_limits = []
        self._joint_upper_limits = []
        for i in self._arm_joints:
            info = p.getJointInfo(self._fetch_id,
                                  i,
                                  physicsClientId=self._physics_client_id)
            lower_limit = info[8]
            upper_limit = info[9]
            # Per PyBullet documentation, values ignored if upper < lower.
            if upper_limit < lower_limit:
                self._joint_lower_limits.append(-np.inf)
                self._joint_upper_limits.append(np.inf)
            else:
                self._joint_lower_limits.append(lower_limit)
                self._joint_upper_limits.append(upper_limit)

    @property
    def robot_id(self) -> int:
        return self._fetch_id

    @property
    def end_effector_id(self) -> int:
        return self._ee_id

    @property
    def left_finger_id(self) -> int:
        return self._left_finger_id

    @property
    def right_finger_id(self) -> int:
        return self._right_finger_id

    @property
    def left_finger_joint_idx(self) -> int:
        return len(self._arm_joints) - 2

    @property
    def right_finger_joint_idx(self) -> int:
        return len(self._arm_joints) - 1

    @property
    def joint_lower_limits(self) -> JointState:
        return self._joint_lower_limits

    @property
    def joint_upper_limits(self) -> JointState:
        return self._joint_upper_limits

    @property
    def open_fingers(self) -> float:
        return 0.04

    @property
    def closed_fingers(self) -> float:
        return 0.01

    def reset_state(self, robot_state: Array) -> None:
        rx, ry, rz, rf = robot_state
        p.resetBasePositionAndOrientation(
            self._fetch_id,
            self._base_pose,
            self._base_orientation,
            physicsClientId=self._physics_client_id)
        # First, reset the joint values to self._initial_joint_state,
        # so that IK is consistent (less sensitive to initialization).
        joint_state = self._initial_joint_state
        for joint_id, joint_val in zip(self._arm_joints, joint_state):
            p.resetJointState(self._fetch_id,
                              joint_id,
                              joint_val,
                              physicsClientId=self._physics_client_id)
        # Now run IK to get to the actual starting rx, ry, rz. We use
        # validate=True to ensure that this initialization works.
        joint_state = self.inverse_kinematics((rx, ry, rz), validate=True)
        for joint_id, joint_val in zip(self._arm_joints, joint_state):
            p.resetJointState(self._fetch_id,
                              joint_id,
                              joint_val,
                              physicsClientId=self._physics_client_id)
        # Handle setting the robot finger joints.
        for finger_id in [self._left_finger_id, self._right_finger_id]:
            p.resetJointState(self._fetch_id,
                              finger_id,
                              rf,
                              physicsClientId=self._physics_client_id)

    def get_state(self) -> Array:
        ee_link_state = p.getLinkState(self._fetch_id,
                                       self._ee_id,
                                       physicsClientId=self._physics_client_id)
        rx, ry, rz = ee_link_state[4]
        rf = p.getJointState(self._fetch_id,
                             self._left_finger_id,
                             physicsClientId=self._physics_client_id)[0]
        # pose_x, pose_y, pose_z, fingers
        return np.array([rx, ry, rz, rf], dtype=np.float32)

    def get_joints(self) -> JointState:
        joint_state = []
        for joint_idx in self._arm_joints:
            joint_val = p.getJointState(
                self._fetch_id,
                joint_idx,
                physicsClientId=self._physics_client_id)[0]
            joint_state.append(joint_val)
        return joint_state

    def set_joints(self, joint_state: Sequence[float]) -> None:
        assert len(joint_state) == len(self._arm_joints)
        for joint_id, joint_val in zip(self._arm_joints, joint_state):
            p.resetJointState(self._fetch_id,
                              joint_id,
                              joint_val,
                              physicsClientId=self._physics_client_id)

    def set_motors(self, action_arr: Array) -> None:
        assert len(action_arr) == len(self._arm_joints)

        # Set arm joint motors.
        for joint_idx, joint_val in zip(self._arm_joints, action_arr):
            p.setJointMotorControl2(bodyIndex=self._fetch_id,
                                    jointIndex=joint_idx,
                                    controlMode=p.POSITION_CONTROL,
                                    targetPosition=joint_val,
                                    physicsClientId=self._physics_client_id)

<<<<<<< HEAD
    def forward_kinematics(self, action_arr: Array) -> Pose3D:
        self.set_joints(list(action_arr))
=======
    def forward_kinematics(self, joint_state: JointState) -> Pose3D:
        assert len(joint_state) == len(self._arm_joints)
        for joint_id, joint_val in zip(self._arm_joints, joint_state):
            p.resetJointState(self._fetch_id,
                              joint_id,
                              joint_val,
                              physicsClientId=self._physics_client_id)
>>>>>>> 26212e93
        ee_link_state = p.getLinkState(self._fetch_id,
                                       self._ee_id,
                                       computeForwardKinematics=True,
                                       physicsClientId=self._physics_client_id)
        position = ee_link_state[4]
        return position

    def inverse_kinematics(self, end_effector_pose: Pose3D,
                           validate: bool) -> JointState:
        return inverse_kinematics(self._fetch_id,
                                  self._ee_id,
                                  end_effector_pose,
                                  self._ee_orientation,
                                  self._arm_joints,
                                  physics_client_id=self._physics_client_id,
                                  validate=validate)

    def create_move_end_effector_to_pose_option(
        self,
        name: str,
        types: Sequence[Type],
        params_space: Box,
        get_current_and_target_pose_and_finger_status: Callable[
            [State, Sequence[Object], Array], Tuple[Pose3D, Pose3D, str]],
    ) -> ParameterizedOption:

        def _policy(state: State, memory: Dict, objects: Sequence[Object],
                    params: Array) -> Action:
            del memory  # unused
            # First handle the main arm joints.
            current, target, finger_status = \
                get_current_and_target_pose_and_finger_status(
                    state, objects, params)
            # Run IK to determine the target joint positions.
            ee_delta = np.subtract(target, current)
            # Reduce the target to conform to the max velocity constraint.
            ee_norm = np.linalg.norm(ee_delta)  # type: ignore
            if ee_norm > self._max_vel_norm:
                ee_delta = ee_delta * self._max_vel_norm / ee_norm
            ee_action = np.add(current, ee_delta)
            # Keep validate as False because validate=True would update the
            # state of the robot during simulation, which overrides physics.
            joint_state = self.inverse_kinematics(
                (ee_action[0], ee_action[1], ee_action[2]), validate=False)
            # Handle the fingers. Fingers drift if left alone.
            # When the fingers are not explicitly being opened or closed, we
            # nudge the fingers toward being open or closed according to the
            # finger status.
            if finger_status == "open":
                finger_delta = self._finger_action_nudge_magnitude
            else:
                assert finger_status == "closed"
                finger_delta = -self._finger_action_nudge_magnitude
            # Extract the current finger state.
            state = cast(utils.PyBulletState, state)
            finger_state = state.joint_state[self.left_finger_joint_idx]
            # The finger action is an absolute joint position for the fingers.
            f_action = finger_state + finger_delta
            # Override the meaningless finger values in joint_action.
            joint_state[self.left_finger_joint_idx] = f_action
            joint_state[self.right_finger_joint_idx] = f_action
            action_arr = np.array(joint_state, dtype=np.float32)
            # This clipping is needed sometimes for the joint limits.
            action_arr = np.clip(action_arr, self.action_space.low,
                                 self.action_space.high)
            assert self.action_space.contains(action_arr)
            return Action(action_arr)

        def _terminal(state: State, memory: Dict, objects: Sequence[Object],
                      params: Array) -> bool:
            del memory  # unused
            current, target, _ = \
                get_current_and_target_pose_and_finger_status(
                    state, objects, params)
            squared_dist = np.sum(np.square(np.subtract(current, target)))
            return squared_dist < self._move_to_pose_tol

        return ParameterizedOption(name,
                                   types=types,
                                   params_space=params_space,
                                   policy=_policy,
                                   initiable=lambda _1, _2, _3, _4: True,
                                   terminal=_terminal)

    def create_change_fingers_option(
        self, name: str, types: Sequence[Type], params_space: Box,
        get_current_and_target_val: Callable[[State, Sequence[Object], Array],
                                             Tuple[float, float]]
    ) -> ParameterizedOption:

        def _policy(state: State, memory: Dict, objects: Sequence[Object],
                    params: Array) -> Action:
            del memory  # unused
            current_val, target_val = get_current_and_target_val(
                state, objects, params)
            f_delta = target_val - current_val
            f_delta = np.clip(f_delta, -self._max_vel_norm, self._max_vel_norm)
            f_action = current_val + f_delta
            # Don't change the rest of the joints.
            state = cast(utils.PyBulletState, state)
            target = np.array(state.joint_state, dtype=np.float32)
            target[self.left_finger_joint_idx] = f_action
            target[self.right_finger_joint_idx] = f_action
            # This clipping is needed sometimes for the joint limits.
            target = np.clip(target, self.action_space.low,
                             self.action_space.high)
            assert self.action_space.contains(target)
            return Action(target)

        def _terminal(state: State, memory: Dict, objects: Sequence[Object],
                      params: Array) -> bool:
            del memory  # unused
            current_val, target_val = get_current_and_target_val(
                state, objects, params)
            squared_dist = (target_val - current_val)**2
            return squared_dist < self._grasp_tol

        return ParameterizedOption(name,
                                   types=types,
                                   params_space=params_space,
                                   policy=_policy,
                                   initiable=lambda _1, _2, _3, _4: True,
                                   terminal=_terminal)


def create_single_arm_pybullet_robot(
        robot_name: str, ee_home_pose: Pose3D, ee_orientation: Sequence[float],
        move_to_pose_tol: float, max_vel_norm: float, grasp_tol: float,
        physics_client_id: int) -> _SingleArmPyBulletRobot:
    """Create a single-arm PyBullet robot."""
    if robot_name == "fetch":
        return FetchPyBulletRobot(ee_home_pose, ee_orientation,
                                  move_to_pose_tol, max_vel_norm, grasp_tol,
                                  physics_client_id)
    raise NotImplementedError(f"Unrecognized robot name: {robot_name}.")


def get_kinematic_chain(robot: int, end_effector: int,
                        physics_client_id: int) -> List[int]:
    """Get all of the free joints from robot base to end effector.

    Includes the end effector.
    """
    kinematic_chain = []
    while end_effector > -1:
        joint_info = p.getJointInfo(robot,
                                    end_effector,
                                    physicsClientId=physics_client_id)
        if joint_info[3] > -1:
            kinematic_chain.append(end_effector)
        end_effector = joint_info[-1]
    return kinematic_chain


def inverse_kinematics(
    robot: int,
    end_effector: int,
    target_position: Sequence[float],
    target_orientation: Sequence[float],
    joints: Sequence[int],
    physics_client_id: int,
    validate: bool = True,
) -> JointState:
    """Runs IK and returns joint state for the given (free) joints.

    If validate is True, the PyBullet IK solver is called multiple
    times, resetting the robot state each time, until the target
    position is reached. If the target position is not reached after a
    maximum number of iters, an exception is raised.
    """
    # Figure out which joint each dimension of the return of IK corresponds to.
    free_joints = []
    num_joints = p.getNumJoints(robot, physicsClientId=physics_client_id)
    for idx in range(num_joints):
        joint_info = p.getJointInfo(robot,
                                    idx,
                                    physicsClientId=physics_client_id)
        if joint_info[3] > -1:
            free_joints.append(idx)
    assert set(joints).issubset(set(free_joints))

    # Record the initial state of the joints so that we can reset them after.
    if validate:
        initial_joint_states = p.getJointStates(
            robot, free_joints, physicsClientId=physics_client_id)
        assert len(initial_joint_states) == len(free_joints)

    # Running IK once is often insufficient, so we run it multiple times until
    # convergence. If it does not converge, an error is raised.
    convergence_tol = CFG.pybullet_ik_tol
    for _ in range(CFG.pybullet_max_ik_iters):
        free_joint_vals = p.calculateInverseKinematics(
            robot,
            end_effector,
            target_position,
            targetOrientation=target_orientation,
            physicsClientId=physics_client_id)
        assert len(free_joints) == len(free_joint_vals)
        if not validate:
            break
        # Update the robot state and check if the desired position and
        # orientation are reached.
        for joint, joint_val in zip(free_joints, free_joint_vals):
            p.resetJointState(robot,
                              joint,
                              targetValue=joint_val,
                              physicsClientId=physics_client_id)
        ee_link_state = p.getLinkState(robot,
                                       end_effector,
                                       computeForwardKinematics=True,
                                       physicsClientId=physics_client_id)
        position = ee_link_state[4]
        # Note: we are checking positions only for convergence.
        if np.allclose(position, target_position, atol=convergence_tol):
            break
    else:
        raise Exception("Inverse kinematics failed to converge.")

    # Reset the joint states to their initial values to avoid modifying the
    # PyBullet internal state.
    if validate:
        for joint, joint_state in zip(free_joints, initial_joint_states):
            position, velocity, _, _ = joint_state
            p.resetJointState(robot,
                              joint,
                              targetValue=position,
                              targetVelocity=velocity,
                              physicsClientId=physics_client_id)

    # Order the found free_joint_vals based on the requested joints.
    joint_vals = []
    for joint in joints:
        free_joint_idx = free_joints.index(joint)
        joint_val = free_joint_vals[free_joint_idx]
        joint_vals.append(joint_val)

    return joint_vals


JointState = Sequence[float]


def run_motion_planning(
        robot: _SingleArmPyBulletRobot, initial_state: JointState,
        target_state: JointState, collision_bodies: Collection[int], seed: int,
        physics_client_id: int) -> Optional[Sequence[JointState]]:
    """Run BiRRT to find a collision-free sequence of joint states.

    Note that this function changes the state of the robot.
    """
    rng = np.random.default_rng(seed)
    joint_space = robot.action_space
    joint_space.seed(seed)
    sample_fn = lambda _: joint_space.sample()

    def extend_fn(pt1: JointState, pt2: JointState) -> Iterator[JointState]:
        pt1_arr = np.array(pt1)
        pt2_arr = np.array(pt2)
        # TODO: justify constants... make in terms of max movement or something
        num = int(np.ceil(max(abs(pt1_arr - pt2_arr)))) * 10
        if num == 0:
            yield pt2
        for i in range(1, num + 1):
            yield list(pt1_arr * (1 - i / num) + pt2_arr * i / num)

    def collision_fn(pt: JointState) -> bool:
        robot.set_joints(pt)
        p.performCollisionDetection(physicsClientId=physics_client_id)
        for body in collision_bodies:
            if p.getContactPoints(robot.robot_id,
                                  body,
                                  physicsClientId=physics_client_id):
                return True
        return False

    def distance_fn(from_pt: JointState, to_pt: JointState) -> float:
        from_ee = robot.forward_kinematics(np.array(from_pt))
        to_ee = robot.forward_kinematics(np.array(to_pt))
        return sum(np.subtract(from_ee, to_ee)**2)

    # TODO: deal with hyperparameters.
    birrt = utils.BiRRT(sample_fn,
                        extend_fn,
                        collision_fn,
                        distance_fn,
                        rng,
                        num_attempts=10,
                        num_iters=100,
                        smooth_amt=50)

    return birrt.query(initial_state, target_state)<|MERGE_RESOLUTION|>--- conflicted
+++ resolved
@@ -381,18 +381,8 @@
                                     targetPosition=joint_val,
                                     physicsClientId=self._physics_client_id)
 
-<<<<<<< HEAD
     def forward_kinematics(self, action_arr: Array) -> Pose3D:
         self.set_joints(list(action_arr))
-=======
-    def forward_kinematics(self, joint_state: JointState) -> Pose3D:
-        assert len(joint_state) == len(self._arm_joints)
-        for joint_id, joint_val in zip(self._arm_joints, joint_state):
-            p.resetJointState(self._fetch_id,
-                              joint_id,
-                              joint_val,
-                              physicsClientId=self._physics_client_id)
->>>>>>> 26212e93
         ee_link_state = p.getLinkState(self._fetch_id,
                                        self._ee_id,
                                        computeForwardKinematics=True,
