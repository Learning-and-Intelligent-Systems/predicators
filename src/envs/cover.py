--- conflicted
+++ resolved
@@ -204,13 +204,8 @@
         plt.ylim(-0.25, 0.5)
         plt.yticks([])
         plt.legend()
-<<<<<<< HEAD
-        # if caption:
-        plt.figtext(0.1, 0.6, caption, fontsize='x-small')
-=======
         if caption is not None:
             plt.suptitle(caption, wrap=True)
->>>>>>> 93c4bf3e
         plt.tight_layout()
         img = utils.fig2data(fig)
         plt.close()
