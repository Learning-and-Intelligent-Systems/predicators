--- conflicted
+++ resolved
@@ -13,11 +13,8 @@
 from predicators.src.envs.tools import ToolsEnv
 from predicators.src.envs.playroom import PlayroomEnv
 from predicators.src.envs.repeated_nextto import RepeatedNextToEnv
-<<<<<<< HEAD
 from predicators.src.envs.pybullet_blocks import PyBulletBlocksEnv
-=======
 from predicators.src.settings import CFG
->>>>>>> 7db46eae
 
 __all__ = [
     "BaseEnv",
@@ -47,38 +44,6 @@
     later be loaded using get_cached_env().
     """
     if name == "cover":
-<<<<<<< HEAD
-        return CoverEnv()
-    if name == "cover_typed_options":
-        return CoverEnvTypedOptions()
-    if name == "cover_hierarchical_types":
-        return CoverEnvHierarchicalTypes()
-    if name == "cover_regrasp":
-        return CoverEnvRegrasp()
-    if name == "cover_multistep_options":
-        return CoverMultistepOptions()
-    if name == "cover_multistep_options_fixed_tasks":
-        return CoverMultistepOptionsFixedTasks()
-    if name == "cluttered_table":
-        return ClutteredTableEnv()
-    if name == "cluttered_table_place":
-        return ClutteredTablePlaceEnv()
-    if name == "blocks":
-        return BlocksEnv()
-    if name == "painting":
-        return PaintingEnv()
-    if name == "tools":
-        return ToolsEnv()
-    if name == "playroom":
-        return PlayroomEnv()
-    if name == "behavior":
-        return BehaviorEnv()  # pragma: no cover
-    if name == "repeated_nextto":
-        return RepeatedNextToEnv()
-    if name == "pybullet_blocks":
-        return PyBulletBlocksEnv()
-    raise NotImplementedError(f"Unknown env: {name}")
-=======
         env: BaseEnv = CoverEnv()
     elif name == "cover_typed_options":
         env = CoverEnvTypedOptions()
@@ -106,13 +71,14 @@
         env = BehaviorEnv()  # pragma: no cover
     elif name == "repeated_nextto":
         env = RepeatedNextToEnv()
+    elif name == "pybullet_blocks":
+        return PyBulletBlocksEnv()
     else:
         raise NotImplementedError(f"Unknown env: {name}")
     if do_cache:
         assert CFG.allow_env_caching, "CFG.allow_env_caching is off!"
         _MOST_RECENT_ENV_INSTANCE[name] = env
     return env
->>>>>>> 7db46eae
 
 
 def get_cached_env(name: str) -> BaseEnv:
