--- conflicted
+++ resolved
@@ -3,22 +3,16 @@
 
 from predicators.src.envs.base_env import BaseEnv, EnvironmentFailure
 from predicators.src.envs.cover import CoverEnv, CoverEnvTypedOptions
-<<<<<<< HEAD
 from predicators.src.envs.behavior import BehaviorEnv
-=======
 from predicators.src.envs.cluttered_table import ClutteredTableEnv
->>>>>>> 278b41d1
 
 __all__ = [
     "BaseEnv",
     "EnvironmentFailure",
     "CoverEnv",
     "CoverEnvTypedOptions",
-<<<<<<< HEAD
     "BehaviorEnv",
-=======
     "ClutteredTableEnv",
->>>>>>> 278b41d1
 ]
 
 
@@ -29,11 +23,8 @@
         return CoverEnv()
     if name == "cover_typed":
         return CoverEnvTypedOptions()
-<<<<<<< HEAD
     if name == "behavior":
         return BehaviorEnv()
-=======
     if name == "cluttered_table":
         return ClutteredTableEnv()
->>>>>>> 278b41d1
     raise NotImplementedError(f"Unknown env: {name}")