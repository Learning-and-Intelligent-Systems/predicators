"""Handle creation of environments."""

<<<<<<< HEAD
from predicators.src.envs.base_env import BaseEnv
from predicators.src.envs.cover import CoverEnv, CoverEnvTypedOptions, \
    CoverEnvHierarchicalTypes, CoverMultistepOptions, \
    CoverMultistepOptionsFixedTasks, CoverEnvRegrasp
from predicators.src.envs.behavior import BehaviorEnv
from predicators.src.envs.cluttered_table import ClutteredTableEnv, \
    ClutteredTablePlaceEnv
from predicators.src.envs.blocks import BlocksEnv
from predicators.src.envs.painting import PaintingEnv
from predicators.src.envs.tools import ToolsEnv
from predicators.src.envs.playroom import PlayroomEnv
from predicators.src.envs.repeated_nextto import RepeatedNextToEnv
from predicators.src.envs.repeated_nextto_painting import \
    RepeatedNextToPaintingEnv

__all__ = [
    "BaseEnv",
    "CoverEnv",
    "CoverEnvTypedOptions",
    "CoverEnvHierarchicalTypes",
    "CoverEnvRegrasp",
    "CoverMultistepOptions",
    "CoverMultistepOptionsFixedTasks",
    "ClutteredTableEnv",
    "BlocksEnv",
    "PaintingEnv",
    "ToolsEnv",
    "PlayroomEnv",
    "BehaviorEnv",
    "RepeatedNextToEnv",
    "RepeatedNextToPaintingEnv",
]
=======
import logging
import pkgutil
from typing import TYPE_CHECKING

from predicators.src import utils
from predicators.src.envs.base_env import BaseEnv
>>>>>>> 3bf3cf8c

__all__ = ["BaseEnv"]
_MOST_RECENT_ENV_INSTANCE = {}

if not TYPE_CHECKING:
    # Load all modules so that utils.get_all_subclasses() works.
    for loader, module_name, _ in pkgutil.walk_packages(__path__):
        if "__init__" not in module_name:
            loader.find_module(module_name).load_module(module_name)


def create_new_env(name: str, do_cache: bool = True) -> BaseEnv:
    """Create a new instance of an environment from its name.
    If do_cache is True, then cache this env instance so that it can
    later be loaded using get_or_create_env().
    """
<<<<<<< HEAD
    if name == "cover":
        env: BaseEnv = CoverEnv()
    elif name == "cover_typed_options":
        env = CoverEnvTypedOptions()
    elif name == "cover_hierarchical_types":
        env = CoverEnvHierarchicalTypes()
    elif name == "cover_regrasp":
        env = CoverEnvRegrasp()
    elif name == "cover_multistep_options":
        env = CoverMultistepOptions()
    elif name == "cover_multistep_options_fixed_tasks":
        env = CoverMultistepOptionsFixedTasks()
    elif name == "cluttered_table":
        env = ClutteredTableEnv()
    elif name == "cluttered_table_place":
        env = ClutteredTablePlaceEnv()
    elif name == "blocks":
        env = BlocksEnv()
    elif name == "painting":
        env = PaintingEnv()
    elif name == "tools":
        env = ToolsEnv()
    elif name == "playroom":
        env = PlayroomEnv()
    elif name == "behavior":
        env = BehaviorEnv()  # pragma: no cover
    elif name == "repeated_nextto":
        env = RepeatedNextToEnv()
    elif name == "repeated_nextto_painting":
        env = RepeatedNextToPaintingEnv()
=======
    for cls in utils.get_all_subclasses(BaseEnv):
        if cls is not BaseEnv and cls.get_name() == name:
            env = cls()
            break
>>>>>>> 3bf3cf8c
    else:
        raise NotImplementedError(f"Unknown env: {name}")
    if do_cache:
        _MOST_RECENT_ENV_INSTANCE[name] = env
    return env


def get_or_create_env(name: str) -> BaseEnv:
    """Get the most recent cached env instance. If one does not exist in the
    cache, create it using create_new_env().

    If you use this function, you should NOT be doing anything that
    relies on the environment's internal state (i.e., you should not
    call reset() or step()).
    """
    if name not in _MOST_RECENT_ENV_INSTANCE:
        logging.warning(
            "WARNING: you called get_or_create_env, but I couldn't "
            f"find {name} in the cache. Making a new instance.")
        create_new_env(name, do_cache=True)

    return _MOST_RECENT_ENV_INSTANCE[name]<|MERGE_RESOLUTION|>--- conflicted
+++ resolved
@@ -1,46 +1,11 @@
 """Handle creation of environments."""
 
-<<<<<<< HEAD
-from predicators.src.envs.base_env import BaseEnv
-from predicators.src.envs.cover import CoverEnv, CoverEnvTypedOptions, \
-    CoverEnvHierarchicalTypes, CoverMultistepOptions, \
-    CoverMultistepOptionsFixedTasks, CoverEnvRegrasp
-from predicators.src.envs.behavior import BehaviorEnv
-from predicators.src.envs.cluttered_table import ClutteredTableEnv, \
-    ClutteredTablePlaceEnv
-from predicators.src.envs.blocks import BlocksEnv
-from predicators.src.envs.painting import PaintingEnv
-from predicators.src.envs.tools import ToolsEnv
-from predicators.src.envs.playroom import PlayroomEnv
-from predicators.src.envs.repeated_nextto import RepeatedNextToEnv
-from predicators.src.envs.repeated_nextto_painting import \
-    RepeatedNextToPaintingEnv
-
-__all__ = [
-    "BaseEnv",
-    "CoverEnv",
-    "CoverEnvTypedOptions",
-    "CoverEnvHierarchicalTypes",
-    "CoverEnvRegrasp",
-    "CoverMultistepOptions",
-    "CoverMultistepOptionsFixedTasks",
-    "ClutteredTableEnv",
-    "BlocksEnv",
-    "PaintingEnv",
-    "ToolsEnv",
-    "PlayroomEnv",
-    "BehaviorEnv",
-    "RepeatedNextToEnv",
-    "RepeatedNextToPaintingEnv",
-]
-=======
 import logging
 import pkgutil
 from typing import TYPE_CHECKING
 
 from predicators.src import utils
 from predicators.src.envs.base_env import BaseEnv
->>>>>>> 3bf3cf8c
 
 __all__ = ["BaseEnv"]
 _MOST_RECENT_ENV_INSTANCE = {}
@@ -57,43 +22,10 @@
     If do_cache is True, then cache this env instance so that it can
     later be loaded using get_or_create_env().
     """
-<<<<<<< HEAD
-    if name == "cover":
-        env: BaseEnv = CoverEnv()
-    elif name == "cover_typed_options":
-        env = CoverEnvTypedOptions()
-    elif name == "cover_hierarchical_types":
-        env = CoverEnvHierarchicalTypes()
-    elif name == "cover_regrasp":
-        env = CoverEnvRegrasp()
-    elif name == "cover_multistep_options":
-        env = CoverMultistepOptions()
-    elif name == "cover_multistep_options_fixed_tasks":
-        env = CoverMultistepOptionsFixedTasks()
-    elif name == "cluttered_table":
-        env = ClutteredTableEnv()
-    elif name == "cluttered_table_place":
-        env = ClutteredTablePlaceEnv()
-    elif name == "blocks":
-        env = BlocksEnv()
-    elif name == "painting":
-        env = PaintingEnv()
-    elif name == "tools":
-        env = ToolsEnv()
-    elif name == "playroom":
-        env = PlayroomEnv()
-    elif name == "behavior":
-        env = BehaviorEnv()  # pragma: no cover
-    elif name == "repeated_nextto":
-        env = RepeatedNextToEnv()
-    elif name == "repeated_nextto_painting":
-        env = RepeatedNextToPaintingEnv()
-=======
     for cls in utils.get_all_subclasses(BaseEnv):
         if cls is not BaseEnv and cls.get_name() == name:
             env = cls()
             break
->>>>>>> 3bf3cf8c
     else:
         raise NotImplementedError(f"Unknown env: {name}")
     if do_cache:
