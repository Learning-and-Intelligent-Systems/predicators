"""An environment where a robot must press buttons with its hand or a stick."""

from typing import ClassVar, Dict, List, Optional, Sequence, Set, Tuple

import matplotlib.pyplot as plt
import numpy as np
from gym.spaces import Box

from predicators.src import utils
from predicators.src.envs import BaseEnv
from predicators.src.settings import CFG
from predicators.src.structs import Action, Array, GroundAtom, Image, Object, \
    ParameterizedOption, Predicate, State, Task, Type
from predicators.src.utils import _Geom2D


class StickButtonEnv(BaseEnv):
    """An environment where a robot must press buttons with its hand or a
    stick."""
    x_lb: ClassVar[float] = 0.0
    y_lb: ClassVar[float] = 0.0
    theta_lb: ClassVar[float] = -np.pi  # radians
    x_ub: ClassVar[float] = 10.0
    y_ub: ClassVar[float] = 6.0
    theta_ub: ClassVar[float] = np.pi  # radians
    # Reachable zone boundaries.
    rz_x_lb: ClassVar[float] = x_lb
    rz_x_ub: ClassVar[float] = x_ub
    rz_y_lb: ClassVar[float] = y_lb
    rz_y_ub: ClassVar[float] = y_lb + 3.0
    max_speed: ClassVar[float] = 0.5  # shared by dx, dy
    max_angular_speed: ClassVar[float] = np.pi / 4
    robot_radius: ClassVar[float] = 0.1
    button_radius: ClassVar[float] = 0.1
    # Note that the stick_width is the longer dimension.
    stick_width: ClassVar[float] = 3.0
    stick_height: ClassVar[float] = 0.05
    # Note that the holder width is set in the class because it uses CFG.
    holder_height: ClassVar[float] = 2.5 * stick_height
    stick_tip_width: ClassVar[float] = 0.05
    init_padding: ClassVar[float] = 0.5  # used to space objects in init states
    stick_init_lb: ClassVar[float] = 0.6
    stick_init_ub: ClassVar[float] = 1.6  # start low in the reachable zone
    pick_grasp_tol: ClassVar[float] = 1e-3

    def __init__(self) -> None:
        super().__init__()
        # Types
        # The (x, y) is the center of the robot. Theta is only relevant when
        # the robot is holding the stick.
        self._robot_type = Type("robot", ["x", "y", "theta"])
        # The (x, y) is the center of the button.
        self._button_type = Type("button", ["x", "y", "pressed"])
        # The (x, y) is the bottom left-hand corner of the stick, and theta
        # is CCW angle in radians, consistent with utils.Rectangle.
        self._stick_type = Type("stick", ["x", "y", "theta", "held"])
        # Holds the stick up so that it can be grasped by the robot.
        self._holder_type = Type("holder", ["x", "y", "theta"])
        # Predicates
        self._Pressed = Predicate("Pressed", [self._button_type],
                                  self._Pressed_holds)
        self._StickAboveButton = Predicate(
            "StickAboveButton", [self._stick_type, self._button_type],
            self._Above_holds)
        self._RobotAboveButton = Predicate(
            "RobotAboveButton", [self._robot_type, self._button_type],
            self._Above_holds)
        self._Grasped = Predicate("Grasped",
                                  [self._robot_type, self._stick_type],
                                  self._Grasped_holds)
        self._HandEmpty = Predicate("HandEmpty", [self._robot_type],
                                    self._HandEmpty_holds)
        self._AboveNoButton = Predicate("AboveNoButton", [],
                                        self._AboveNoButton_holds)
        # Options
        self._RobotPressButton = ParameterizedOption(
            "RobotPressButton",
            types=[self._robot_type, self._button_type],
            params_space=Box(0, 1, (0, )),
            policy=self._RobotPressButton_policy,
            initiable=lambda s, m, o, p: True,
            terminal=self._RobotPressButton_terminal,
        )

        self._PickStick = ParameterizedOption(
            "PickStick",
            types=[self._robot_type, self._stick_type],
            params_space=Box(0, 1, (1, )),  # normalized w.r.t. stick width
            policy=self._PickStick_policy,
            initiable=lambda s, m, o, p: True,
            terminal=self._PickStick_terminal,
        )

        self._StickPressButton = ParameterizedOption(
            "StickPressButton",
            types=[self._robot_type, self._stick_type, self._button_type],
            params_space=Box(0, 1, (0, )),
            policy=self._StickPressButton_policy,
            initiable=lambda s, m, o, p: True,
            terminal=self._StickPressButton_terminal,
        )

        # Static objects (always exist no matter the settings).
        self._robot = Object("robby", self._robot_type)
        self._stick = Object("stick", self._stick_type)
        self._holder = Object("holder", self._holder_type)

        assert 0 < CFG.stick_button_holder_scale < 1
        self._holder_width = self.stick_width * CFG.stick_button_holder_scale

    @classmethod
    def get_name(cls) -> str:
        return "stick_button"

    def simulate(self, state: State, action: Action) -> State:
        assert self.action_space.contains(action.arr)
        norm_dx, norm_dy, norm_dtheta, press = action.arr
        # Actions are normalized to [-1, 1]. Denormalize them here.
        dx = norm_dx * self.max_speed
        dy = norm_dy * self.max_speed
        if CFG.stick_button_disable_angles:
            dtheta = 0.0
        else:
            dtheta = norm_dtheta * self.max_angular_speed
        # Update the robot state.
        rx = state.get(self._robot, "x")
        ry = state.get(self._robot, "y")
        rtheta = state.get(self._robot, "theta")
        new_rx = rx + dx
        new_ry = ry + dy
        new_rtheta = rtheta + dtheta
        # The robot cannot leave the reachable zone. If it tries to, raise
        # an EnvironmentFailure, which represents a terminal state.
        rad = self.robot_radius
        if not self.rz_x_lb + rad <= new_rx <= self.rz_x_ub - rad or \
           not self.rz_y_lb + rad <= new_ry <= self.rz_y_ub - rad:
            raise utils.EnvironmentFailure("Left reachable zone.")
        next_state = state.copy()
        next_state.set(self._robot, "x", new_rx)
        next_state.set(self._robot, "y", new_ry)
        next_state.set(self._robot, "theta", new_rtheta)
        robot_circ = self._object_to_geom(self._robot, next_state)

        # Check if the stick is held. If so, we need to move and rotate it.
        stick_held = state.get(self._stick, "held") > 0.5
        stick_rect = self._object_to_geom(self._stick, state)
        assert isinstance(stick_rect, utils.Rectangle)
        if stick_held:
            if not CFG.stick_button_disable_angles:
                stick_rect = stick_rect.rotate_about_point(rx, ry, dtheta)
            stick_rect = utils.Rectangle(x=(stick_rect.x + dx),
                                         y=(stick_rect.y + dy),
                                         width=stick_rect.width,
                                         height=stick_rect.height,
                                         theta=stick_rect.theta)
            next_state.set(self._stick, "x", stick_rect.x)
            next_state.set(self._stick, "y", stick_rect.y)
            next_state.set(self._stick, "theta", stick_rect.theta)

        if press > 0:
            # Check if the stick is now held for the first time.
            if not stick_held and stick_rect.intersects(robot_circ):
                # Check for a collision with the stick holder. The reason that
                # we only check for a collision here, as opposed to every
                # timestep, is that we imagine the robot moving down in the z
                # direction to pick up the stick, at which button it may
                # collide with the stick holder. On other timesteps, the robot
                # would be high enough above the holder to avoid collisions.
                holder_rect = self._object_to_geom(self._holder, state)
                if robot_circ.intersects(holder_rect):
                    # Immediately fail in case of collision.
                    raise utils.EnvironmentFailure(
                        "Collided with holder.",
                        {"offending_objects": {self._holder}})

                next_state.set(self._stick, "held", 1.0)

            # Check if any button is now pressed.
            tip_rect = self._stick_rect_to_tip_rect(stick_rect)
            for button in state.get_objects(self._button_type):
                circ = self._object_to_geom(button, state)
<<<<<<< HEAD
                if circ.intersects(robot_circ) or circ.intersects(tip_rect):
                    next_state.set(button, "pressed", 1.0)
=======
                if (circ.intersects(tip_rect) and stick_held) or \
                   (circ.intersects(robot_circ) and not stick_held):
                    next_state.set(button, "touched", 1.0)
>>>>>>> 62c57e45

        return next_state

    def _generate_train_tasks(self) -> List[Task]:
        return self._get_tasks(
            num=CFG.num_train_tasks,
            num_button_lst=CFG.stick_button_num_buttons_train,
            rng=self._train_rng)

    def _generate_test_tasks(self) -> List[Task]:
        return self._get_tasks(
            num=CFG.num_test_tasks,
            num_button_lst=CFG.stick_button_num_buttons_test,
            rng=self._test_rng)

    @property
    def predicates(self) -> Set[Predicate]:
        return {
            self._Pressed, self._RobotAboveButton, self._StickAboveButton,
            self._Grasped, self._HandEmpty, self._AboveNoButton
        }

    @property
    def goal_predicates(self) -> Set[Predicate]:
        return {self._Pressed}

    @property
    def types(self) -> Set[Type]:
        return {
            self._holder_type, self._robot_type, self._stick_type,
            self._button_type
        }

    @property
    def options(self) -> Set[ParameterizedOption]:
        return {
            self._RobotPressButton, self._PickStick, self._StickPressButton
        }

    @property
    def action_space(self) -> Box:
        # Normalized dx, dy, dtheta, press.
        return Box(low=-1., high=1., shape=(4, ), dtype=np.float32)

    def render_state(self,
                     state: State,
                     task: Task,
                     action: Optional[Action] = None,
                     caption: Optional[str] = None) -> List[Image]:
        figsize = (self.x_ub - self.x_lb, self.y_ub - self.y_lb)
        fig, ax = plt.subplots(1, 1, figsize=figsize)
        assert caption is None
        # Draw a light green rectangle for the reachable zone.
        reachable_zone = utils.Rectangle(x=self.rz_x_lb,
                                         y=self.rz_y_lb,
                                         width=(self.rz_x_ub - self.rz_x_lb),
                                         height=(self.rz_y_ub - self.rz_y_lb),
                                         theta=0)
        reachable_zone.plot(ax, color="lightgreen", alpha=0.25)
        # Draw the buttons.
        for button in state.get_objects(self._button_type):
            color = "blue" if state.get(button, "pressed") > 0.5 else "yellow"
            circ = self._object_to_geom(button, state)
            circ.plot(ax, facecolor=color, edgecolor="black", alpha=0.75)
        # Draw the holder.
        holder, = state.get_objects(self._holder_type)
        rect = self._object_to_geom(holder, state)
        assert isinstance(rect, utils.Rectangle)
        rect.plot(ax, color="gray")
        # Draw the stick.
        stick, = state.get_objects(self._stick_type)
        rect = self._object_to_geom(stick, state)
        assert isinstance(rect, utils.Rectangle)
        color = "black" if state.get(stick, "held") > 0.5 else "white"
        rect.plot(ax, facecolor="firebrick", edgecolor=color)
        rect = self._stick_rect_to_tip_rect(rect)
        rect.plot(ax, facecolor="saddlebrown", edgecolor=color)
        # Uncomment for debugging.
        # tx, ty = self._get_stick_grasp_loc(state, stick, np.array([0.1]))
        # circ = utils.Circle(tx, ty, radius=0.025)
        # circ.plot(ax, color="black")
        # Draw the robot.
        robot, = state.get_objects(self._robot_type)
        circ = self._object_to_geom(robot, state)
        assert isinstance(circ, utils.Circle)
        circ.plot(ax, facecolor="red", edgecolor="black")
        # Show the direction that the robot is facing.
        if not CFG.stick_button_disable_angles:
            theta = state.get(robot, "theta")
            l = 1.5 * self.robot_radius  # arrow length
            w = 0.1 * self.robot_radius  # arrow width
            ax.arrow(circ.x,
                     circ.y,
                     l * np.cos(theta),
                     l * np.sin(theta),
                     width=w)
        ax.set_xlim(self.x_lb, self.x_ub)
        ax.set_ylim(self.y_lb, self.y_ub)
        ax.axis("off")
        plt.tight_layout()
        img = utils.fig2data(fig)
        plt.close()
        return [img]

    def _get_tasks(self, num: int, num_button_lst: List[int],
                   rng: np.random.Generator) -> List[Task]:
        tasks = []
        for _ in range(num):
            state_dict = {}
            num_buttons = num_button_lst[rng.choice(len(num_button_lst))]
            buttons = [
                Object(f"button{i}", self._button_type)
                for i in range(num_buttons)
            ]
            goal = {GroundAtom(self._Pressed, [p]) for p in buttons}
            # Sample initial positions for buttons, making sure to keep them
            # far enough apart from one another.
            collision_geoms: Set[utils.Circle] = set()
            radius = self.button_radius + self.init_padding
            for button in buttons:
                # Assuming that the dimensions are forgiving enough that
                # infinite loops are impossible.
                while True:
                    x = rng.uniform(self.x_lb + radius, self.x_ub - radius)
                    y = rng.uniform(self.y_lb + radius, self.y_ub - radius)
                    geom = utils.Circle(x, y, radius)
                    # Keep only if no intersections with existing objects.
                    if not any(geom.intersects(g) for g in collision_geoms):
                        break
                collision_geoms.add(geom)
                state_dict[button] = {"x": x, "y": y, "pressed": 0.0}
            # Sample an initial position for the robot, making sure that it
            # doesn't collide with buttons and that it's in the reachable zone.
            radius = self.robot_radius + self.init_padding
            while True:
                x = rng.uniform(self.rz_x_lb + radius, self.rz_x_ub - radius)
                y = rng.uniform(self.rz_y_lb + radius, self.rz_y_ub - radius)
                geom = utils.Circle(x, y, radius)
                # Keep only if no intersections with existing objects.
                if not any(geom.intersects(g) for g in collision_geoms):
                    break
            collision_geoms.add(geom)
            if CFG.stick_button_disable_angles:
                theta = np.pi / 2
            else:
                theta = rng.uniform(self.theta_lb, self.theta_ub)
            state_dict[self._robot] = {"x": x, "y": y, "theta": theta}
            # Sample the stick, making sure that the origin is in the
            # reachable zone, and that the stick doesn't collide with anything.
            radius = self.robot_radius + self.init_padding
            while True:
                # The radius here is to prevent the stick from being very
                # slightly in the reachable zone, but not grabbable.
                x = rng.uniform(self.rz_x_lb + radius, self.rz_x_ub - radius)
                y = rng.uniform(self.stick_init_lb, self.stick_init_ub)
                assert self.rz_y_lb + radius <= y <= self.rz_y_ub - radius
                if CFG.stick_button_disable_angles:
                    theta = np.pi / 2
                else:
                    theta = rng.uniform(self.theta_lb, self.theta_ub)
                rect = utils.Rectangle(x, y, self.stick_width,
                                       self.stick_height, theta)
                # Keep only if no intersections with existing objects.
                if not any(rect.intersects(g) for g in collision_geoms):
                    break
            state_dict[self._stick] = {
                "x": x,
                "y": y,
                "theta": theta,
                "held": 0.0
            }
            # Create the holder for the stick, sampling the position so that it
            # is somewhere along the long dimension of the stick. To make sure
            # that the problem is solvable, check that if the stick were
            # grasped at the lowest reachable position, it would still be
            # able to press the highest button.
            max_button_y = max(state_dict[p]["y"] for p in buttons)
            necessary_reach = max_button_y - self.rz_y_ub
            while True:
                # Allow the stick to start in the middle of the holder.
                x_offset = rng.uniform(-self._holder_width,
                                       self.stick_width / 2)
                # Check solvability.
                # Case 0: If all buttons are within reach, we're all set.
                if necessary_reach < 0:
                    break
                # Case 1: we can grasp the stick from the bottom.
                if x_offset > 2 * self.robot_radius:
                    break
                # Case 2: we can grasp the stick above the holder, but we can
                # still reach the highest button.
                min_rel_grasp = x_offset + self._holder_width
                grasp_to_top = self.stick_width - min_rel_grasp
                if grasp_to_top > necessary_reach:
                    break
            # First orient the rectangle at 0 and then rotate it.
            # Along the shorter dimension, we want the stick to be in the
            # center of the holder, so we need to translate the holder's y
            # position relative to the stick's y position.
            assert self.holder_height > self.stick_height
            height_diff = self.holder_height - self.stick_height
            holder_rect = utils.Rectangle(
                x=x + x_offset,
                y=(y - height_diff / 2),
                width=self._holder_width,
                height=self.holder_height,
                theta=0,
            )
            holder_rect = holder_rect.rotate_about_point(x, y, theta)
            state_dict[self._holder] = {
                "x": holder_rect.x,
                "y": holder_rect.y,
                "theta": holder_rect.theta,
            }
            init_state = utils.create_state_from_dict(state_dict)
            task = Task(init_state, goal)
            tasks.append(task)
        return tasks

    def _object_to_geom(self, obj: Object, state: State) -> _Geom2D:
        x = state.get(obj, "x")
        y = state.get(obj, "y")
        if obj.is_instance(self._robot_type):
            return utils.Circle(x, y, self.robot_radius)
        if obj.is_instance(self._button_type):
            return utils.Circle(x, y, self.button_radius)
        if obj.is_instance(self._holder_type):
            theta = state.get(obj, "theta")
            return utils.Rectangle(x=x,
                                   y=y,
                                   width=self._holder_width,
                                   height=self.holder_height,
                                   theta=theta)
        assert obj.is_instance(self._stick_type)
        theta = state.get(obj, "theta")
        return utils.Rectangle(x=x,
                               y=y,
                               width=self.stick_width,
                               height=self.stick_height,
                               theta=theta)

    def _stick_rect_to_tip_rect(
            self, stick_rect: utils.Rectangle) -> utils.Rectangle:
        theta = stick_rect.theta
        width = self.stick_tip_width
        scale = stick_rect.width - width
        return utils.Rectangle(x=(stick_rect.x + scale * np.cos(theta)),
                               y=(stick_rect.y + scale * np.sin(theta)),
                               width=self.stick_tip_width,
                               height=stick_rect.height,
                               theta=theta)

    def _get_stick_grasp_loc(self, state: State, stick: Object,
                             params: Array) -> Tuple[float, float]:
        stheta = state.get(stick, "theta")
        # We always aim for the center of the shorter dimension. The params
        # selects a position along the longer dimension.
        h = self.stick_height
        sx = state.get(stick, "x") + (h / 2) * np.cos(stheta + np.pi / 2)
        sy = state.get(stick, "y") + (h / 2) * np.sin(stheta + np.pi / 2)
        # Calculate the target button to reach based on the parameter.
        pick_param, = params
        scale = self.stick_width * pick_param
        tx = sx + scale * np.cos(stheta)
        ty = sy + scale * np.sin(stheta)
        return (tx, ty)

    def _RobotPressButton_policy(self, state: State, memory: Dict,
                                 objects: Sequence[Object],
                                 params: Array) -> Action:
        del memory, params  # unused
        # If the robot and button are already pressing, press.
        if self._Above_holds(state, objects):
            return Action(np.array([0.0, 0.0, 0.0, 1.0], dtype=np.float32))
        # Otherwise, move toward the button.
        robot, button = objects
        rx = state.get(robot, "x")
        ry = state.get(robot, "y")
        px = state.get(button, "x")
        py = state.get(button, "y")
        dx = np.clip(px - rx, -self.max_speed, self.max_speed)
        dy = np.clip(py - ry, -self.max_speed, self.max_speed)
        # Normalize.
        dx = dx / self.max_speed
        dy = dy / self.max_speed
        # No need to rotate, and we don't want to press until we're there.
        return Action(np.array([dx, dy, 0.0, -1.0], dtype=np.float32))

    def _RobotPressButton_terminal(self, state: State, memory: Dict,
                                   objects: Sequence[Object],
                                   params: Array) -> bool:
        del memory, params  # unused
        _, button = objects
        return self._Pressed_holds(state, [button])

    def _PickStick_policy(self, state: State, memory: Dict,
                          objects: Sequence[Object], params: Array) -> Action:
        del memory  # unused
        robot, stick = objects
        rx = state.get(robot, "x")
        ry = state.get(robot, "y")
        tx, ty = self._get_stick_grasp_loc(state, stick, params)
        # If we're close enough to the grasp button, press.
        if (tx - rx)**2 + (ty - ry)**2 < self.pick_grasp_tol:
            return Action(np.array([0.0, 0.0, 0.0, 1.0], dtype=np.float32))
        # Move toward the target.
        dx = np.clip(tx - rx, -self.max_speed, self.max_speed)
        dy = np.clip(ty - ry, -self.max_speed, self.max_speed)
        # Normalize.
        dx = dx / self.max_speed
        dy = dy / self.max_speed
        # No need to rotate or press.
        return Action(np.array([dx, dy, 0.0, -1.0], dtype=np.float32))

    def _PickStick_terminal(self, state: State, memory: Dict,
                            objects: Sequence[Object], params: Array) -> bool:
        del memory, params  # unused
        return self._Grasped_holds(state, objects)

    def _StickPressButton_policy(self, state: State, memory: Dict,
                                 objects: Sequence[Object],
                                 params: Array) -> Action:
        del memory, params  # unused
        _, stick, button = objects
        button_circ = self._object_to_geom(button, state)
        stick_rect = self._object_to_geom(self._stick, state)
        assert isinstance(stick_rect, utils.Rectangle)
        tip_rect = self._stick_rect_to_tip_rect(stick_rect)
        # If the stick tip is pressing the button, press.
        if tip_rect.intersects(button_circ):
            return Action(np.array([0.0, 0.0, 0.0, 1.0], dtype=np.float32))
        # If the stick is vertical, move the tip toward the button.
        stheta = state.get(stick, "theta")
        desired_theta = np.pi / 2
        if abs(stheta - desired_theta) < 1e-3:
            tx = tip_rect.x
            ty = tip_rect.y
            px = state.get(button, "x")
            py = state.get(button, "y")
            dx = np.clip(px - tx, -self.max_speed, self.max_speed)
            dy = np.clip(py - ty, -self.max_speed, self.max_speed)
            # Normalize.
            dx = dx / self.max_speed
            dy = dy / self.max_speed
            # No need to rotate or press.
            return Action(np.array([dx, dy, 0.0, -1.0], dtype=np.float32))
        assert not CFG.stick_button_disable_angles
        # Otherwise, rotate the stick.
        dtheta = np.clip(desired_theta - stheta, -self.max_angular_speed,
                         self.max_angular_speed)
        # Normalize.
        dtheta = dtheta / self.max_angular_speed
        return Action(np.array([0.0, 0.0, dtheta, -1.0], dtype=np.float32))

    def _StickPressButton_terminal(self, state: State, memory: Dict,
                                   objects: Sequence[Object],
                                   params: Array) -> bool:
        del memory, params  # unused
        _, _, button = objects
        return self._Pressed_holds(state, [button])

    @staticmethod
    def _Pressed_holds(state: State, objects: Sequence[Object]) -> bool:
        button, = objects
        return state.get(button, "pressed") > 0.5

    def _Above_holds(self, state: State, objects: Sequence[Object]) -> bool:
        obj1, obj2 = objects
        geom1 = self._object_to_geom(obj1, state)
        geom2 = self._object_to_geom(obj2, state)
        return geom1.intersects(geom2)

    @staticmethod
    def _Grasped_holds(state: State, objects: Sequence[Object]) -> bool:
        _, stick = objects
        return state.get(stick, "held") > 0.5

    def _HandEmpty_holds(self, state: State,
                         objects: Sequence[Object]) -> bool:
        robot, = objects
        stick, = state.get_objects(self._stick_type)
        return not self._Grasped_holds(state, [robot, stick])

    def _AboveNoButton_holds(self, state: State,
                             objects: Sequence[Object]) -> bool:
        assert not objects
        robot, = state.get_objects(self._robot_type)
        stick, = state.get_objects(self._stick_type)
        for button in state.get_objects(self._button_type):
            if self._Above_holds(state, [robot, button]):
                return False
            if self._Above_holds(state, [stick, button]):
                return False
        return True<|MERGE_RESOLUTION|>--- conflicted
+++ resolved
@@ -179,14 +179,9 @@
             tip_rect = self._stick_rect_to_tip_rect(stick_rect)
             for button in state.get_objects(self._button_type):
                 circ = self._object_to_geom(button, state)
-<<<<<<< HEAD
-                if circ.intersects(robot_circ) or circ.intersects(tip_rect):
-                    next_state.set(button, "pressed", 1.0)
-=======
                 if (circ.intersects(tip_rect) and stick_held) or \
                    (circ.intersects(robot_circ) and not stick_held):
-                    next_state.set(button, "touched", 1.0)
->>>>>>> 62c57e45
+                    next_state.set(button, "pressed", 1.0)
 
         return next_state
 
