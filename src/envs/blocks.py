"""Blocks domain.

This environment IS downward refinable and DOESN'T require any
backtracking (as long as all the blocks can fit comfortably on the
table, which is true here because the block size and number of blocks
are much less than the table dimensions). The simplicity of this
environment makes it a good testbed for predicate invention.
"""

from typing import List, Set, Sequence, Dict, Tuple, Optional
import numpy as np
from gym.spaces import Box
from matplotlib import pyplot as plt
from matplotlib import patches
from predicators.src.envs import BaseEnv
from predicators.src.structs import Type, Predicate, State, Task, \
    ParameterizedOption, Object, Action, GroundAtom, Image, Array
from predicators.src.settings import CFG
from predicators.src import utils


class BlocksEnv(BaseEnv):
    """Blocks domain."""
    # Parameters that aren't important enough to need to clog up settings.py
    table_height = 0.2
    block_size = 0.045
    # The table x bounds are (1.1, 1.6), but the workspace is smaller.
    # Make it narrow enough that blocks can be only horizontally arranged.
    x_lb = 1.35 - block_size
    x_ub = 1.35 + block_size
    # The table y bounds are (0.3, 1.2), but the workspace is smaller.
    y_lb = 0.4
    y_ub = 1.1
    pick_z = 0.75
    robot_init_x = (x_lb + x_ub) / 2
    robot_init_y = (y_lb + y_ub) / 2
    robot_init_z = pick_z
    held_tol = 0.5
    open_fingers = 0.04
    closed_fingers = 0.01
    finger_tol = 0.00001
    pick_tol = 0.0001
    on_tol = 0.01
    collision_padding = 2.0
    assert pick_tol < block_size
<<<<<<< HEAD
=======
    num_blocks_train = CFG.blocks_num_blocks_train
    num_blocks_test = CFG.blocks_num_blocks_test
>>>>>>> 3a9cd265

    def __init__(self) -> None:
        super().__init__()
        # Types
        self._block_type = Type("block",
                                ["pose_x", "pose_y", "pose_z", "held"])
        self._robot_type = Type("robot",
                                ["pose_x", "pose_y", "pose_z", "fingers"])
        # Predicates
        self._On = Predicate("On", [self._block_type, self._block_type],
                             self._On_holds)
        self._OnTable = Predicate("OnTable", [self._block_type],
                                  self._OnTable_holds)
        self._GripperOpen = Predicate("GripperOpen", [self._robot_type],
                                      self._GripperOpen_holds)
        self._Holding = Predicate("Holding", [self._block_type],
                                  self._Holding_holds)
        self._Clear = Predicate("Clear", [self._block_type], self._Clear_holds)
        # Options
        self._Pick: ParameterizedOption = utils.SingletonParameterizedOption(
            # variables: [robot, object to pick]
            # params: []
            "Pick",
            self._Pick_policy,
            types=[self._robot_type, self._block_type])
        self._Stack: ParameterizedOption = utils.SingletonParameterizedOption(
            # variables: [robot, object on which to stack currently-held-object]
            # params: []
            "Stack",
            self._Stack_policy,
            types=[self._robot_type, self._block_type])
        self._PutOnTable: ParameterizedOption = \
            utils.SingletonParameterizedOption(
            # variables: [robot]
            # params: [x, y] (normalized coordinates on the table surface)
            "PutOnTable",
            self._PutOnTable_policy,
            types=[self._robot_type],
            params_space=Box(0, 1, (2, )))
        # Static objects (always exist no matter the settings).
        self._robot = Object("robby", self._robot_type)

    def simulate(self, state: State, action: Action) -> State:
        assert self.action_space.contains(action.arr)
        x, y, z, fingers = action.arr
        # Infer which transition function to follow
        if fingers < 0.5:
            return self._transition_pick(state, x, y, z)
        if z < self.table_height + self.block_size:
            return self._transition_putontable(state, x, y, z)
        return self._transition_stack(state, x, y, z)

    def _transition_pick(self, state: State, x: float, y: float,
                         z: float) -> State:
        next_state = state.copy()
        # Can only pick if fingers are open
        if not self._GripperOpen_holds(state, [self._robot]):
            return next_state
        block = self._get_block_at_xyz(state, x, y, z)
        if block is None:  # no block at this pose
            return next_state
        # Can only pick if object is clear
        if not self._block_is_clear(block, state):
            return next_state
        # Execute pick
        next_state.set(block, "pose_x", x)
        next_state.set(block, "pose_y", y)
        next_state.set(block, "pose_z", self.pick_z)
        next_state.set(block, "held", 1.0)
        next_state.set(self._robot, "fingers", self.closed_fingers)
        return next_state

    def _transition_putontable(self, state: State, x: float, y: float,
                               z: float) -> State:
        next_state = state.copy()
        # Can only putontable if fingers are closed
        if self._GripperOpen_holds(state, [self._robot]):
            return next_state
        block = self._get_held_block(state)
        assert block is not None
        # Check that table surface is clear at this pose
        poses = [[
            state.get(b, "pose_x"),
            state.get(b, "pose_y"),
            state.get(b, "pose_z")
        ] for b in state if b.is_instance(self._block_type)]
        existing_xys = {(float(p[0]), float(p[1])) for p in poses}
        if not self._table_xy_is_clear(x, y, existing_xys):
            return next_state
        # Execute putontable
        next_state.set(block, "pose_x", x)
        next_state.set(block, "pose_y", y)
        next_state.set(block, "pose_z", z)
        next_state.set(block, "held", 0.0)
        next_state.set(self._robot, "fingers", self.open_fingers)
        return next_state

    def _transition_stack(self, state: State, x: float, y: float,
                          z: float) -> State:
        next_state = state.copy()
        # Can only stack if fingers are closed
        if self._GripperOpen_holds(state, [self._robot]):
            return next_state
        # Check that both blocks exist
        block = self._get_held_block(state)
        assert block is not None
        other_block = self._get_highest_block_below(state, x, y, z)
        if other_block is None:  # no block to stack onto
            return next_state
        # Can't stack onto yourself!
        if block == other_block:
            return next_state
        # Need block we're stacking onto to be clear
        if not self._block_is_clear(other_block, state):
            return next_state
        # Execute stack by snapping into place
        cur_x = state.get(other_block, "pose_x")
        cur_y = state.get(other_block, "pose_y")
        cur_z = state.get(other_block, "pose_z")
        next_state.set(block, "pose_x", cur_x)
        next_state.set(block, "pose_y", cur_y)
        next_state.set(block, "pose_z", cur_z + self.block_size)
        next_state.set(block, "held", 0.0)
        next_state.set(self._robot, "fingers", self.open_fingers)
        return next_state

    def _generate_train_tasks(self) -> List[Task]:
        return self._get_tasks(num_tasks=CFG.num_train_tasks,
                               possible_num_blocks=CFG.blocks_num_blocks_train,
                               rng=self._train_rng)

    def _generate_test_tasks(self) -> List[Task]:
        return self._get_tasks(num_tasks=CFG.num_test_tasks,
                               possible_num_blocks=CFG.blocks_num_blocks_test,
                               rng=self._test_rng)

    @property
    def predicates(self) -> Set[Predicate]:
        return {
            self._On, self._OnTable, self._GripperOpen, self._Holding,
            self._Clear
        }

    @property
    def goal_predicates(self) -> Set[Predicate]:
        return {self._On, self._OnTable}

    @property
    def types(self) -> Set[Type]:
        return {self._block_type, self._robot_type}

    @property
    def options(self) -> Set[ParameterizedOption]:
        return {self._Pick, self._Stack, self._PutOnTable}

    @property
    def action_space(self) -> Box:
        # dimensions: [x, y, z, fingers]
        lowers = np.array([self.x_lb, self.y_lb, 0.0, 0.0], dtype=np.float32)
        uppers = np.array([self.x_ub, self.y_ub, 10.0, 1.0], dtype=np.float32)
        return Box(lowers, uppers)

    def render_state(self,
                     state: State,
                     task: Task,
                     action: Optional[Action] = None,
                     caption: Optional[str] = None) -> List[Image]:
        r = self.block_size * 0.5  # block radius

        width_ratio = max(
            1. / 5,
            min(
                5.,  # prevent from being too extreme
                (self.y_ub - self.y_lb) / (self.x_ub - self.x_lb)))
        fig, (xz_ax, yz_ax) = plt.subplots(
            1,
            2,
            figsize=(20, 8),
            gridspec_kw={'width_ratios': [1, width_ratio]})
        xz_ax.set_xlabel("x", fontsize=24)
        xz_ax.set_ylabel("z", fontsize=24)
        xz_ax.set_xlim((self.x_lb - 2 * r, self.x_ub + 2 * r))
        xz_ax.set_ylim((self.table_height, r * 16 + 0.1))
        yz_ax.set_xlabel("y", fontsize=24)
        yz_ax.set_ylabel("z", fontsize=24)
        yz_ax.set_xlim((self.y_lb - 2 * r, self.y_ub + 2 * r))
        yz_ax.set_ylim((self.table_height, r * 16 + 0.1))

        colors = [
            "red", "blue", "green", "orange", "purple", "yellow", "brown",
            "cyan"
        ]
        blocks = [o for o in state if o.is_instance(self._block_type)]
        held = "None"
        for i, block in enumerate(sorted(blocks)):
            x = state.get(block, "pose_x")
            y = state.get(block, "pose_y")
            z = state.get(block, "pose_z")
            c = colors[i % len(colors)]  # block color
            if state.get(block, "held") > self.held_tol:
                assert held == "None"
                held = f"{block.name} ({c})"

            # xz axis
            xz_rect = patches.Rectangle((x - r, z - r),
                                        2 * r,
                                        2 * r,
                                        zorder=-y,
                                        linewidth=1,
                                        edgecolor='black',
                                        facecolor=c)
            xz_ax.add_patch(xz_rect)

            # yz axis
            yz_rect = patches.Rectangle((y - r, z - r),
                                        2 * r,
                                        2 * r,
                                        zorder=-x,
                                        linewidth=1,
                                        edgecolor='black',
                                        facecolor=c)
            yz_ax.add_patch(yz_rect)

        title = f"Held: {held}"
        if caption is not None:
            title += f"; {caption}"
        plt.suptitle(title, fontsize=24, wrap=True)
        plt.tight_layout()
        img = utils.fig2data(fig)

        return [img]

    def _get_tasks(self, num_tasks: int, possible_num_blocks: List[int],
                   rng: np.random.Generator) -> List[Task]:
        tasks = []
        for _ in range(num_tasks):
            num_blocks = rng.choice(possible_num_blocks)
            piles = self._sample_initial_piles(num_blocks, rng)
            init_state = self._sample_state_from_piles(piles, rng)
            while True:  # repeat until goal is not satisfied
                goal = self._sample_goal_from_piles(num_blocks, piles, rng)
                if not all(goal_atom.holds(init_state) for goal_atom in goal):
                    break
            tasks.append(Task(init_state, goal))
        return tasks

    def _sample_initial_piles(self, num_blocks: int,
                              rng: np.random.Generator) -> List[List[Object]]:
        piles: List[List[Object]] = []
        for block_num in range(num_blocks):
            block = Object(f"block{block_num}", self._block_type)
            # If coin flip, start new pile
            if block_num == 0 or rng.uniform() < 0.2:
                piles.append([])
            # Add block to pile
            piles[-1].append(block)
        return piles

    def _sample_state_from_piles(self, piles: List[List[Object]],
                                 rng: np.random.Generator) -> State:
        data: Dict[Object, Array] = {}
        # Create objects
        block_to_pile_idx = {}
        for i, pile in enumerate(piles):
            for j, block in enumerate(pile):
                assert block not in block_to_pile_idx
                block_to_pile_idx[block] = (i, j)
        # Sample pile (x, y)s
        pile_to_xy: Dict[int, Tuple[float, float]] = {}
        for i in range(len(piles)):
            pile_to_xy[i] = self._sample_initial_pile_xy(
                rng, set(pile_to_xy.values()))
        # Create block states
        for block, pile_idx in block_to_pile_idx.items():
            pile_i, pile_j = pile_idx
            x, y = pile_to_xy[pile_i]
            z = self.table_height + self.block_size * (0.5 + pile_j)
            # [pose_x, pose_y, pose_z, held]
            data[block] = np.array([x, y, z, 0.0])
        # [pose_x, pose_y, pose_z, fingers]
        # Note: the robot poses are not used in this environment, but they
        # are used in the PyBullet subclass.
<<<<<<< HEAD
        data[self._robot] = np.array([
            self.robot_init_x, self.robot_init_y, self.robot_init_z,
            self.open_fingers
        ],
                                     dtype=np.float32)
=======
        rx, ry, rz = self.robot_init_x, self.robot_init_y, self.robot_init_z
        rf = self.open_fingers
        data[self._robot] = np.array([rx, ry, rz, rf], dtype=np.float32)
>>>>>>> 3a9cd265
        return State(data)

    def _sample_goal_from_piles(self, num_blocks: int,
                                piles: List[List[Object]],
                                rng: np.random.Generator) -> Set[GroundAtom]:
        # Sample goal pile that is different from initial
        while True:
            goal_piles = self._sample_initial_piles(num_blocks, rng)
            if goal_piles != piles:
                break
        # Create goal from piles
        goal_atoms = set()
        for pile in goal_piles:
            goal_atoms.add(GroundAtom(self._OnTable, [pile[0]]))
            if len(pile) == 1:
                continue
            for block1, block2 in zip(pile[1:], pile[:-1]):
                goal_atoms.add(GroundAtom(self._On, [block1, block2]))
        return goal_atoms

    def _sample_initial_pile_xy(
            self, rng: np.random.Generator,
            existing_xys: Set[Tuple[float, float]]) -> Tuple[float, float]:
        half_size = self.block_size / 2
        while True:
            x = rng.uniform(self.x_lb + half_size, self.x_ub - half_size)
            y = rng.uniform(self.y_lb + half_size, self.y_ub - half_size)
            if self._table_xy_is_clear(x, y, existing_xys):
                return (x, y)

    def _table_xy_is_clear(self, x: float, y: float,
                           existing_xys: Set[Tuple[float, float]]) -> bool:
        if all(
                abs(x - other_x) > self.collision_padding * self.block_size
                for other_x, _ in existing_xys):
            return True
        if all(
                abs(y - other_y) > self.collision_padding * self.block_size
                for _, other_y in existing_xys):
            return True
        return False

    def _block_is_clear(self, block: Object, state: State) -> bool:
        return self._Clear_holds(state, [block])

    def _On_holds(self, state: State, objects: Sequence[Object]) -> bool:
        block1, block2 = objects
        if state.get(block1, "held") >= self.held_tol or \
           state.get(block2, "held") >= self.held_tol:
            return False
        x1 = state.get(block1, "pose_x")
        y1 = state.get(block1, "pose_y")
        z1 = state.get(block1, "pose_z")
        x2 = state.get(block2, "pose_x")
        y2 = state.get(block2, "pose_y")
        z2 = state.get(block2, "pose_z")
        return np.allclose([x1, y1, z1], [x2, y2, z2 + self.block_size],
                           atol=self.on_tol)

    def _OnTable_holds(self, state: State, objects: Sequence[Object]) -> bool:
        block, = objects
        z = state.get(block, "pose_z")
        desired_z = self.table_height + self.block_size * 0.5
        return (state.get(block, "held") < self.held_tol) and \
            (desired_z-self.on_tol < z < desired_z+self.on_tol)

    def _GripperOpen_holds(self, state: State,
                           objects: Sequence[Object]) -> bool:
        robot, = objects
<<<<<<< HEAD
        return state.get(
            robot, "fingers") + BlocksEnv.finger_tol > BlocksEnv.open_fingers
=======
        rf = state.get(robot, "fingers")
        return rf + self.finger_tol > self.open_fingers
>>>>>>> 3a9cd265

    def _Holding_holds(self, state: State, objects: Sequence[Object]) -> bool:
        block, = objects
        return self._get_held_block(state) == block

    def _Clear_holds(self, state: State, objects: Sequence[Object]) -> bool:
        if self._Holding_holds(state, objects):
            return False
        block, = objects
        for other_block in state:
            if other_block.type != self._block_type:
                continue
            if self._On_holds(state, [other_block, block]):
                return False
        return True

    def _Pick_policy(self, state: State, memory: Dict,
                     objects: Sequence[Object], params: Array) -> Action:
        del memory, params  # unused
        _, block = objects
        block_pose = np.array([
            state.get(block, "pose_x"),
            state.get(block, "pose_y"),
            state.get(block, "pose_z")
        ])
        arr = np.r_[block_pose, 0.0].astype(np.float32)
        arr = np.clip(arr, self.action_space.low, self.action_space.high)
        return Action(arr)

    def _Stack_policy(self, state: State, memory: Dict,
                      objects: Sequence[Object], params: Array) -> Action:
        del memory, params  # unused
        _, block = objects
        block_pose = np.array([
            state.get(block, "pose_x"),
            state.get(block, "pose_y"),
            state.get(block, "pose_z")
        ])
        relative_grasp = np.array([
            0.,
            0.,
            self.block_size,
        ])
        arr = np.r_[block_pose + relative_grasp, 1.0].astype(np.float32)
        arr = np.clip(arr, self.action_space.low, self.action_space.high)
        return Action(arr)

    def _PutOnTable_policy(self, state: State, memory: Dict,
                           objects: Sequence[Object], params: Array) -> Action:
        del state, memory, objects  # unused
        # De-normalize parameters to actual table coordinates.
        x_norm, y_norm = params
        x = self.x_lb + self.block_size / 2 + (self.x_ub - self.x_lb -
                                               self.block_size) * x_norm
        y = self.y_lb + self.block_size / 2 + (self.y_ub - self.y_lb -
                                               self.block_size) * y_norm
        z = self.table_height + 0.5 * self.block_size
        arr = np.array([x, y, z, 1.0], dtype=np.float32)
        arr = np.clip(arr, self.action_space.low, self.action_space.high)
        return Action(arr)

    def _get_held_block(self, state: State) -> Optional[Object]:
        for block in state:
            if not block.is_instance(self._block_type):
                continue
            if state.get(block, "held") >= self.held_tol:
                return block
        return None

    def _get_block_at_xyz(self, state: State, x: float, y: float,
                          z: float) -> Optional[Object]:
        close_blocks = []
        for block in state:
            if not block.is_instance(self._block_type):
                continue
            block_pose = np.array([
                state.get(block, "pose_x"),
                state.get(block, "pose_y"),
                state.get(block, "pose_z")
            ])
            if np.allclose([x, y, z], block_pose, atol=self.pick_tol):
                dist = np.linalg.norm(
                    np.array([x, y, z]) -  # type: ignore
                    block_pose)
                close_blocks.append((block, float(dist)))
        if not close_blocks:
            return None
        return min(close_blocks, key=lambda x: x[1])[0]  # min distance

    def _get_highest_block_below(self, state: State, x: float, y: float,
                                 z: float) -> Optional[Object]:
        blocks_here = []
        for block in state:
            if not block.is_instance(self._block_type):
                continue
            block_pose = np.array(
                [state.get(block, "pose_x"),
                 state.get(block, "pose_y")])
            block_z = state.get(block, "pose_z")
            if np.allclose([x, y], block_pose, atol=self.pick_tol) and \
               block_z < z - self.pick_tol:
                blocks_here.append((block, block_z))
        if not blocks_here:
            return None
        return max(blocks_here, key=lambda x: x[1])[0]  # highest z<|MERGE_RESOLUTION|>--- conflicted
+++ resolved
@@ -43,11 +43,8 @@
     on_tol = 0.01
     collision_padding = 2.0
     assert pick_tol < block_size
-<<<<<<< HEAD
-=======
     num_blocks_train = CFG.blocks_num_blocks_train
     num_blocks_test = CFG.blocks_num_blocks_test
->>>>>>> 3a9cd265
 
     def __init__(self) -> None:
         super().__init__()
@@ -330,17 +327,9 @@
         # [pose_x, pose_y, pose_z, fingers]
         # Note: the robot poses are not used in this environment, but they
         # are used in the PyBullet subclass.
-<<<<<<< HEAD
-        data[self._robot] = np.array([
-            self.robot_init_x, self.robot_init_y, self.robot_init_z,
-            self.open_fingers
-        ],
-                                     dtype=np.float32)
-=======
         rx, ry, rz = self.robot_init_x, self.robot_init_y, self.robot_init_z
         rf = self.open_fingers
         data[self._robot] = np.array([rx, ry, rz, rf], dtype=np.float32)
->>>>>>> 3a9cd265
         return State(data)
 
     def _sample_goal_from_piles(self, num_blocks: int,
@@ -410,13 +399,8 @@
     def _GripperOpen_holds(self, state: State,
                            objects: Sequence[Object]) -> bool:
         robot, = objects
-<<<<<<< HEAD
-        return state.get(
-            robot, "fingers") + BlocksEnv.finger_tol > BlocksEnv.open_fingers
-=======
         rf = state.get(robot, "fingers")
         return rf + self.finger_tol > self.open_fingers
->>>>>>> 3a9cd265
 
     def _Holding_holds(self, state: State, objects: Sequence[Object]) -> bool:
         block, = objects
