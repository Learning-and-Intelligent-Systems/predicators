"""Blocks domain.

This environment IS downward refinable and DOESN'T require any
backtracking (as long as all the blocks can fit comfortably on the
table, which is true here because the block size and number of blocks
are much less than the table dimensions). The simplicity of this
environment makes it a good testbed for predicate invention.
"""

from typing import List, Set, Sequence, Dict, Tuple, Optional
import numpy as np
from gym.spaces import Box
from matplotlib import pyplot as plt
from matplotlib import patches
from predicators.src.envs import BaseEnv
from predicators.src.structs import Type, Predicate, State, Task, \
    ParameterizedOption, Object, Action, GroundAtom, Image, Array
from predicators.src.settings import CFG
from predicators.src import utils


class BlocksEnv(BaseEnv):
    """Blocks domain."""
    # Parameters that aren't important enough to need to clog up settings.py
    table_height = 0.2
    block_size = 0.045
    # The table x bounds are (1.1, 1.6), but the workspace is smaller.
    # Make it narrow enough that blocks can be only horizontally arranged.
<<<<<<< HEAD
=======
    # Note that these boundaries are for the block positions, and that a
    # block's origin is its center, so the block itself may extend beyond
    # the boundaries while the origin remains in bounds.
>>>>>>> 94fe7c91
    x_lb = 1.35 - block_size / 2
    x_ub = 1.35 + block_size / 2
    # The table y bounds are (0.3, 1.2), but the workspace is smaller.
    y_lb = 0.4
    y_ub = 1.1
    pick_z = 0.75
    robot_init_x = (x_lb + x_ub) / 2
    robot_init_y = (y_lb + y_ub) / 2
    robot_init_z = pick_z
    held_tol = 0.5
    open_fingers = 0.04
    closed_fingers = 0.01
    finger_tol = 0.00001
    pick_tol = 0.0001
    on_tol = 0.01
    collision_padding = 2.0
    assert pick_tol < block_size
    num_blocks_train = CFG.blocks_num_blocks_train
    num_blocks_test = CFG.blocks_num_blocks_test

    def __init__(self) -> None:
        super().__init__()
        # Types
        self._block_type = Type("block",
                                ["pose_x", "pose_y", "pose_z", "held"])
        self._robot_type = Type("robot",
                                ["pose_x", "pose_y", "pose_z", "fingers"])
        # Predicates
        self._On = Predicate("On", [self._block_type, self._block_type],
                             self._On_holds)
        self._OnTable = Predicate("OnTable", [self._block_type],
                                  self._OnTable_holds)
        self._GripperOpen = Predicate("GripperOpen", [self._robot_type],
                                      self._GripperOpen_holds)
        self._Holding = Predicate("Holding", [self._block_type],
                                  self._Holding_holds)
        self._Clear = Predicate("Clear", [self._block_type], self._Clear_holds)
        # Options
        self._Pick: ParameterizedOption = utils.SingletonParameterizedOption(
            # variables: [robot, object to pick]
            # params: []
            "Pick",
            self._Pick_policy,
            types=[self._robot_type, self._block_type])
        self._Stack: ParameterizedOption = utils.SingletonParameterizedOption(
            # variables: [robot, object on which to stack currently-held-object]
            # params: []
            "Stack",
            self._Stack_policy,
            types=[self._robot_type, self._block_type])
        self._PutOnTable: ParameterizedOption = \
            utils.SingletonParameterizedOption(
            # variables: [robot]
            # params: [x, y] (normalized coordinates on the table surface)
            "PutOnTable",
            self._PutOnTable_policy,
            types=[self._robot_type],
            params_space=Box(0, 1, (2, )))
        # Static objects (always exist no matter the settings).
        self._robot = Object("robby", self._robot_type)

    def simulate(self, state: State, action: Action) -> State:
        assert self.action_space.contains(action.arr)
        x, y, z, fingers = action.arr
        # Infer which transition function to follow
        if fingers < 0.5:
            return self._transition_pick(state, x, y, z)
        if z < self.table_height + self.block_size:
            return self._transition_putontable(state, x, y, z)
        return self._transition_stack(state, x, y, z)

    def _transition_pick(self, state: State, x: float, y: float,
                         z: float) -> State:
        next_state = state.copy()
        # Can only pick if fingers are open
        if not self._GripperOpen_holds(state, [self._robot]):
            return next_state
        block = self._get_block_at_xyz(state, x, y, z)
        if block is None:  # no block at this pose
            return next_state
        # Can only pick if object is clear
        if not self._block_is_clear(block, state):
            return next_state
        # Execute pick
        next_state.set(block, "pose_x", x)
        next_state.set(block, "pose_y", y)
        next_state.set(block, "pose_z", self.pick_z)
        next_state.set(block, "held", 1.0)
        next_state.set(self._robot, "fingers", self.closed_fingers)
        return next_state

    def _transition_putontable(self, state: State, x: float, y: float,
                               z: float) -> State:
        next_state = state.copy()
        # Can only putontable if fingers are closed
        if self._GripperOpen_holds(state, [self._robot]):
            return next_state
        block = self._get_held_block(state)
        assert block is not None
        # Check that table surface is clear at this pose
        poses = [[
            state.get(b, "pose_x"),
            state.get(b, "pose_y"),
            state.get(b, "pose_z")
        ] for b in state if b.is_instance(self._block_type)]
        existing_xys = {(float(p[0]), float(p[1])) for p in poses}
        if not self._table_xy_is_clear(x, y, existing_xys):
            return next_state
        # Execute putontable
        next_state.set(block, "pose_x", x)
        next_state.set(block, "pose_y", y)
        next_state.set(block, "pose_z", z)
        next_state.set(block, "held", 0.0)
        next_state.set(self._robot, "fingers", self.open_fingers)
        return next_state

    def _transition_stack(self, state: State, x: float, y: float,
                          z: float) -> State:
        next_state = state.copy()
        # Can only stack if fingers are closed
        if self._GripperOpen_holds(state, [self._robot]):
            return next_state
        # Check that both blocks exist
        block = self._get_held_block(state)
        assert block is not None
        other_block = self._get_highest_block_below(state, x, y, z)
        if other_block is None:  # no block to stack onto
            return next_state
        # Can't stack onto yourself!
        if block == other_block:
            return next_state
        # Need block we're stacking onto to be clear
        if not self._block_is_clear(other_block, state):
            return next_state
        # Execute stack by snapping into place
        cur_x = state.get(other_block, "pose_x")
        cur_y = state.get(other_block, "pose_y")
        cur_z = state.get(other_block, "pose_z")
        next_state.set(block, "pose_x", cur_x)
        next_state.set(block, "pose_y", cur_y)
        next_state.set(block, "pose_z", cur_z + self.block_size)
        next_state.set(block, "held", 0.0)
        next_state.set(self._robot, "fingers", self.open_fingers)
        return next_state

    def _generate_train_tasks(self) -> List[Task]:
        return self._get_tasks(num_tasks=CFG.num_train_tasks,
                               possible_num_blocks=CFG.blocks_num_blocks_train,
                               rng=self._train_rng)

    def _generate_test_tasks(self) -> List[Task]:
        return self._get_tasks(num_tasks=CFG.num_test_tasks,
                               possible_num_blocks=CFG.blocks_num_blocks_test,
                               rng=self._test_rng)

    @property
    def predicates(self) -> Set[Predicate]:
        return {
            self._On, self._OnTable, self._GripperOpen, self._Holding,
            self._Clear
        }

    @property
    def goal_predicates(self) -> Set[Predicate]:
        return {self._On, self._OnTable}

    @property
    def types(self) -> Set[Type]:
        return {self._block_type, self._robot_type}

    @property
    def options(self) -> Set[ParameterizedOption]:
        return {self._Pick, self._Stack, self._PutOnTable}

    @property
    def action_space(self) -> Box:
        # dimensions: [x, y, z, fingers]
        lowers = np.array([self.x_lb, self.y_lb, 0.0, 0.0], dtype=np.float32)
        uppers = np.array([self.x_ub, self.y_ub, 10.0, 1.0], dtype=np.float32)
        return Box(lowers, uppers)

    def render_state(self,
                     state: State,
                     task: Task,
                     action: Optional[Action] = None,
                     caption: Optional[str] = None) -> List[Image]:
        r = self.block_size * 0.5  # block radius

        width_ratio = max(
            1. / 5,
            min(
                5.,  # prevent from being too extreme
                (self.y_ub - self.y_lb) / (self.x_ub - self.x_lb)))
        fig, (xz_ax, yz_ax) = plt.subplots(
            1,
            2,
            figsize=(20, 8),
            gridspec_kw={'width_ratios': [1, width_ratio]})
        xz_ax.set_xlabel("x", fontsize=24)
        xz_ax.set_ylabel("z", fontsize=24)
        xz_ax.set_xlim((self.x_lb - 2 * r, self.x_ub + 2 * r))
        xz_ax.set_ylim((self.table_height, r * 16 + 0.1))
        yz_ax.set_xlabel("y", fontsize=24)
        yz_ax.set_ylabel("z", fontsize=24)
        yz_ax.set_xlim((self.y_lb - 2 * r, self.y_ub + 2 * r))
        yz_ax.set_ylim((self.table_height, r * 16 + 0.1))

        colors = [
            "red", "blue", "green", "orange", "purple", "yellow", "brown",
            "cyan"
        ]
        blocks = [o for o in state if o.is_instance(self._block_type)]
        held = "None"
        for i, block in enumerate(sorted(blocks)):
            x = state.get(block, "pose_x")
            y = state.get(block, "pose_y")
            z = state.get(block, "pose_z")
            c = colors[i % len(colors)]  # block color
            if state.get(block, "held") > self.held_tol:
                assert held == "None"
                held = f"{block.name} ({c})"

            # xz axis
            xz_rect = patches.Rectangle((x - r, z - r),
                                        2 * r,
                                        2 * r,
                                        zorder=-y,
                                        linewidth=1,
                                        edgecolor='black',
                                        facecolor=c)
            xz_ax.add_patch(xz_rect)

            # yz axis
            yz_rect = patches.Rectangle((y - r, z - r),
                                        2 * r,
                                        2 * r,
                                        zorder=-x,
                                        linewidth=1,
                                        edgecolor='black',
                                        facecolor=c)
            yz_ax.add_patch(yz_rect)

        title = f"Held: {held}"
        if caption is not None:
            title += f"; {caption}"
        plt.suptitle(title, fontsize=24, wrap=True)
        plt.tight_layout()
        img = utils.fig2data(fig)

        return [img]

    def _get_tasks(self, num_tasks: int, possible_num_blocks: List[int],
                   rng: np.random.Generator) -> List[Task]:
        tasks = []
        for _ in range(num_tasks):
            num_blocks = rng.choice(possible_num_blocks)
            piles = self._sample_initial_piles(num_blocks, rng)
            init_state = self._sample_state_from_piles(piles, rng)
            while True:  # repeat until goal is not satisfied
                goal = self._sample_goal_from_piles(num_blocks, piles, rng)
                if not all(goal_atom.holds(init_state) for goal_atom in goal):
                    break
            tasks.append(Task(init_state, goal))
        return tasks

    def _sample_initial_piles(self, num_blocks: int,
                              rng: np.random.Generator) -> List[List[Object]]:
        piles: List[List[Object]] = []
        for block_num in range(num_blocks):
            block = Object(f"block{block_num}", self._block_type)
            # If coin flip, start new pile
            if block_num == 0 or rng.uniform() < 0.2:
                piles.append([])
            # Add block to pile
            piles[-1].append(block)
        return piles

    def _sample_state_from_piles(self, piles: List[List[Object]],
                                 rng: np.random.Generator) -> State:
        data: Dict[Object, Array] = {}
        # Create objects
        block_to_pile_idx = {}
        for i, pile in enumerate(piles):
            for j, block in enumerate(pile):
                assert block not in block_to_pile_idx
                block_to_pile_idx[block] = (i, j)
        # Sample pile (x, y)s
        pile_to_xy: Dict[int, Tuple[float, float]] = {}
        for i in range(len(piles)):
            pile_to_xy[i] = self._sample_initial_pile_xy(
                rng, set(pile_to_xy.values()))
        # Create block states
        for block, pile_idx in block_to_pile_idx.items():
            pile_i, pile_j = pile_idx
            x, y = pile_to_xy[pile_i]
            z = self.table_height + self.block_size * (0.5 + pile_j)
            # [pose_x, pose_y, pose_z, held]
            data[block] = np.array([x, y, z, 0.0])
        # [pose_x, pose_y, pose_z, fingers]
        # Note: the robot poses are not used in this environment (they are
        # constant), but they change and get used in the PyBullet subclass.
        rx, ry, rz = self.robot_init_x, self.robot_init_y, self.robot_init_z
        rf = self.open_fingers
        data[self._robot] = np.array([rx, ry, rz, rf], dtype=np.float32)
        return State(data)

    def _sample_goal_from_piles(self, num_blocks: int,
                                piles: List[List[Object]],
                                rng: np.random.Generator) -> Set[GroundAtom]:
        # Sample goal pile that is different from initial
        while True:
            goal_piles = self._sample_initial_piles(num_blocks, rng)
            if goal_piles != piles:
                break
        # Create goal from piles
        goal_atoms = set()
        for pile in goal_piles:
            goal_atoms.add(GroundAtom(self._OnTable, [pile[0]]))
            if len(pile) == 1:
                continue
            for block1, block2 in zip(pile[1:], pile[:-1]):
                goal_atoms.add(GroundAtom(self._On, [block1, block2]))
        return goal_atoms

    def _sample_initial_pile_xy(
            self, rng: np.random.Generator,
            existing_xys: Set[Tuple[float, float]]) -> Tuple[float, float]:
        while True:
            x = rng.uniform(self.x_lb, self.x_ub)
            y = rng.uniform(self.y_lb, self.y_ub)
            if self._table_xy_is_clear(x, y, existing_xys):
                return (x, y)

    def _table_xy_is_clear(self, x: float, y: float,
                           existing_xys: Set[Tuple[float, float]]) -> bool:
        if all(
                abs(x - other_x) > self.collision_padding * self.block_size
                for other_x, _ in existing_xys):
            return True
        if all(
                abs(y - other_y) > self.collision_padding * self.block_size
                for _, other_y in existing_xys):
            return True
        return False

    def _block_is_clear(self, block: Object, state: State) -> bool:
        return self._Clear_holds(state, [block])

    def _On_holds(self, state: State, objects: Sequence[Object]) -> bool:
        block1, block2 = objects
        if state.get(block1, "held") >= self.held_tol or \
           state.get(block2, "held") >= self.held_tol:
            return False
        x1 = state.get(block1, "pose_x")
        y1 = state.get(block1, "pose_y")
        z1 = state.get(block1, "pose_z")
        x2 = state.get(block2, "pose_x")
        y2 = state.get(block2, "pose_y")
        z2 = state.get(block2, "pose_z")
        return np.allclose([x1, y1, z1], [x2, y2, z2 + self.block_size],
                           atol=self.on_tol)

    def _OnTable_holds(self, state: State, objects: Sequence[Object]) -> bool:
        block, = objects
        z = state.get(block, "pose_z")
        desired_z = self.table_height + self.block_size * 0.5
        return (state.get(block, "held") < self.held_tol) and \
            (desired_z-self.on_tol < z < desired_z+self.on_tol)

    def _GripperOpen_holds(self, state: State,
                           objects: Sequence[Object]) -> bool:
        robot, = objects
        rf = state.get(robot, "fingers")
        return rf + self.finger_tol > self.open_fingers

    def _Holding_holds(self, state: State, objects: Sequence[Object]) -> bool:
        block, = objects
        return self._get_held_block(state) == block

    def _Clear_holds(self, state: State, objects: Sequence[Object]) -> bool:
        if self._Holding_holds(state, objects):
            return False
        block, = objects
        for other_block in state:
            if other_block.type != self._block_type:
                continue
            if self._On_holds(state, [other_block, block]):
                return False
        return True

    def _Pick_policy(self, state: State, memory: Dict,
                     objects: Sequence[Object], params: Array) -> Action:
        del memory, params  # unused
        _, block = objects
        block_pose = np.array([
            state.get(block, "pose_x"),
            state.get(block, "pose_y"),
            state.get(block, "pose_z")
        ])
        arr = np.r_[block_pose, 0.0].astype(np.float32)
        arr = np.clip(arr, self.action_space.low, self.action_space.high)
        return Action(arr)

    def _Stack_policy(self, state: State, memory: Dict,
                      objects: Sequence[Object], params: Array) -> Action:
        del memory, params  # unused
        _, block = objects
        block_pose = np.array([
            state.get(block, "pose_x"),
            state.get(block, "pose_y"),
            state.get(block, "pose_z")
        ])
        relative_grasp = np.array([
            0.,
            0.,
            self.block_size,
        ])
        arr = np.r_[block_pose + relative_grasp, 1.0].astype(np.float32)
        arr = np.clip(arr, self.action_space.low, self.action_space.high)
        return Action(arr)

    def _PutOnTable_policy(self, state: State, memory: Dict,
                           objects: Sequence[Object], params: Array) -> Action:
        del state, memory, objects  # unused
        # De-normalize parameters to actual table coordinates.
        x_norm, y_norm = params
        x = self.x_lb + (self.x_ub - self.x_lb) * x_norm
        y = self.y_lb + (self.y_ub - self.y_lb) * y_norm
        z = self.table_height + 0.5 * self.block_size
        arr = np.array([x, y, z, 1.0], dtype=np.float32)
        arr = np.clip(arr, self.action_space.low, self.action_space.high)
        return Action(arr)

    def _get_held_block(self, state: State) -> Optional[Object]:
        for block in state:
            if not block.is_instance(self._block_type):
                continue
            if state.get(block, "held") >= self.held_tol:
                return block
        return None

    def _get_block_at_xyz(self, state: State, x: float, y: float,
                          z: float) -> Optional[Object]:
        close_blocks = []
        for block in state:
            if not block.is_instance(self._block_type):
                continue
            block_pose = np.array([
                state.get(block, "pose_x"),
                state.get(block, "pose_y"),
                state.get(block, "pose_z")
            ])
            if np.allclose([x, y, z], block_pose, atol=self.pick_tol):
                dist = np.linalg.norm(
                    np.array([x, y, z]) -  # type: ignore
                    block_pose)
                close_blocks.append((block, float(dist)))
        if not close_blocks:
            return None
        return min(close_blocks, key=lambda x: x[1])[0]  # min distance

    def _get_highest_block_below(self, state: State, x: float, y: float,
                                 z: float) -> Optional[Object]:
        blocks_here = []
        for block in state:
            if not block.is_instance(self._block_type):
                continue
            block_pose = np.array(
                [state.get(block, "pose_x"),
                 state.get(block, "pose_y")])
            block_z = state.get(block, "pose_z")
            if np.allclose([x, y], block_pose, atol=self.pick_tol) and \
               block_z < z - self.pick_tol:
                blocks_here.append((block, block_z))
        if not blocks_here:
            return None
        return max(blocks_here, key=lambda x: x[1])[0]  # highest z<|MERGE_RESOLUTION|>--- conflicted
+++ resolved
@@ -26,12 +26,9 @@
     block_size = 0.045
     # The table x bounds are (1.1, 1.6), but the workspace is smaller.
     # Make it narrow enough that blocks can be only horizontally arranged.
-<<<<<<< HEAD
-=======
     # Note that these boundaries are for the block positions, and that a
     # block's origin is its center, so the block itself may extend beyond
     # the boundaries while the origin remains in bounds.
->>>>>>> 94fe7c91
     x_lb = 1.35 - block_size / 2
     x_ub = 1.35 + block_size / 2
     # The table y bounds are (0.3, 1.2), but the workspace is smaller.
