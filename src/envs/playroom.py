--- conflicted
+++ resolved
@@ -21,10 +21,6 @@
     y_lb = 0.0
     x_ub = 140.0
     y_ub = 30.0
-<<<<<<< HEAD
-    held_tol = 0.5
-=======
->>>>>>> 3a9cd265
     open_fingers = 0.8
     table_tol = 1.0
     table_x_lb = 10.0
@@ -44,13 +40,8 @@
     on_tol = pick_tol
     assert pick_tol < block_size
     pick_z = 1.5
-<<<<<<< HEAD
-    num_blocks_train = [3]
-    num_blocks_test = [3]
-=======
     num_blocks_train = CFG.playroom_num_blocks_train
     num_blocks_test = CFG.playroom_num_blocks_test
->>>>>>> 3a9cd265
 
     def __init__(self) -> None:
         super().__init__()
