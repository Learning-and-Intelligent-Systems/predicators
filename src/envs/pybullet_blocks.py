"""A PyBullet version of Blocks."""

import logging
from typing import Callable, ClassVar, Dict, List, Sequence, Tuple

import numpy as np
import pybullet as p
from gym.spaces import Box

from predicators.src import utils
from predicators.src.envs.blocks import BlocksEnv
from predicators.src.envs.pybullet_env import PyBulletEnv, PyBulletState, \
    create_pybullet_block
from predicators.src.envs.pybullet_robots import _SingleArmPyBulletRobot, \
    create_single_arm_pybullet_robot
from predicators.src.settings import CFG
from predicators.src.structs import Array, Object, ParameterizedOption, \
    Pose3D, State


class PyBulletBlocksEnv(PyBulletEnv, BlocksEnv):
    """PyBullet Blocks domain."""
    # Parameters that aren't important enough to need to clog up settings.py

    # Option parameters.
    _offset_z: ClassVar[float] = 0.01
    _move_to_pose_tol: ClassVar[float] = 1e-4

    # Table parameters.
    _table_pose: ClassVar[Pose3D] = (1.35, 0.75, 0.0)
    _table_orientation: ClassVar[Sequence[float]] = [0., 0., 0., 1.]

    # Robot parameters.
    _ee_orn: ClassVar[Sequence[float]] = p.getQuaternionFromEuler(
        [0.0, np.pi / 2, -np.pi])
    _move_to_pose_tol: ClassVar[float] = 1e-4

    def __init__(self) -> None:
        super().__init__()

        # Override options, keeping the types and parameter spaces the same.
        open_fingers_func = lambda s, _1, _2: (s.get(self._robot, "fingers"),
                                               self.open_fingers)
        close_fingers_func = lambda s, _1, _2: (s.get(self._robot, "fingers"),
                                                self.closed_fingers)

        ## Pick option
        types = self._Pick.types
        params_space = self._Pick.params_space
        self._Pick: ParameterizedOption = utils.LinearChainParameterizedOption(
            "Pick",
            [
                # Move to far above the block which we will grasp.
                self._create_blocks_move_to_above_block_option(
                    name="MoveEndEffectorToPreGrasp",
                    z_func=lambda _: self.pick_z,
                    finger_status="open"),
                # Open fingers.
                self._pybullet_robot.create_change_fingers_option(
                    "OpenFingers", types, params_space, open_fingers_func),
                # Move down to grasp.
                self._create_blocks_move_to_above_block_option(
                    name="MoveEndEffectorToGrasp",
                    z_func=lambda block_z: (block_z + self._offset_z),
                    finger_status="open"),
                # Close fingers.
                self._pybullet_robot.create_change_fingers_option(
                    "CloseFingers", types, params_space, close_fingers_func),
                # Move back up.
                self._create_blocks_move_to_above_block_option(
                    name="MoveEndEffectorBackUp",
                    z_func=lambda _: self.pick_z,
                    finger_status="closed"),
            ])

        ## Stack option
        types = self._Stack.types
        params_space = self._Stack.params_space
        self._Stack: ParameterizedOption = \
            utils.LinearChainParameterizedOption("Stack",
            [
                # Move to above the block on which we will stack.
                self._create_blocks_move_to_above_block_option(
                    name="MoveEndEffectorToPreStack",
                    z_func=lambda _: self.pick_z,
                    finger_status="closed"),
                # Move down to place.
                self._create_blocks_move_to_above_block_option(
                    name="MoveEndEffectorToStack",
                    z_func=lambda block_z: (
                        block_z + self.block_size + self._offset_z),
                    finger_status="closed"),
                # Open fingers.
                self._pybullet_robot.create_change_fingers_option(
                    "OpenFingers", types, params_space, open_fingers_func),
                # Move back up.
                self._create_blocks_move_to_above_block_option(
                    name="MoveEndEffectorBackUp",
                    z_func=lambda _: self.pick_z,
                    finger_status="open"),
            ])

        ## PutOnTable option
        types = self._PutOnTable.types
        params_space = self._PutOnTable.params_space
        place_z = self.table_height + self.block_size + self._offset_z
        self._PutOnTable: ParameterizedOption = \
            utils.LinearChainParameterizedOption("PutOnTable",
            [
                # Move to above the table at the (x, y) where we will place.
                self._create_blocks_move_to_above_table_option(
                    name="MoveEndEffectorToPrePutOnTable",
                    z=self.pick_z,
                    finger_status="closed"),
                # Move down to place.
                self._create_blocks_move_to_above_table_option(
                    name="MoveEndEffectorToPutOnTable",
                    z=place_z,
                    finger_status="closed"),
                # Open fingers.
                self._pybullet_robot.create_change_fingers_option(
                    "OpenFingers", types, params_space, open_fingers_func),
                # Move back up.
                self._create_blocks_move_to_above_table_option(
                    name="MoveEndEffectorBackUp", z=self.pick_z,
                    finger_status="open"),
            ])

        # We track the correspondence between PyBullet object IDs and Object
        # instances for blocks. This correspondence changes with the task.
        self._block_id_to_block: Dict[int, Object] = {}

    def _initialize_pybullet(self) -> None:
        """Run super(), then handle blocks-specific initialization."""
        super()._initialize_pybullet()

        # Load table in both the main client and the copy.
        self._table_id = p.loadURDF(
            utils.get_env_asset_path("urdf/table.urdf"),
            useFixedBase=True,
            physicsClientId=self._physics_client_id)
        p.resetBasePositionAndOrientation(
            self._table_id,
            self._table_pose,
            self._table_orientation,
            physicsClientId=self._physics_client_id)
<<<<<<< HEAD
        p.loadURDF(
            utils.get_env_asset_path("urdf/table.urdf"),
            useFixedBase=True,
            physicsClientId=self._physics_client_id_copy)
=======
        p.loadURDF(utils.get_env_asset_path("urdf/table.urdf"),
                   useFixedBase=True,
                   physicsClientId=self._physics_client_id2)
>>>>>>> 47439ccb
        p.resetBasePositionAndOrientation(
            self._table_id,
            self._table_pose,
            self._table_orientation,
<<<<<<< HEAD
            physicsClientId=self._physics_client_id_copy)
=======
            physicsClientId=self._physics_client_id2)
>>>>>>> 47439ccb

        # Skip test coverage because GUI is too expensive to use in unit tests
        # and cannot be used in headless mode.
        if CFG.pybullet_draw_debug:  # pragma: no cover
            assert CFG.pybullet_use_gui, \
                "pybullet_use_gui must be True to use pybullet_draw_debug."
            # Draw the workspace on the table for clarity.
            p.addUserDebugLine([self.x_lb, self.y_lb, self.table_height],
                               [self.x_ub, self.y_lb, self.table_height],
                               [1.0, 0.0, 0.0],
                               lineWidth=5.0,
                               physicsClientId=self._physics_client_id)
            p.addUserDebugLine([self.x_lb, self.y_ub, self.table_height],
                               [self.x_ub, self.y_ub, self.table_height],
                               [1.0, 0.0, 0.0],
                               lineWidth=5.0,
                               physicsClientId=self._physics_client_id)
            p.addUserDebugLine([self.x_lb, self.y_lb, self.table_height],
                               [self.x_lb, self.y_ub, self.table_height],
                               [1.0, 0.0, 0.0],
                               lineWidth=5.0,
                               physicsClientId=self._physics_client_id)
            p.addUserDebugLine([self.x_ub, self.y_lb, self.table_height],
                               [self.x_ub, self.y_ub, self.table_height],
                               [1.0, 0.0, 0.0],
                               lineWidth=5.0,
                               physicsClientId=self._physics_client_id)
            # Draw coordinate frame labels for reference.
            p.addUserDebugText("x", [0.25, 0, 0], [0.0, 0.0, 0.0],
                               physicsClientId=self._physics_client_id)
            p.addUserDebugText("y", [0, 0.25, 0], [0.0, 0.0, 0.0],
                               physicsClientId=self._physics_client_id)
            p.addUserDebugText("z", [0, 0, 0.25], [0.0, 0.0, 0.0],
                               physicsClientId=self._physics_client_id)
            # Draw the pick z location at the x/y midpoint.
            mid_x = (self.x_ub + self.x_lb) / 2
            mid_y = (self.y_ub + self.y_lb) / 2
            p.addUserDebugText("*", [mid_x, mid_y, self.pick_z],
                               [1.0, 0.0, 0.0],
                               physicsClientId=self._physics_client_id)

        # Create blocks. Note that we create the maximum number once, and then
        # later on, in reset_state(), we will remove blocks from the workspace
        # (teleporting them far away) based on which ones are in the state.
        num_blocks = max(max(CFG.blocks_num_blocks_train),
                         max(CFG.blocks_num_blocks_test))
        self._block_ids = []
        for i in range(num_blocks):
            color = self._obj_colors[i % len(self._obj_colors)]
            half_extents = (self.block_size / 2.0, self.block_size / 2.0,
                            self.block_size / 2.0)
            orientation = [0.0, 0.0, 0.0, 1.0]  # default
            self._block_ids.append(
                create_pybullet_block(color, half_extents, self._obj_mass,
                                      self._obj_friction, orientation,
                                      self._physics_client_id))

<<<<<<< HEAD
    def _create_pybullet_robot(self, physics_client_id: int
                               ) -> _SingleArmPyBulletRobot:
        ee_home = (self.robot_init_x, self.robot_init_y, self.robot_init_z)
        ee_orn = p.getQuaternionFromEuler([0.0, np.pi / 2, -np.pi])
        return create_single_arm_pybullet_robot(CFG.pybullet_robot, ee_home,
                                                ee_orn,
                                                self.open_fingers,
                                                self.closed_fingers,
                                                self._move_to_pose_tol,
                                                self._max_vel_norm,
                                                self._grasp_tol,
                                                physics_client_id)
=======
    def _create_pybullet_robot(
            self, physics_client_id: int) -> _SingleArmPyBulletRobot:
        ee_home = (self.robot_init_x, self.robot_init_y, self.robot_init_z)
        return create_single_arm_pybullet_robot(
            CFG.pybullet_robot, ee_home, self._ee_orn, self.open_fingers,
            self.closed_fingers, self._move_to_pose_tol, self._max_vel_norm,
            self._grasp_tol, physics_client_id)
>>>>>>> 47439ccb

    def _extract_robot_state(self, state: State) -> Array:
        return np.array([
            state.get(self._robot, "pose_x"),
            state.get(self._robot, "pose_y"),
            state.get(self._robot, "pose_z"),
            state.get(self._robot, "fingers")
        ],
                        dtype=np.float32)

    @classmethod
    def get_name(cls) -> str:
        return "pybullet_blocks"

    def _reset_state(self, state: State) -> None:
        """Run super(), then handle blocks-specific resetting."""
        super()._reset_state(state)

        # Reset blocks based on the state.
        block_objs = state.get_objects(self._block_type)
        self._block_id_to_block = {}
        for i, block_obj in enumerate(block_objs):
            block_id = self._block_ids[i]
            self._block_id_to_block[block_id] = block_obj
            bx = state.get(block_obj, "pose_x")
            by = state.get(block_obj, "pose_y")
            bz = state.get(block_obj, "pose_z")
            # Assume not holding in the initial state
            assert self._get_held_block(state) is None
            p.resetBasePositionAndOrientation(
                block_id, [bx, by, bz], [0.0, 0.0, 0.0, 1.0],
                physicsClientId=self._physics_client_id)

        # For any blocks not involved, put them out of view.
        h = self.block_size
        oov_x, oov_y = self._out_of_view_xy
        for i in range(len(block_objs), len(self._block_ids)):
            block_id = self._block_ids[i]
            assert block_id not in self._block_id_to_block
            p.resetBasePositionAndOrientation(
                block_id, [oov_x, oov_y, i * h], [0.0, 0.0, 0.0, 1.0],
                physicsClientId=self._physics_client_id)

        # Assert that the state was properly reconstructed.
        reconstructed_state = self._get_state()
        if not reconstructed_state.allclose(state):
            logging.debug("Desired state:")
            logging.debug(state.pretty_str())
            logging.debug("Reconstructed state:")
            logging.debug(reconstructed_state.pretty_str())
            raise ValueError("Could not reconstruct state.")

    def _get_state(self) -> State:
        """Create a State based on the current PyBullet state.

        Note that in addition to the state inside PyBullet itself, this
        uses self._block_id_to_block and self._held_obj_id. As long as
        the PyBullet internal state is only modified through reset() and
        step(), these all should remain in sync.
        """
        state_dict = {}

        # Get robot state.
        state_dict[self._robot] = self._pybullet_robot.get_state()
        joint_state = self._pybullet_robot.get_joints()

        # Get block states.
        for block_id, block in self._block_id_to_block.items():
            (bx, by, bz), _ = p.getBasePositionAndOrientation(
                block_id, physicsClientId=self._physics_client_id)
            held = (block_id == self._held_obj_id)
            # pose_x, pose_y, pose_z, held
            state_dict[block] = np.array([bx, by, bz, held], dtype=np.float32)

        state = PyBulletState(state_dict, simulator_state=joint_state)
        assert set(state) == set(self._current_state), \
            (f"Reconstructed state has objects {set(state)}, but "
             f"self._current_state has objects {set(self._current_state)}.")

        return state

    def _get_object_ids_for_held_check(self) -> List[int]:
        return sorted(self._block_id_to_block)

    def _get_expected_finger_normals(self) -> Dict[int, Array]:
        return {
            self._pybullet_robot.left_finger_id: np.array([0., 1., 0.]),
            self._pybullet_robot.right_finger_id: np.array([0., -1., 0.]),
        }

    def _create_blocks_move_to_above_block_option(
            self, name: str, z_func: Callable[[float], float],
            finger_status: str) -> ParameterizedOption:
        """Creates a ParameterizedOption for moving to a pose above that of the
        block argument.

        The parameter z_func maps the block's z position to the target z
        position.
        """
        types = [self._robot_type, self._block_type]
        params_space = Box(0, 1, (0, ))

        def _get_current_and_target_pose_and_finger_status(
                state: State, objects: Sequence[Object],
                params: Array) -> Tuple[Pose3D, Pose3D, str]:
            assert not params
            robot, block = objects
            current_pose = (state.get(robot,
                                      "pose_x"), state.get(robot, "pose_y"),
                            state.get(robot, "pose_z"))
            target_pose = (state.get(block,
                                     "pose_x"), state.get(block, "pose_y"),
                           z_func(state.get(block, "pose_z")))
            return current_pose, target_pose, finger_status

        return self._pybullet_robot.create_move_end_effector_to_pose_option(
            name, types, params_space,
            _get_current_and_target_pose_and_finger_status)

    def _create_blocks_move_to_above_table_option(
            self, name: str, z: float,
            finger_status: str) -> ParameterizedOption:
        """Creates a ParameterizedOption for moving to a pose above that of the
        table.

        The z position of the target pose must be provided.
        """
        types = [self._robot_type]
        params_space = Box(0, 1, (2, ))

        def _get_current_and_target_pose_and_finger_status(
                state: State, objects: Sequence[Object],
                params: Array) -> Tuple[Pose3D, Pose3D, str]:
            robot, = objects
            current_pose = (state.get(robot,
                                      "pose_x"), state.get(robot, "pose_y"),
                            state.get(robot, "pose_z"))
            # De-normalize parameters to actual table coordinates.
            x_norm, y_norm = params
            target_pose = (self.x_lb + (self.x_ub - self.x_lb) * x_norm,
                           self.y_lb + (self.y_ub - self.y_lb) * y_norm, z)
            return current_pose, target_pose, finger_status

        return self._pybullet_robot.create_move_end_effector_to_pose_option(
            name, types, params_space,
            _get_current_and_target_pose_and_finger_status)<|MERGE_RESOLUTION|>--- conflicted
+++ resolved
@@ -144,25 +144,14 @@
             self._table_pose,
             self._table_orientation,
             physicsClientId=self._physics_client_id)
-<<<<<<< HEAD
-        p.loadURDF(
-            utils.get_env_asset_path("urdf/table.urdf"),
-            useFixedBase=True,
-            physicsClientId=self._physics_client_id_copy)
-=======
         p.loadURDF(utils.get_env_asset_path("urdf/table.urdf"),
                    useFixedBase=True,
                    physicsClientId=self._physics_client_id2)
->>>>>>> 47439ccb
         p.resetBasePositionAndOrientation(
             self._table_id,
             self._table_pose,
             self._table_orientation,
-<<<<<<< HEAD
-            physicsClientId=self._physics_client_id_copy)
-=======
             physicsClientId=self._physics_client_id2)
->>>>>>> 47439ccb
 
         # Skip test coverage because GUI is too expensive to use in unit tests
         # and cannot be used in headless mode.
@@ -220,20 +209,6 @@
                                       self._obj_friction, orientation,
                                       self._physics_client_id))
 
-<<<<<<< HEAD
-    def _create_pybullet_robot(self, physics_client_id: int
-                               ) -> _SingleArmPyBulletRobot:
-        ee_home = (self.robot_init_x, self.robot_init_y, self.robot_init_z)
-        ee_orn = p.getQuaternionFromEuler([0.0, np.pi / 2, -np.pi])
-        return create_single_arm_pybullet_robot(CFG.pybullet_robot, ee_home,
-                                                ee_orn,
-                                                self.open_fingers,
-                                                self.closed_fingers,
-                                                self._move_to_pose_tol,
-                                                self._max_vel_norm,
-                                                self._grasp_tol,
-                                                physics_client_id)
-=======
     def _create_pybullet_robot(
             self, physics_client_id: int) -> _SingleArmPyBulletRobot:
         ee_home = (self.robot_init_x, self.robot_init_y, self.robot_init_z)
@@ -241,7 +216,6 @@
             CFG.pybullet_robot, ee_home, self._ee_orn, self.open_fingers,
             self.closed_fingers, self._move_to_pose_tol, self._max_vel_norm,
             self._grasp_tol, physics_client_id)
->>>>>>> 47439ccb
 
     def _extract_robot_state(self, state: State) -> Array:
         return np.array([
