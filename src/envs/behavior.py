"""Behavior (iGibson) environment."""
# pylint: disable=import-error

import functools
import itertools
import os
from typing import Callable, Dict, List, Optional, Sequence, Set, Tuple, Union

import matplotlib
import numpy as np
from numpy.random._generator import Generator

try:
    import bddl
    import igibson
    import pybullet as pyb
    from igibson.activity.bddl_backend import SUPPORTED_PREDICATES, \
        ObjectStateBinaryPredicate, ObjectStateUnaryPredicate
    from igibson.envs import behavior_env
    from igibson.object_states.on_floor import RoomFloor
    from igibson.objects.articulated_object import \
        ArticulatedObject  # pylint: disable=unused-import
    from igibson.objects.articulated_object import \
        URDFObject  # pylint: disable=unused-import
    from igibson.robots.behavior_robot import BRBody
    from igibson.simulator import Simulator  # pylint: disable=unused-import
    from igibson.utils.checkpoint_utils import load_checkpoint, save_checkpoint
    from igibson.utils.utils import modify_config_file
    from igibson.object_states.pose import Pose

    _BEHAVIOR_IMPORTED = True
    bddl.set_backend("iGibson")  # pylint: disable=no-member
    if not os.path.exists("tmp_behavior_states/"):
        os.makedirs("tmp_behavior_states/")
except (ImportError, ModuleNotFoundError) as e:
    _BEHAVIOR_IMPORTED = False
from gym.spaces import Box

from predicators.src import utils
from predicators.src.envs import BaseEnv
from predicators.src.envs.behavior_options import create_grasp_option_model, \
    create_grasp_policy, create_navigate_option_model, \
    create_navigate_policy, create_place_option_model, create_place_policy, \
    grasp_obj_at_pos, navigate_to_obj_pos, place_ontop_obj_pos
from predicators.src.settings import CFG
from predicators.src.structs import Action, Array, GroundAtom, Object, \
    ParameterizedOption, Predicate, State, Task, Type, Video


class BehaviorEnv(BaseEnv):
    """Behavior (iGibson) environment."""

    def __init__(self) -> None:
        if not _BEHAVIOR_IMPORTED:
            raise ModuleNotFoundError("Behavior is not installed.")
        # behavior_randomize_init_state will always be False in this
        # config_file because we are not using their scene samplers.
        # We are loading pre-computed scenes.
        self._config_file = modify_config_file(
            os.path.join(igibson.root_path, CFG.behavior_config_file),
<<<<<<< HEAD
            CFG.behavior_task_name, CFG.behavior_scene_name, False)
=======
            CFG.behavior_task_name, CFG.behavior_scene_name,
            False)  # behavior_randomize_init_state = False in config file
>>>>>>> 2da02aaf

        super().__init__()  # To ensure self._seed is defined.
        self._rng = np.random.default_rng(self._seed)
        self.set_igibson_behavior_env(task_instance_id=0, seed=self._seed)
        self._type_name_to_type: Dict[str, Type] = {}
        # a unique id for saving and loading each task's state
        self.task_num: int = 0
        # a map between task nums and the snapshot id for saving/loading
        # purposes
        self.task_num_to_igibson_seed: Dict[int, int] = {}

        planner_fns: List[Callable[[
            "behavior_env.BehaviorEnv", Union[
                "URDFObject", "RoomFloor"], Array, Optional[Generator]
        ], Optional[Tuple[List[List[float]], List[List[float]]]]]] = [
            navigate_to_obj_pos, grasp_obj_at_pos, place_ontop_obj_pos
        ]
        option_policy_fns: List[
            Callable[[List[List[float]], List[List[float]]],
                     Callable[[State, "behavior_env.BehaviorEnv"],
                              Tuple[Array, bool]]]] = [
                                  create_navigate_policy, create_grasp_policy,
                                  create_place_policy
                              ]
        option_model_fns: List[
            Callable[[List[List[float]], List[List[float]], "URDFObject"],
                     Callable[[State, "behavior_env.BehaviorEnv"], None]]] = [
                         create_navigate_option_model,
                         create_grasp_option_model, create_place_option_model
                     ]

        # name, planner_fn, option_policy_fn, option_model_fn,
        # param_dim, arity, parameter upper and lower bounds
        option_elems = [
            ("NavigateTo", planner_fns[0], option_policy_fns[0],
             option_model_fns[0], 2, 1, (-5.0, 5.0)),
            ("Grasp", planner_fns[1], option_policy_fns[1],
             option_model_fns[1], 3, 1, (-np.pi, np.pi)),
            ("PlaceOnTop", planner_fns[2], option_policy_fns[2],
             option_model_fns[2], 3, 1, (-1.0, 1.0)),
        ]
        self._options: Set[ParameterizedOption] = set()
        for (name, planner_fn, policy_fn, option_model_fn, param_dim, num_args,
             parameter_limits) in option_elems:
            # Create a different option for each type combo
            for types in itertools.product(self.types, repeat=num_args):
                option_name = self._create_type_combo_name(name, types)
                option = make_behavior_option(
                    option_name,
                    types=list(types),
                    params_space=Box(parameter_limits[0], parameter_limits[1],
                                     (param_dim, )),
                    env=self,
                    planner_fn=planner_fn,
                    policy_fn=policy_fn,
                    option_model_fn=option_model_fn,
                    object_to_ig_object=self.object_to_ig_object,
                    rng=self._rng,
                )
                self._options.add(option)

    @classmethod
    def get_name(cls) -> str:
        return "behavior"

    def simulate(self, state: State, action: Action) -> State:
        assert isinstance(state.simulator_state, str)
        self.task_num = int(state.simulator_state.split("-")[0])
        if not state.allclose(
                self.current_ig_state_to_state(save_state=False)):
            load_checkpoint_state(state, self)

        a = action.arr
        self.igibson_behavior_env.step(a)
        # a[16] is used to indicate whether to grasp or release the currently-
        # held object. 1.0 indicates that the object should be grasped, and
        # -1.0 indicates it should be released
        if a[16] == 1.0:
            assisted_grasp_action = np.zeros(28, dtype=float)
            # We now need to create a 28-dimensional action to pass to
            # the assisted grasping code. Here, the 26th dimension dictates
            # whether to close the hand or not (1.0 indicates that the
            # hand should be closed)
            assisted_grasp_action[26] = 1.0
            _ = (self.igibson_behavior_env.robots[0].parts["right_hand"].
                 handle_assisted_grasping(assisted_grasp_action))
        elif a[16] == -1.0:
            released_obj = self.igibson_behavior_env.scene.get_objects()[
                self.igibson_behavior_env.robots[0].parts["right_hand"].
                object_in_hand]
            # force release object to avoid dealing with stateful assisted
            # grasping release mechanism
            self.igibson_behavior_env.robots[0].parts[
                "right_hand"].force_release_obj()
            # reset the released object to zero velocity
            pyb.resetBaseVelocity(
                released_obj.get_body_id(),
                linearVelocity=[0, 0, 0],
                angularVelocity=[0, 0, 0],
            )
        next_state = self.current_ig_state_to_state()
        return next_state

    def _generate_train_tasks(self) -> List[Task]:
        return self._get_tasks(num=CFG.num_train_tasks, rng=self._train_rng)

    def _generate_test_tasks(self) -> List[Task]:
        return self._get_tasks(num=CFG.num_test_tasks,
                               rng=self._test_rng,
                               testing=True)

    def _get_tasks(self,
                   num: int,
                   rng: np.random.Generator,
                   testing: bool = False) -> List[Task]:
        tasks = []
<<<<<<< HEAD
        # Max 10 train and test tasks for behavior
        assert num <= CFG.num_train_tasks
        assert CFG.num_train_tasks <= 10
        if testing:
            self.task_num = CFG.num_train_tasks
=======
        assert num <= 10  # Max 10 train and test task for behavior
        if testing:
            self.task_num += 10
>>>>>>> 2da02aaf
        for _ in range(num):
            # Behavior uses np.random everywhere. This is a somewhat
            # hacky workaround for that.
            curr_env_seed = rng.integers(0, (2**32) - 1)
            if CFG.behavior_randomize_init_state:
                self.set_igibson_behavior_env(task_instance_id=self.task_num,
                                              seed=curr_env_seed)
            self.igibson_behavior_env.reset()
            self.task_num_to_igibson_seed[self.task_num] = curr_env_seed
            os.makedirs(f"tmp_behavior_states/{CFG.behavior_scene_name}__" +
                        f"{CFG.behavior_task_name}__{self.task_num}",
                        exist_ok=True)
            init_state = self.current_ig_state_to_state()
            goal = self._get_task_goal()
            task = Task(init_state, goal)
            tasks.append(task)
            self.task_num += 1

        return tasks

    def _get_task_goal(self) -> Set[GroundAtom]:
        # Currently assumes that the goal is a single AND of
        # ground atoms (this is also assumed by the planner).
        goal = set()
        assert len(
            self.igibson_behavior_env.task.ground_goal_state_options) == 1
        for head_expr in self.igibson_behavior_env.task.\
            ground_goal_state_options[0]:
            bddl_name = head_expr.terms[0]  # untyped
            ig_objs = [self._name_to_ig_object(t) for t in head_expr.terms[1:]]
            objects = [self._ig_object_to_object(i) for i in ig_objs]
            pred_name = self._create_type_combo_name(bddl_name,
                                                     [o.type for o in objects])
            pred = self._name_to_predicate(pred_name)
            atom = GroundAtom(pred, objects)
            goal.add(atom)
        return goal

    @property
    def predicates(self) -> Set[Predicate]:
        predicates = set()
        types_lst = sorted(self.types)  # for determinism
        # First, extract predicates from iGibson
        for bddl_name in [
                # "inside",
                # "nextto",
                "ontop",
                # "under",
                # "touching",
                # NOTE: OnFloor(robot, floor) does not evaluate to true
                # even though it's in the initial BDDL state, because
                # it uses geometry, and the behaviorbot actually floats
                # and doesn't touch the floor. But it doesn't matter.
                # "onfloor",
                # "cooked",
                # "burnt",
                # "frozen",
                # "soaked",
                # "open",
                # "dusty",
                # "stained",
                # "sliced",
                # "toggled_on",
        ]:
            bddl_predicate = SUPPORTED_PREDICATES[bddl_name]
            # We will create one predicate for every combination of types.
            # Ideally, we would filter out implausible type combinations
            # per predicate, but this should happen automatically when we
            # go to collect data and do NSRT learning.
            arity = self._bddl_predicate_arity(bddl_predicate)
            for type_combo in itertools.product(types_lst, repeat=arity):
                pred_name = self._create_type_combo_name(bddl_name, type_combo)
                classifier = self._create_classifier_from_bddl(bddl_predicate)
                pred = Predicate(pred_name, list(type_combo), classifier)
                predicates.add(pred)

        # Second, add in custom predicates except reachable-nothing
        custom_predicate_specs = [
            ("handempty", self._handempty_classifier, 0),
            ("holding", self._holding_classifier, 1),
            ("reachable", self._reachable_classifier, 2),
        ]

        for name, classifier, arity in custom_predicate_specs:
            for type_combo in itertools.product(types_lst, repeat=arity):
                # We only care about reachable when the agent is one of the
                # types.
                pred_name = self._create_type_combo_name(name, type_combo)
                pred = Predicate(pred_name, list(type_combo), classifier)
                if name == "reachable" and not any(type_i.name == "agent"
                                                   for type_i in type_combo):
                    continue
                predicates.add(pred)

        # Finally, add the reachable-nothing predicate, which only applies
        # to the 'agent' type
        for i in range(len(types_lst)):
            if types_lst[i].name == "agent":
                pred_name = self._create_type_combo_name(
                    "reachable-nothing", (types_lst[i], ))
                pred = Predicate(
                    pred_name,
                    [types_lst[i]],
                    self._reachable_nothing_classifier,
                )
                predicates.add(pred)

        return predicates

    @property
    def goal_predicates(self) -> Set[Predicate]:
        return self.predicates

    @property
    def types(self) -> Set[Type]:
        for ig_obj in self._get_task_relevant_objects():
            # Create type
            type_name = ig_obj.category
            if type_name in self._type_name_to_type:
                continue
            # In the future, we may need other object attributes,
            # but for the moment, we just need position and orientation.
            obj_type = Type(
                type_name,
                [
                    "pos_x", "pos_y", "pos_z", "orn_0", "orn_1", "orn_2",
                    "orn_3"
                ],
            )
            self._type_name_to_type[type_name] = obj_type
        return set(self._type_name_to_type.values())

    @property
    def options(self) -> Set[ParameterizedOption]:
        return self._options

    @property
    def action_space(self) -> Box:
        # 17-dimensional, between -1 and 1
        assert self.igibson_behavior_env.action_space.shape == (17, )
        assert np.all(self.igibson_behavior_env.action_space.low == -1)
        assert np.all(self.igibson_behavior_env.action_space.high == 1)
        return self.igibson_behavior_env.action_space

    def render_state_plt(
            self,
            state: State,
            task: Task,
            action: Optional[Action] = None,
            caption: Optional[str] = None) -> matplotlib.figure.Figure:
        raise NotImplementedError("This env does not use Matplotlib")

    def render_state(self,
                     state: State,
                     task: Task,
                     action: Optional[Action] = None,
                     caption: Optional[str] = None) -> Video:
        raise Exception("Cannot make videos for behavior env, change "
                        "behavior_mode in settings.py instead")

    def _get_task_relevant_objects(self) -> List["ArticulatedObject"]:
        return list(self.igibson_behavior_env.task.object_scope.values())

    def set_igibson_behavior_env(self, task_instance_id: int,
                                 seed: int) -> None:
        """Sets/resets the igibson_behavior_env."""
        np.random.seed(seed)
        env_creation_attempts = 0
        # NOTE: this while loop is necessary because in some cases
        # when CFG.randomize_init_state is True, creating a new
        # iGibson env may fail and we need to keep trying until
        # ig_objs_bddl_scope doesn't contain any None's
        while True:
            self.igibson_behavior_env = behavior_env.BehaviorEnv(
                config_file=self._config_file,
                mode=CFG.behavior_mode,
                action_timestep=CFG.behavior_action_timestep,
                physics_timestep=CFG.behavior_physics_timestep,
                action_filter="mobile_manipulation",
                instance_id=task_instance_id,
                rng=self._rng,
            )
            self.igibson_behavior_env.step(
                np.zeros(self.igibson_behavior_env.action_space.shape))
            ig_objs_bddl_scope = [
                self._ig_object_name(obj)
                for obj in self._get_task_relevant_objects()
            ]
            if None not in ig_objs_bddl_scope or env_creation_attempts > 9:
                break
            env_creation_attempts += 1

        if env_creation_attempts > 9:
            raise RuntimeError("ERROR: Failed to sample iGibson BEHAVIOR "
                               "environment that meets bddl initial "
                               "conditions!")
        self.igibson_behavior_env.robots[0].initial_z_offset = 0.7

    @functools.lru_cache(maxsize=None)
    def _ig_object_to_object(self, ig_obj: "ArticulatedObject") -> Object:
        type_name = ig_obj.category
        obj_type = self._type_name_to_type[type_name]
        ig_obj_name = self._ig_object_name(ig_obj)
        return Object(ig_obj_name, obj_type)

<<<<<<< HEAD
    # Do not add @functools.lru_cache(maxsize=None) here this will
    # lead to wrong mappings when we load a different scene
=======
    #@functools.lru_cache(maxsize=None)
>>>>>>> 2da02aaf
    def object_to_ig_object(self, obj: Object) -> "ArticulatedObject":
        """Maintains a mapping of objects to underlying igibson objects."""
        return self._name_to_ig_object(obj.name)

<<<<<<< HEAD
    # Do not add @functools.lru_cache(maxsize=None) here this will
    # lead to wrong mappings when we load a different scene
=======
    #@functools.lru_cache(maxsize=None)
>>>>>>> 2da02aaf
    def _name_to_ig_object(self, name: str) -> "ArticulatedObject":
        for ig_obj in self._get_task_relevant_objects():
            # Name is extended with sub-type in some behavior tasks
            if self._ig_object_name(ig_obj).startswith(name):
                return ig_obj
        raise ValueError(f"No IG object found for name {name}.")

    @functools.lru_cache(maxsize=None)
    def _name_to_predicate(self, name: str) -> Predicate:
        for pred in self.predicates:
            if name == pred.name:
                return pred
        raise ValueError(f"No predicate found for name {name}.")

    def current_ig_state_to_state(self, save_state: bool = True) -> State:
        """Function to create a predicators State from the current underlying
        iGibson simulator state."""
        state_data = {}
        for ig_obj in self._get_task_relevant_objects():
            obj = self._ig_object_to_object(ig_obj)
            # In the future, we may need other object attributes,
            # but for the moment, we just need position and orientation.
            obj_state = np.hstack([
                ig_obj.get_position(),
                ig_obj.get_orientation(),
            ])
            state_data[obj] = obj_state

        # NOTE: we set simulator state to none as a 'dummy' value.
        # we should never load a simulator state that was saved when
        # save_state was set to False!
        simulator_state = None
        if save_state:
            simulator_state = save_checkpoint(
                self.igibson_behavior_env.simulator,
                f"tmp_behavior_states/{CFG.behavior_scene_name}__" +
                f"{CFG.behavior_task_name}__{self.task_num}/")

        return utils.BehaviorState(state_data,
                                   f"{self.task_num}-{simulator_state}")

    def _create_classifier_from_bddl(
        self,
        bddl_predicate: "bddl.AtomicFormula",
    ) -> Callable[[State, Sequence[Object]], bool]:

        def _classifier(s: State, o: Sequence[Object]) -> bool:
            # Behavior's predicates store the current object states
            # internally and use them to classify groundings of the
            # predicate. Because of this, we will assert that whenever
            # a predicate classifier is called, the internal simulator
            # state is equal to the state input to the classifier.
            if not s.allclose(
                    self.current_ig_state_to_state(save_state=False)):
                load_checkpoint_state(s, self)

            arity = self._bddl_predicate_arity(bddl_predicate)
            if arity == 1:
                assert len(o) == 1
                ig_obj = self.object_to_ig_object(o[0])
                bddl_ground_atom = bddl_predicate.STATE_CLASS(ig_obj)
                bddl_ground_atom.initialize(
                    self.igibson_behavior_env.simulator)
                return bddl_ground_atom.get_value()
            if arity == 2:
                assert len(o) == 2
                ig_obj = self.object_to_ig_object(o[0])
                other_ig_obj = self.object_to_ig_object(o[1])
                bddl_partial_ground_atom = bddl_predicate.STATE_CLASS(ig_obj)
                bddl_partial_ground_atom.initialize(
                    self.igibson_behavior_env.simulator)
                return bddl_partial_ground_atom.get_value(other_ig_obj)

            raise ValueError("BDDL predicate has unexpected arity.")

        return _classifier

    def _reachable_classifier(self, state: State,
                              objs: Sequence[Object]) -> bool:
        if not state.allclose(
                self.current_ig_state_to_state(save_state=False)):
            load_checkpoint_state(state, self)
        assert len(objs) == 2
        ig_obj = self.object_to_ig_object(objs[0])
        ig_other_obj = self.object_to_ig_object(objs[1])
        # If the two objects are the same (i.e reachable(agent, agent)),
        # we always want to return False so that when we learn
        # operators, such predicates don't needlessly appear in preconditions.
        if ig_obj == ig_other_obj:
            return False
        return (np.linalg.norm(  # type: ignore
            np.array(ig_obj.get_position()) -
            np.array(ig_other_obj.get_position())) < 2)

    def _reachable_nothing_classifier(self, state: State,
                                      objs: Sequence[Object]) -> bool:
        if not state.allclose(
                self.current_ig_state_to_state(save_state=False)):
            load_checkpoint_state(state, self)
        assert len(objs) == 1
        for obj in state:
            if self._reachable_classifier(
                    state=state, objs=[obj, objs[0]]) and (obj != objs[0]):
                return False
        return True

    def _get_grasped_objects(self, state: State) -> Set[Object]:
        grasped_objs = set()
        for obj in state:
            ig_obj = self.object_to_ig_object(obj)

            # NOTE: The below block is necessary because somehow the body_id
            # is sometimes a 1-element list...
            if isinstance(ig_obj.body_id, list):
                # For some reason sofa is a 4 part body, so we use the
                # first body in the list as the sofa's obj body
                ig_obj.body_id = ig_obj.body_id[0]

            if np.any(self.igibson_behavior_env.robots[0].is_grasping(
                    ig_obj.body_id)):
                grasped_objs.add(obj)

        return grasped_objs

    def _handempty_classifier(self, state: State,
                              objs: Sequence[Object]) -> bool:
        if not state.allclose(
                self.current_ig_state_to_state(save_state=False)):
            load_checkpoint_state(state, self)
        assert len(objs) == 0
        grasped_objs = self._get_grasped_objects(state)
        return len(grasped_objs) == 0

    def _holding_classifier(self, state: State,
                            objs: Sequence[Object]) -> bool:
        if not state.allclose(
                self.current_ig_state_to_state(save_state=False)):
            load_checkpoint_state(state, self)
        assert len(objs) == 1
        grasped_objs = self._get_grasped_objects(state)
        return objs[0] in grasped_objs

    @staticmethod
    def _ig_object_name(ig_obj: "ArticulatedObject") -> str:
        if isinstance(ig_obj, (URDFObject, RoomFloor)):
            return ig_obj.bddl_object_scope
        # Robot does not have a field "bddl_object_scope", so we define
        # its name manually.
        assert isinstance(ig_obj, BRBody)
        return "agent"

    @staticmethod
    def _bddl_predicate_arity(bddl_predicate: "bddl.AtomicFormula") -> int:
        # NOTE: isinstance does not work here, maybe because of the
        # way that these bddl_predicate classes are created?
        if ObjectStateUnaryPredicate in bddl_predicate.__bases__:
            return 1
        if ObjectStateBinaryPredicate in bddl_predicate.__bases__:
            return 2
        raise ValueError("BDDL predicate has unexpected arity.")

    @staticmethod
    def _create_type_combo_name(original_name: str,
                                type_combo: Sequence[Type]) -> str:
        type_names = "-".join(t.name for t in type_combo)
        return f"{original_name}-{type_names}"


def load_checkpoint_state(s: State, env: BehaviorEnv) -> None:
    """Sets the underlying iGibson environment to a particular saved state."""
    assert s.simulator_state is not None
    # Get the task_num associated with this state from s.simulator_state
    new_task_num = int(s.simulator_state.split("-")[0])
    # If the task_num is new, then we need to load a new iGibson behavior
    # env with our random seed saved in env.task_num_to_igibson_seed. Otherwise
    # we're already in the correct environment and can just load the
    # checkpoint. Also note that we overwrite the task.init saved checkpoint
    # so that it's compatible with the new environment!
    if new_task_num != env.task_num and CFG.behavior_randomize_init_state:
        env.set_igibson_behavior_env(
            task_instance_id=new_task_num,
            seed=env.task_num_to_igibson_seed[new_task_num])
        env.task_num = new_task_num
        env.current_ig_state_to_state(
        )  # overwrite the old task_init checkpoint file!
    env.task_num = new_task_num
    load_checkpoint(
        env.igibson_behavior_env.simulator,
        f"tmp_behavior_states/{CFG.behavior_scene_name}__" +
        f"{CFG.behavior_task_name}__{env.task_num}",
        int(s.simulator_state.split("-")[1]))
    # We step the environment to update the visuals of where the robot is!
    env.igibson_behavior_env.step(
        np.zeros(env.igibson_behavior_env.action_space.shape))


def make_behavior_option(
        name: str, types: Sequence[Type], params_space: Box, env: BehaviorEnv,
        planner_fn: Callable[[
            "behavior_env.BehaviorEnv", Union[
                "URDFObject", "RoomFloor"], Array, Optional[Generator]
        ], Optional[Tuple[List[List[float]], List[List[float]]]]],
        policy_fn: Callable[[List[List[float]], List[List[float]]],
                            Callable[[State, "behavior_env.BehaviorEnv"],
                                     Tuple[Array, bool]]],
        option_model_fn: Callable[
            [List[List[float]], List[List[float]], "URDFObject"],
            Callable[[State, "behavior_env.BehaviorEnv"], None]],
        object_to_ig_object: Callable[[Object], "ArticulatedObject"],
        rng: Generator) -> ParameterizedOption:
    """Makes an option for a BEHAVIOR env using custom implemented
    controller_fn."""

    def policy(state: State, memory: Dict, _objects: Sequence[Object],
               _params: Array) -> Action:
        assert "has_terminated" in memory
        # must call initiable() first, and it must return True
        assert memory.get("policy_controller") is not None
        assert not memory["has_terminated"]
        action_arr, memory["has_terminated"] = memory["policy_controller"](
            state, env.igibson_behavior_env)
        return Action(action_arr)

    def initiable(state: State, memory: Dict, objects: Sequence[Object],
                  params: Array) -> bool:
        igo = [object_to_ig_object(o) for o in objects]
        assert len(igo) == 1

        # Load the checkpoint associated with state.simulator_state
        # to make sure that we run RRT from the intended state.
        load_checkpoint_state(state, env)

        if memory.get("planner_result") is not None:
            # In this case, an rrt_plan has already been found for this
            # option (most likely, this will occur when executing a
            # series of options after having planned).
            return True

        # NOTE: the below type ignore comment is necessary because mypy
        # doesn't like that rng is being passed by keyword (seems to be
        # an issue with mypy: https://github.com/python/mypy/issues/1655)
        planner_result = planner_fn(env.igibson_behavior_env,
                                    igo[0],
                                    params,
                                    rng=rng)  # type: ignore
        if planner_result is not None:
            # We can unpack the planner result into the rrt_plan and the
            # original orientation of the robot or hand.
            memory["planner_result"] = planner_result
            # We know planner_result[0] is the rrt_plan and planner_result[1]
            # is the original orientation
            memory["policy_controller"] = policy_fn(
                memory["planner_result"][0], memory["planner_result"][1])
            memory["model_controller"] = option_model_fn(
                memory["planner_result"][0], memory["planner_result"][1],
                igo[0])
            memory["has_terminated"] = False
        return planner_result is not None

    def terminal(_state: State, memory: Dict, _objects: Sequence[Object],
                 _params: Array) -> bool:
        assert "has_terminated" in memory
        return memory["has_terminated"]

    return ParameterizedOption(
        name,
        types=types,
        params_space=params_space,
        policy=policy,
        initiable=initiable,
        terminal=terminal,
    )<|MERGE_RESOLUTION|>--- conflicted
+++ resolved
@@ -58,12 +58,8 @@
         # We are loading pre-computed scenes.
         self._config_file = modify_config_file(
             os.path.join(igibson.root_path, CFG.behavior_config_file),
-<<<<<<< HEAD
-            CFG.behavior_task_name, CFG.behavior_scene_name, False)
-=======
             CFG.behavior_task_name, CFG.behavior_scene_name,
-            False)  # behavior_randomize_init_state = False in config file
->>>>>>> 2da02aaf
+            False)
 
         super().__init__()  # To ensure self._seed is defined.
         self._rng = np.random.default_rng(self._seed)
@@ -180,17 +176,11 @@
                    rng: np.random.Generator,
                    testing: bool = False) -> List[Task]:
         tasks = []
-<<<<<<< HEAD
         # Max 10 train and test tasks for behavior
         assert num <= CFG.num_train_tasks
         assert CFG.num_train_tasks <= 10
         if testing:
             self.task_num = CFG.num_train_tasks
-=======
-        assert num <= 10  # Max 10 train and test task for behavior
-        if testing:
-            self.task_num += 10
->>>>>>> 2da02aaf
         for _ in range(num):
             # Behavior uses np.random everywhere. This is a somewhat
             # hacky workaround for that.
@@ -396,22 +386,14 @@
         ig_obj_name = self._ig_object_name(ig_obj)
         return Object(ig_obj_name, obj_type)
 
-<<<<<<< HEAD
     # Do not add @functools.lru_cache(maxsize=None) here this will
     # lead to wrong mappings when we load a different scene
-=======
-    #@functools.lru_cache(maxsize=None)
->>>>>>> 2da02aaf
     def object_to_ig_object(self, obj: Object) -> "ArticulatedObject":
         """Maintains a mapping of objects to underlying igibson objects."""
         return self._name_to_ig_object(obj.name)
 
-<<<<<<< HEAD
     # Do not add @functools.lru_cache(maxsize=None) here this will
     # lead to wrong mappings when we load a different scene
-=======
-    #@functools.lru_cache(maxsize=None)
->>>>>>> 2da02aaf
     def _name_to_ig_object(self, name: str) -> "ArticulatedObject":
         for ig_obj in self._get_task_relevant_objects():
             # Name is extended with sub-type in some behavior tasks
