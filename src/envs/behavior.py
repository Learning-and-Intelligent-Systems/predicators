--- conflicted
+++ resolved
@@ -1,11 +1,5 @@
-<<<<<<< HEAD
-"""Behavior (iGibson) environment.
-"""
-# pylint: disable=import-error,ungrouped-imports
-=======
 """Behavior (iGibson) environment."""
 # pylint: disable=import-error
->>>>>>> 6cc16794
 
 import functools
 import itertools
@@ -43,7 +37,6 @@
 from predicators.src.settings import CFG
 
 
-<<<<<<< HEAD
 def get_aabb_volume(lo: np.ndarray, hi: np.ndarray) -> float:
     """Simple utility function to compute the volume of an aabb
     """
@@ -109,21 +102,14 @@
 class BehaviorEnv(BaseEnv):
     """Behavior (iGibson) environment.
     """
-=======
-class BehaviorEnv(BaseEnv):
-    """Behavior (iGibson) environment."""
->>>>>>> 6cc16794
 
     def __init__(self) -> None:
         if not _BEHAVIOR_IMPORTED:
             raise ModuleNotFoundError("Behavior is not installed.")
         config_file = os.path.join(igibson.root_path, CFG.behavior_config_file)
-<<<<<<< HEAD
+
         self._rng = np.random.default_rng(0)
         self.behavior_env = behavior_env.BehaviorEnv(
-=======
-        self._env = behavior_env.BehaviorEnv(
->>>>>>> 6cc16794
             config_file=config_file,
             mode=CFG.behavior_mode,
             action_timestep=CFG.behavior_action_timestep,
@@ -200,14 +186,9 @@
             bddl_name = head_expr.terms[0]  # untyped
             ig_objs = [self._name_to_ig_object(t) for t in head_expr.terms[1:]]
             objects = [self._ig_object_to_object(i) for i in ig_objs]
-<<<<<<< HEAD
             pred_name = self._create_type_combo_name(
                 bddl_name, [o.type for o in objects]
             )
-=======
-            pred_name = self._create_type_combo_name(bddl_name,
-                                                     [o.type for o in objects])
->>>>>>> 6cc16794
             pred = self._name_to_predicate(pred_name)
             atom = GroundAtom(pred, objects)
             goal.add(atom)
@@ -219,7 +200,6 @@
         types_lst = sorted(self.types)  # for determinism
         # First, extract predicates from iGibson
         for bddl_name in [
-<<<<<<< HEAD
             # "inside",
             # "nextto",
             "ontop",
@@ -243,31 +223,6 @@
             # "stained",
             # "sliced",
             # "toggled_on",
-=======
-                "inside",
-                "nextto",
-                "ontop",
-                "under",
-                "touching",
-                # NOTE: OnFloor(robot, floor) does not evaluate to true
-                # even though it's in the initial BDDL state, because
-                # it uses geometry, and the behaviorbot actually floats
-                # and doesn't touch the floor. But it doesn't matter.
-                "onfloor",
-                # NOTE: these three are currently disabled because there
-                # is a behavior bug in evaluating the respective low-level
-                # attributes. When moving to tasks involving these, we
-                # will need to reactivate them.
-                # "cooked",
-                # "burnt",
-                # "frozen",
-                "soaked",
-                "open",
-                "dusty",
-                "stained",
-                "sliced",
-                "toggled_on",
->>>>>>> 6cc16794
         ]:
             bddl_predicate = SUPPORTED_PREDICATES[bddl_name]
             # We will create one predicate for every combination of types.
@@ -323,16 +278,10 @@
                 continue
             # In the future, we may need other object attributes,
             # but for the moment, we just need position and orientation.
-<<<<<<< HEAD
             obj_type = Type(
                 type_name,
                 ["pos_x", "pos_y", "pos_z", "orn_0", "orn_1", "orn_2", "orn_3"],
             )
-=======
-            obj_type = Type(type_name, [
-                "pos_x", "pos_y", "pos_z", "orn_0", "orn_1", "orn_2", "orn_3"
-            ])
->>>>>>> 6cc16794
             self._type_name_to_type[type_name] = obj_type
         return set(self._type_name_to_type.values())
 
@@ -370,7 +319,6 @@
     @property
     def action_space(self) -> Box:
         # 17-dimensional, between -1 and 1
-<<<<<<< HEAD
         assert self.behavior_env.action_space.shape == (17,)
         assert np.all(self.behavior_env.action_space.low == -1)
         assert np.all(self.behavior_env.action_space.high == 1)
@@ -382,19 +330,6 @@
             "Cannot make videos for behavior env, change "
             "behavior_mode in settings.py instead"
         )
-=======
-        assert self._env.action_space.shape == (17, )
-        assert np.all(self._env.action_space.low == -1)
-        assert np.all(self._env.action_space.high == 1)
-        return self._env.action_space
-
-    def render(self,
-               state: State,
-               task: Task,
-               action: Optional[Action] = None) -> List[Image]:
-        raise Exception("Cannot make videos for behavior env, change "
-                        "behavior_mode in settings.py instead")
->>>>>>> 6cc16794
 
     def _get_task_relevant_objects(self) -> List["ArticulatedObject"]:
         return list(self.behavior_env.task.object_scope.values())
@@ -441,19 +376,10 @@
         simulator_state = self.behavior_env.task.save_scene()
         return State(state_data, simulator_state)
 
-<<<<<<< HEAD
     def _create_classifier_from_bddl(self,\
         bddl_predicate: "bddl.AtomicFormula",\
     ) -> Callable[[State, Sequence[Object]], bool]:
         def _classifier(_s: State, o: Sequence[Object]) -> bool:
-=======
-    def _create_classifier_from_bddl(
-        self,
-        bddl_predicate: "bddl.AtomicFormula",
-    ) -> Callable[[State, Sequence[Object]], bool]:
-
-        def _classifier(s: State, o: Sequence[Object]) -> bool:
->>>>>>> 6cc16794
             # Behavior's predicates store the current object states
             # internally and use them to classify groundings of the
             # predicate. Because of this, we will assert that whenever
@@ -552,7 +478,6 @@
         grasped_objs = self._get_grasped_objects(state)
         return len(grasped_objs) == 0
 
-<<<<<<< HEAD
     def _holding_classifier(self, state: State,\
         objs: Sequence[Object]) -> bool:
         # Check allclose() here for uniformity with
@@ -560,12 +485,6 @@
         assert state.allclose(
             self._current_ig_state_to_state()
         )
-=======
-    def _holding_classifier(self, state: State,
-                            objs: Sequence[Object]) -> bool:
-        # Check allclose() here for uniformity with _create_classifier_from_bddl
-        assert state.allclose(self._current_ig_state_to_state())
->>>>>>> 6cc16794
         assert len(objs) == 1
         grasped_objs = self._get_grasped_objects(state)
         return objs[0] in grasped_objs
