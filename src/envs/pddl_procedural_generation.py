--- conflicted
+++ resolved
@@ -193,7 +193,9 @@
     return problem_str
 
 
-<<<<<<< HEAD
+################################## Spanner ####################################
+
+
 def create_spanner_pddl_generator(min_nuts: int, max_nuts: int,
                                   min_extra_span: int, max_extra_span: int,
                                   min_locs: int,
@@ -216,31 +218,10 @@
         num_locs = rng.integers(min_locs, max_locs + 1)
         problem = _generate_spanner_problem(num_nuts, num_spanners, num_locs,
                                             rng)
-=======
-################################### Forest ####################################
-
-FOREST_I, FOREST_G, FOREST_W, FOREST_P, FOREST_X, FOREST_H = range(6)
-
-
-def create_forest_pddl_generator(min_size: int,
-                                 max_size: int) -> PDDLProblemGenerator:
-    """Create a generator for forest problems."""
-    return functools.partial(_generate_forest_problems, min_size, max_size)
-
-
-def _generate_forest_problems(min_size: int, max_size: int, num_problems: int,
-                              rng: np.random.Generator) -> List[str]:
-    problems = []
-    for _ in range(num_problems):
-        height = rng.integers(min_size, max_size + 1)
-        width = rng.integers(min_size, max_size + 1)
-        problem = _generate_forest_problem(height, width, rng)
->>>>>>> 59e1bfdf
         problems.append(problem)
     return problems
 
 
-<<<<<<< HEAD
 def _generate_spanner_problem(num_nuts: int, num_spanners: int, num_locs: int,
                               rng: np.random.Generator) -> str:
     # Create objects.
@@ -282,7 +263,36 @@
         {spanner_str} - spanner
         {nuts_str} - nut
         {locs_str} - location
-=======
+    )
+    (:init {init_str})
+    (:goal (and {goal_str}))
+    )"""
+
+    return problem_str
+
+
+################################### Forest ####################################
+
+FOREST_I, FOREST_G, FOREST_W, FOREST_P, FOREST_X, FOREST_H = range(6)
+
+
+def create_forest_pddl_generator(min_size: int,
+                                 max_size: int) -> PDDLProblemGenerator:
+    """Create a generator for forest problems."""
+    return functools.partial(_generate_forest_problems, min_size, max_size)
+
+
+def _generate_forest_problems(min_size: int, max_size: int, num_problems: int,
+                              rng: np.random.Generator) -> List[str]:
+    problems = []
+    for _ in range(num_problems):
+        height = rng.integers(min_size, max_size + 1)
+        width = rng.integers(min_size, max_size + 1)
+        problem = _generate_forest_problem(height, width, rng)
+        problems.append(problem)
+    return problems
+
+
 def _generate_random_forest_grid(grid_height: int, grid_width: int,
                                  rng: np.random.Generator) -> List[List[int]]:
 
@@ -522,7 +532,6 @@
     (:domain forest)
     (:objects
         {locs_str} - loc
->>>>>>> 59e1bfdf
     )
     (:init {init_str})
     (:goal (and {goal_str}))
