--- conflicted
+++ resolved
@@ -148,11 +148,7 @@
 
     # Create locations.
     locs = [f"loc-{i}" for i in range(num_locs)]
-<<<<<<< HEAD
-    # Randomize the home location..
-=======
     # Randomize the home location.
->>>>>>> 0f6c6f9b
     home_loc = locs[rng.choice(num_locs)]
     possible_targets = [l for l in locs if l != home_loc]
     target_locs = rng.choice(possible_targets, num_want_locs, replace=False)
