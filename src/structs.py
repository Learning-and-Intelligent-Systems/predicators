--- conflicted
+++ resolved
@@ -666,16 +666,9 @@
         """Get the complexity of this operator.
 
         We only care about the arity of the operator, since that is what
-<<<<<<< HEAD
-        affects grounding. We'll use the factorial of the arity as a
-        measure of grounding effort.
-        """
-        return float(math.factorial(len(self.parameters)))
-=======
         affects grounding. We'll use 2^arity as a measure of grounding effort.
         """
         return float(2**len(self.parameters))
->>>>>>> 72e56a3c
 
 
 @dataclass(frozen=True, repr=False, eq=False)
