"""General utility methods.
"""

from __future__ import annotations
from dataclasses import dataclass, field
import functools
import itertools
import os
from collections import defaultdict
from typing import List, Callable, Tuple, Collection, Set, Sequence, Iterator, \
    Dict, FrozenSet, Any, Optional
import heapq as hq
import imageio
import matplotlib
import numpy as np
from predicators.src.structs import _Option, State, Predicate, GroundAtom, \
    Object, Type, Operator, _GroundOperator, Action, Task, ActionTrajectory, \
<<<<<<< HEAD
    OptionTrajectory, LiftedAtom, Variable
=======
    OptionTrajectory, Image, Video, Substitution, _Atom, _TypedEntity
>>>>>>> 46307ce0
from predicators.src.settings import CFG, GlobalSettings

PyperplanFacts = FrozenSet[Tuple[str, ...]]


def unify(ground_atoms: Set[GroundAtom], lifted_atoms: Set[LiftedAtom]
          ) -> Tuple[bool, Dict[Object, Variable]]:
    """Return whether the given ground atom set can be unified
    with the given lifted atom set. Also return the mapping.
    """
    ground_atoms_lst = sorted(ground_atoms)
    lifted_atoms_lst = sorted(lifted_atoms)

    # Terminate quickly if there is a mismatch between predicates
    ground_preds = [atom.predicate for atom in ground_atoms_lst]
    lifted_preds = [atom.predicate for atom in lifted_atoms_lst]
    if ground_preds != lifted_preds:
        return False, {}

    # Terminate quickly if there is a mismatch between num objs
    num_obj_ground = len({o for atom in ground_atoms_lst
                          for o in atom.objects})
    num_obj_lifted = len({o for atom in lifted_atoms_lst
                          for o in atom.variables})
    if num_obj_ground != num_obj_lifted:
        return False, {}

    # Try to get lucky with a one-to-one mapping
    subs12: Dict[Object, Variable] = {}
    subs21: Dict[Variable, Object] = {}
    success = True
    for atom_ground, atom_lifted in zip(ground_atoms_lst, lifted_atoms_lst):
        if not success:
            break
        for v1, v2 in zip(atom_ground.objects, atom_lifted.variables):
            if v1 in subs12 and subs12[v1] != v2:
                success = False
                break
            if v2 in subs21:
                success = False
                break
            subs12[v1] = v2
            subs21[v2] = v1
    if success:
        return True, subs12

    # TODO: expand to handle more complicated cases
    return False, {}


def run_policy_on_task(policy: Callable[[State], Action], task: Task,
                       simulator: Callable[[State, Action], State],
                       predicates: Collection[Predicate],
                       make_video: bool = False,
                       render: Optional[Callable[[State], Image]] = None,
                       ) -> Tuple[ActionTrajectory, Video, bool]:
    """Execute a policy on a task until goal or max steps.
    Return the state sequence and action sequence, and a bool for
    whether the goal was satisfied at the end.
    """
    state = task.init
    atoms = abstract(state, predicates)
    states = [state]
    actions: List[Action] = []
    video: Video = []
    if make_video:
        assert render is not None
        video.append(render(state))
    if task.goal.issubset(atoms):  # goal is already satisfied
        return (states, actions), video, True
    for _ in range(CFG.max_num_steps_check_policy):
        act = policy(state)
        state = simulator(state, act)
        atoms = abstract(state, predicates)
        actions.append(act)
        states.append(state)
        if make_video:
            assert render is not None
            video.append(render(state))
        if task.goal.issubset(atoms):
            return (states, actions), video, True
    return (states, actions), video, False


def policy_solves_task(policy: Callable[[State], Action], task: Task,
                       simulator: Callable[[State, Action], State],
                       predicates: Collection[Predicate]) -> bool:
    """Return whether the given policy solves the given task.
    """
    _, _, solved = run_policy_on_task(policy, task, simulator, predicates)
    return solved


def option_to_trajectory(
        init: State,
        simulator: Callable[[State, Action], State],
        option: _Option,
        max_num_steps: int) -> ActionTrajectory:
    """Convert an option into a trajectory, starting at init, by invoking
    the option policy. This trajectory is a tuple of (state sequence,
    action sequence), where the state sequence includes init.
    """
    actions = []
    assert option.initiable(init)
    state = init
    states = [state]
    for i in range(max_num_steps):
        act = option.policy(state)
        act.set_option((option, i))
        actions.append(act)
        state = simulator(state, act)
        states.append(state)
        if option.terminal(state):
            break
    assert len(states) == len(actions)+1
    return states, actions


def action_to_option_trajectory(act_traj: ActionTrajectory
                                ) -> OptionTrajectory:
    """Create an option trajectory from an action trajectory.
    """
    states, actions = act_traj
    assert len(states) > 0
    new_states = [states[0]]
    if len(actions) == 0:
        return new_states, []
    current_option, t = actions[0].get_option()
    assert t == 0
    expected_t = 0
    options = [current_option]
    for s, a in zip(states[:-1], actions):
        o, t = a.get_option()
        if o != current_option:
            assert t == 0
            expected_t = 0
            new_states.append(s)
            options.append(o)
            current_option = o
        else:
            assert t == expected_t
            expected_t += 1
    new_states.append(states[-1])
    return new_states, options


def get_object_combinations(
        objects: Collection[Object], types: Sequence[Type],
        allow_duplicates: bool) -> Iterator[List[Object]]:
    """Get all combinations of objects satisfying the given types sequence.
    """
    type_to_objs = defaultdict(list)
    for obj in sorted(objects):
        type_to_objs[obj.type].append(obj)
    choices = [type_to_objs[vt] for vt in types]
    for choice in itertools.product(*choices):
        if not allow_duplicates and len(set(choice)) != len(choice):
            continue
        yield list(choice)


def find_substitution(super_atoms: Collection[_Atom],
                      sub_atoms: Collection[_Atom],
                      allow_redundant: bool = False,
                      ) -> Tuple[bool, Substitution]:
    """Find a substitution from the typed entities in sub_atoms to the
    typed entities in super_atoms s.t. sub_atoms is a subset of super_atoms.

    If allow_redundant is True, then multiple entities in sub_atoms can
    refer to the same single entity in super_atoms.

    If no substitution exists, return (False, {}).
    """
    super_entities_by_type: Dict[Type, List[_TypedEntity]] = \
        defaultdict(list)
    super_pred_to_tuples = defaultdict(set)
    for atom in super_atoms:
        for e in atom.entities:
            if e not in super_entities_by_type[e.type]:
                super_entities_by_type[e.type].append(e)
        super_pred_to_tuples[atom.predicate].add(tuple(atom.entities))
    sub_entities = sorted(e for a in sub_atoms for e in a.entities)
    return _find_substitution_helper(sub_atoms, super_entities_by_type,
        sub_entities, super_pred_to_tuples, {}, allow_redundant)


def _find_substitution_helper(
        sub_atoms: Collection[_Atom],
        super_entities_by_type: Dict[Type, List[_TypedEntity]],
        remaining_sub_entities: List[_TypedEntity],
        super_pred_to_tuples: Dict[Predicate, Set[Tuple[_TypedEntity, ...]]],
        partial_sub: Substitution,
        allow_redundant: bool) -> Tuple[bool, Substitution]:
    """Helper for find_substitution.
    """
    # Base case: check if all assigned
    if not remaining_sub_entities:
        return True, partial_sub
    # Find next entity to assign
    remaining_sub_entities = remaining_sub_entities.copy()
    next_sub_ent = remaining_sub_entities.pop()
    # Consider possible assignments
    for super_ent in super_entities_by_type[next_sub_ent.type]:
        if not allow_redundant and super_ent in partial_sub.values():
            continue
        new_sub = partial_sub.copy()
        new_sub[next_sub_ent] = super_ent
        # Check if consistent
        if not _substitution_consistent(new_sub, super_pred_to_tuples,
                                        sub_atoms):
            continue
        # Backtracking search
        solved, final_sub = _find_substitution_helper(sub_atoms,
            super_entities_by_type, remaining_sub_entities,
            super_pred_to_tuples, new_sub, allow_redundant)
        if solved:
            return solved, final_sub
    # Failure
    return False, {}


def _substitution_consistent(
        partial_sub: Substitution,
        super_pred_to_tuples:  Dict[Predicate, Set[Tuple[_TypedEntity, ...]]],
        sub_atoms: Collection[_Atom]) -> bool:
    """Helper for _find_substitution_helper.
    """
    for sub_atom in sub_atoms:
        if not set(sub_atom.entities).issubset(partial_sub.keys()):
            continue
        substituted_ents = tuple(partial_sub[e] for e in sub_atom.entities)
        if substituted_ents not in super_pred_to_tuples[sub_atom.predicate]:
            return False
    return True


def abstract(state: State, preds: Collection[Predicate]) -> Set[GroundAtom]:
    """Get the atomic representation of the given state (i.e., a set
    of ground atoms), using the given set of predicates.

    NOTE: Duplicate arguments in predicates are DISALLOWED.
    """
    atoms = set()
    for pred in preds:
        for choice in get_object_combinations(list(state), pred.types,
                                              allow_duplicates=False):
            if pred.holds(state, choice):
                atoms.add(GroundAtom(pred, choice))
    return atoms


def all_ground_operators(
        op: Operator, objects: Collection[Object]) -> Set[_GroundOperator]:
    """Get all possible groundings of the given operator with the given objects.

    NOTE: Duplicate arguments in ground operators are ALLOWED.
    """
    types = [p.type for p in op.parameters]
    ground_operators = set()
    for choice in get_object_combinations(objects, types,
                                          allow_duplicates=True):
        ground_operators.add(op.ground(choice))
    return ground_operators


def extract_preds_and_types(operators: Collection[Operator]) -> Tuple[
        Dict[str, Predicate], Dict[str, Type]]:
    """Extract the predicates and types used in the given operators.
    """
    preds = {}
    types = {}
    for op in operators:
        for atom in op.preconditions | op.add_effects | op.delete_effects:
            for var_type in atom.predicate.types:
                types[var_type.name] = var_type
            preds[atom.predicate.name] = atom.predicate
    return preds, types


def filter_static_operators(ground_operators: Collection[_GroundOperator],
                            atoms: Collection[GroundAtom]) -> List[
                                _GroundOperator]:
    """Filter out ground operators that don't satisfy static facts.
    """
    static_preds = set()
    for pred in {atom.predicate for atom in atoms}:
        # This predicate is not static if it appears in any operator's effects.
        if any(any(atom.predicate == pred for atom in op.add_effects) or
               any(atom.predicate == pred for atom in op.delete_effects)
               for op in ground_operators):
            continue
        static_preds.add(pred)
    static_facts = {atom for atom in atoms if atom.predicate in static_preds}
    # Perform filtering.
    ground_operators = [op for op in ground_operators
                        if not any(atom.predicate in static_preds
                                   and atom not in static_facts
                                   for atom in op.preconditions)]
    return ground_operators


def is_dr_reachable(ground_operators: Collection[_GroundOperator],
                    atoms: Collection[GroundAtom],
                    goal: Set[GroundAtom]) -> bool:
    """Quickly check whether the given goal is reachable from the given atoms
    under the given operators, using a delete relaxation (dr).
    """
    reachables = set(atoms)
    while True:
        fixed_point_reached = True
        for op in ground_operators:
            if op.preconditions.issubset(reachables):
                for new_reachable_atom in op.add_effects-reachables:
                    fixed_point_reached = False
                    reachables.add(new_reachable_atom)
        if fixed_point_reached:
            break
    return goal.issubset(reachables)


def get_applicable_operators(ground_operators: Collection[_GroundOperator],
                             atoms: Collection[GroundAtom]) -> Iterator[
                                 _GroundOperator]:
    """Iterate over operators whose preconditions are satisfied.
    """
    for operator in ground_operators:
        applicable = operator.preconditions.issubset(atoms)
        if applicable:
            yield operator


def apply_operator(operator: _GroundOperator,
                   atoms: Set[GroundAtom]) -> Collection[GroundAtom]:
    """Get a next set of atoms given a current set and a ground operator.
    """
    new_atoms = atoms.copy()
    for atom in operator.add_effects:
        new_atoms.add(atom)
    for atom in operator.delete_effects:
        new_atoms.discard(atom)
    return new_atoms


@functools.lru_cache(maxsize=None)
def atom_to_tuple(atom: GroundAtom) -> Tuple[str, ...]:
    """Convert atom to tuple for caching.
    """
    return (atom.predicate.name,) + tuple(str(o) for o in atom.objects)


def atoms_to_tuples(atoms: Collection[GroundAtom]) -> PyperplanFacts:
    """Light wrapper around atom_to_tuple() that operates on a
    collection of atoms.
    """
    return frozenset({atom_to_tuple(atom) for atom in atoms})


@dataclass(repr=False, eq=False)
class RelaxedFact:
    """This class represents a relaxed fact.
    Lightly modified from pyperplan's heuristics/relaxation.py.
    """
    name: Tuple[str, ...]
    # A list that contains all operators this fact is a precondition of.
    precondition_of: List[RelaxedOperator] = field(
        init=False, default_factory=list)
    # Whether this fact has been expanded during the Dijkstra forward pass.
    expanded: bool = field(init=False, default=False)
    # The heuristic distance value.
    distance: float = field(init=False, default=float("inf"))


@dataclass(repr=False, eq=False)
class RelaxedOperator:
    """This class represents a relaxed operator (no delete effects).
    Lightly modified from pyperplan's heuristics/relaxation.py.
    """
    name: str
    preconditions: PyperplanFacts
    add_effects: PyperplanFacts
    # Cost of applying this operator.
    cost: int = field(default=1)
    # Alternative method to check whether all preconditions are True.
    counter: int = field(init=False, default=0)

    def __post_init__(self) -> None:
        self.counter = len(self.preconditions)  # properly initialize counter


class HAddHeuristic:
    """This class is an implementation of the hADD heuristic.
    Lightly modified from pyperplan's heuristics/relaxation.py.
    """
    def __init__(self, initial_state: PyperplanFacts,
                 goals: PyperplanFacts,
                 operators: FrozenSet[RelaxedOperator]) -> None:
        self.facts = {}
        self.operators = []
        self.goals = goals
        self.init = initial_state
        self.tie_breaker = 0
        self.start_state = RelaxedFact(("start",))

        all_facts = initial_state | goals
        for op in operators:
            all_facts |= op.preconditions
            all_facts |= op.add_effects

        # Create relaxed facts for all facts in the task description.
        for fact in all_facts:
            self.facts[fact] = RelaxedFact(fact)

        for ro in operators:
            # Add operators to operator list.
            self.operators.append(ro)

            # Initialize precondition_of-list for each fact
            for var in ro.preconditions:
                self.facts[var].precondition_of.append(ro)

            # Handle operators that have no preconditions.
            if not ro.preconditions:
                # We add this operator to the precondtion_of list of the start
                # state. This way it can be applied to the start state. This
                # helps also when the initial state is empty.
                self.start_state.precondition_of.append(ro)

    def __call__(self, state: PyperplanFacts) -> float:
        """Compute heuristic value.
        """
        # Reset distance and set to default values.
        self.init_distance(state)

        # Construct the priority queue.
        heap: List[Tuple[float, float, RelaxedFact]] = []
        # Add a dedicated start state, to cope with operators without
        # preconditions and empty initial state.
        hq.heappush(heap, (0, self.tie_breaker, self.start_state))
        self.tie_breaker += 1

        for fact in state:
            # Order is determined by the distance of the facts.
            # As a tie breaker we use a simple counter.
            hq.heappush(heap, (self.facts[fact].distance,
                               self.tie_breaker, self.facts[fact]))
            self.tie_breaker += 1

        # Call the Dijkstra search that performs the forward pass.
        self.dijkstra(heap)

        # Extract the goal heuristic.
        h_value = self.calc_goal_h()

        return h_value

    def init_distance(self, state: PyperplanFacts) -> None:
        """This function resets all member variables that store information
        that needs to be recomputed for each call of the heuristic.
        """
        def _reset_fact(fact: RelaxedFact) -> None:
            fact.expanded = False
            if fact.name in state:
                fact.distance = 0
            else:
                fact.distance = float("inf")

        # Reset start state.
        _reset_fact(self.start_state)

        # Reset facts.
        for fact in self.facts.values():
            _reset_fact(fact)

        # Reset operators.
        for operator in self.operators:
            operator.counter = len(operator.preconditions)

    def get_cost(self, operator: RelaxedOperator) -> float:
        """This function calculates the cost of applying an operator.
        """
        # Sum over the heuristic values of all preconditions.
        cost = sum([self.facts[pre].distance for pre in operator.preconditions])
        # Add on operator application cost.
        return cost+operator.cost

    def calc_goal_h(self) -> float:
        """This function calculates the heuristic value of the whole goal.
        """
        return sum([self.facts[fact].distance for fact in self.goals])

    def finished(self, achieved_goals: Set[Tuple[str, ...]],
                 queue: List[Tuple[float, float, RelaxedFact]]) -> bool:
        """This function gives a stopping criterion for the Dijkstra search.
        """
        return achieved_goals == self.goals or not queue

    def dijkstra(self, queue: List[Tuple[float, float, RelaxedFact]]) -> None:
        """This function is an implementation of a Dijkstra search.
        For efficiency reasons, it is used instead of an explicit graph
        representation of the problem.
        """
        # Stores the achieved subgoals.
        achieved_goals: Set[Tuple[str, ...]] = set()
        while not self.finished(achieved_goals, queue):
            # Get the fact with the lowest heuristic value.
            (_dist, _tie, fact) = hq.heappop(queue)
            # If this node is part of the goal, we add to the goal set, which
            # is used as an abort criterion.
            if fact.name in self.goals:
                achieved_goals.add(fact.name)
            # Check whether we already expanded this fact.
            if not fact.expanded:
                # Iterate over all operators this fact is a precondition of.
                for operator in fact.precondition_of:
                    # Decrease the precondition counter.
                    operator.counter -= 1
                    # Check whether all preconditions are True and we can apply
                    # this operator.
                    if operator.counter <= 0:
                        for n in operator.add_effects:
                            neighbor = self.facts[n]
                            # Calculate the cost of applying this operator.
                            tmp_dist = self.get_cost(operator)
                            if tmp_dist < neighbor.distance:
                                # If the new costs are cheaper than the old
                                # costs, we change the neighbor's heuristic
                                # values.
                                neighbor.distance = tmp_dist
                                # And push it on the queue.
                                hq.heappush(queue, (
                                    tmp_dist, self.tie_breaker, neighbor))
                                self.tie_breaker += 1
                # Finally the fact is marked as expanded.
                fact.expanded = True


def fig2data(fig: matplotlib.figure.Figure, dpi: int=150) -> Image:
    """Convert matplotlib figure into Image.
    """
    fig.set_dpi(dpi)
    fig.canvas.draw()
    data = np.fromstring(fig.canvas.tostring_argb(),  # type: ignore
                         dtype=np.uint8, sep='')
    data = data.reshape(fig.canvas.get_width_height()[::-1] + (4,))
    data[..., [0, 1, 2, 3]] = data[..., [1, 2, 3, 0]]
    return data


def save_video(outfile: str, video: Video) -> None:
    """Save the video to video_dir/outfile.
    """
    outdir = CFG.video_dir
    if not os.path.exists(outdir):
        os.makedirs(outdir)
    outpath = os.path.join(outdir, outfile)
    imageio.mimwrite(outpath, video, fps=CFG.video_fps)
    print(f"Wrote out to {outpath}.")


def update_config(args: Dict[str, Any]) -> None:
    """Args is a dictionary of new arguments to add to the config CFG.
    """
    for d in [GlobalSettings.get_arg_specific_settings(args), args]:
        for k, v in d.items():
            CFG.__setattr__(k, v)


def get_config_path_str() -> str:
    """Create a filename prefix based on the current CFG.
    """
    return f"{CFG.env}__{CFG.approach}__{CFG.seed}"<|MERGE_RESOLUTION|>--- conflicted
+++ resolved
@@ -15,11 +15,8 @@
 import numpy as np
 from predicators.src.structs import _Option, State, Predicate, GroundAtom, \
     Object, Type, Operator, _GroundOperator, Action, Task, ActionTrajectory, \
-<<<<<<< HEAD
-    OptionTrajectory, LiftedAtom, Variable
-=======
-    OptionTrajectory, Image, Video, Substitution, _Atom, _TypedEntity
->>>>>>> 46307ce0
+    OptionTrajectory, LiftedAtom, Image, Video, Substitution, _Atom, \
+    _TypedEntity
 from predicators.src.settings import CFG, GlobalSettings
 
 PyperplanFacts = FrozenSet[Tuple[str, ...]]
