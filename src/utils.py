"""General utility methods.
"""

from __future__ import annotations
from dataclasses import dataclass, field
import argparse
import functools
import itertools
import os
from collections import defaultdict
from typing import List, Callable, Tuple, Collection, Set, Sequence, Iterator, \
    Dict, FrozenSet, Any, Optional
import heapq as hq
import imageio
import matplotlib
import numpy as np
from predicators.src.args import create_arg_parser
from predicators.src.structs import _Option, State, Predicate, GroundAtom, \
    Object, Type, Operator, _GroundOperator, Action, Task, ActionTrajectory, \
    OptionTrajectory, LiftedAtom, Image, Video, Variable, PyperplanFacts, \
    ObjToVarSub, VarToObjSub
from predicators.src.settings import CFG, GlobalSettings
matplotlib.use("Agg")


@functools.lru_cache(maxsize=None)
def unify(ground_atoms: FrozenSet[GroundAtom],
          lifted_atoms: FrozenSet[LiftedAtom]) -> Tuple[bool, ObjToVarSub]:
    """Return whether the given ground atom set can be unified
    with the given lifted atom set. Also return the mapping.
    """
    ground_atoms_lst = sorted(ground_atoms)
    lifted_atoms_lst = sorted(lifted_atoms)

    # Terminate quickly if there is a mismatch between predicates
    ground_preds = [atom.predicate for atom in ground_atoms_lst]
    lifted_preds = [atom.predicate for atom in lifted_atoms_lst]
    if ground_preds != lifted_preds:
        return False, {}

    # Terminate quickly if there is a mismatch between numbers
    num_objects = len({o for atom in ground_atoms_lst
                       for o in atom.objects})
    num_variables = len({o for atom in lifted_atoms_lst
                         for o in atom.variables})
    if num_objects != num_variables:
        return False, {}

    # Try to get lucky with a one-to-one mapping
    subs12: ObjToVarSub = {}
    subs21 = {}
    success = True
    for atom_ground, atom_lifted in zip(ground_atoms_lst, lifted_atoms_lst):
        if not success:
            break
        for v1, v2 in zip(atom_ground.objects, atom_lifted.variables):
            if v1 in subs12 and subs12[v1] != v2:
                success = False
                break
            if v2 in subs21:
                success = False
                break
            subs12[v1] = v2
            subs21[v2] = v1
    if success:
        return True, subs12

    # If all else fails, use search
    solved, sub = find_substitution(ground_atoms_lst, lifted_atoms_lst)
    rev_sub = {v: k for k, v in sub.items()}
    return solved, rev_sub


def wrap_atom_predicates_lifted(atoms: Collection[LiftedAtom],
                                prefix: str) -> Set[LiftedAtom]:
    """Return a new set of lifted atoms which adds the given prefix
    string to the name of every predicate in atoms.
    NOTE: the classifier is removed.
    """
    new_atoms = set()
    for atom in atoms:
        new_predicate = Predicate(prefix+atom.predicate.name,
                                  atom.predicate.types,
                                  _classifier=lambda s, o: False)  # dummy
        new_atoms.add(LiftedAtom(new_predicate, atom.variables))
    return new_atoms


def wrap_atom_predicates_ground(atoms: Collection[GroundAtom],
                                prefix: str) -> Set[GroundAtom]:
    """Return a new set of ground atoms which adds the given prefix
    string to the name of every predicate in atoms.
    NOTE: the classifier is removed.
    """
    new_atoms = set()
    for atom in atoms:
        new_predicate = Predicate(prefix+atom.predicate.name,
                                  atom.predicate.types,
                                  _classifier=lambda s, o: False)  # dummy
        new_atoms.add(GroundAtom(new_predicate, atom.objects))
    return new_atoms


def run_policy_on_task(policy: Callable[[State], Action], task: Task,
                       simulator: Callable[[State, Action], State],
                       predicates: Collection[Predicate], max_steps: int,
                       make_video: bool = False,
                       render: Optional[
                           Callable[[State, Task, Action], List[Image]]] = None,
                       ) -> Tuple[ActionTrajectory, Video, bool]:
    """Execute a policy on a task until goal or max steps.
    Return the state sequence and action sequence, and a bool for
    whether the goal was satisfied at the end.
    """
    state = task.init
    atoms = abstract(state, predicates)
    states = [state]
    actions: List[Action] = []
    video: Video = []
    if task.goal.issubset(atoms):  # goal is already satisfied
        goal_reached = True
    else:
        goal_reached = False
<<<<<<< HEAD
        for _ in range(CFG.max_num_steps_check_policy):
            print("ATOMS:", atoms)
=======
        for _ in range(max_steps):
>>>>>>> fdcc5edf
            act = policy(state)
            if make_video:
                assert render is not None
                video.extend(render(state, task, act))
            state = simulator(state, act)
            atoms = abstract(state, predicates)
            actions.append(act)
            states.append(state)
            if task.goal.issubset(atoms):
                goal_reached = True
                break
    if make_video:
        assert render is not None
        # Explanation of type ignore: mypy currently does not
        # support Callables with optional arguments. mypy
        # extensions does, but for the sake of avoiding an
        # additional dependency, we'll just ignore this here.
        video.extend(render(state, task))  # type: ignore
    return (states, actions), video, goal_reached


def policy_solves_task(policy: Callable[[State], Action], task: Task,
                       simulator: Callable[[State, Action], State],
                       predicates: Collection[Predicate]) -> bool:
    """Return whether the given policy solves the given task.
    """
    _, _, solved = run_policy_on_task(policy, task, simulator, predicates,
                                      CFG.max_num_steps_check_policy)
    return solved


def option_to_trajectory(
        init: State,
        simulator: Callable[[State, Action], State],
        option: _Option,
        max_num_steps: int) -> ActionTrajectory:
    """Convert an option into a trajectory, starting at init, by invoking
    the option policy. This trajectory is a tuple of (state sequence,
    action sequence), where the state sequence includes init.
    """
    actions = []
    assert option.initiable(init)
    state = init
    states = [state]
    for _ in range(max_num_steps):
        act = option.policy(state)
        actions.append(act)
        state = simulator(state, act)
        states.append(state)
        if option.terminal(state):
            break
    assert len(states) == len(actions)+1
    return states, actions


def action_to_option_trajectory(act_traj: ActionTrajectory
                                ) -> OptionTrajectory:
    """Create an option trajectory from an action trajectory.
    """
    states, actions = act_traj
    assert len(states) > 0
    new_states = [states[0]]
    if len(actions) == 0:
        return new_states, []
    current_option = actions[0].get_option()
    options = [current_option]
    for s, a in zip(states[:-1], actions):
        o = a.get_option()
        # This assumes that an option is equal to another
        # option only if they're the same python object.
        if o != current_option:
            new_states.append(s)
            options.append(o)
            current_option = o
    new_states.append(states[-1])
    return new_states, options


@functools.lru_cache(maxsize=None)
def get_all_groundings(atoms: FrozenSet[LiftedAtom],
                       objects: FrozenSet[Object]
                       ) -> List[Tuple[FrozenSet[GroundAtom], VarToObjSub]]:
    """Get all the ways to ground the given set of lifted atoms into
    a set of ground atoms, using the given objects. Returns a list
    of (ground atoms, substitution dictionary) tuples.
    """
    variables = set()
    for atom in atoms:
        variables.update(atom.variables)
    sorted_variables = sorted(variables)
    types = [var.type for var in sorted_variables]
    # NOTE: We WON'T use a generator here because that breaks lru_cache.
    result = []
    # Allow duplicate arguments here because this is across all atoms.
    # We'll handle within-atom duplicates below.
    for choice in get_object_combinations(
            objects, types, allow_duplicates=True):
        sub: VarToObjSub = dict(zip(sorted_variables, choice))
        ground_atoms = set()
        do_filter = False
        for atom in atoms:
            sub_for_atom = [sub[v] for v in atom.variables]
            if len(sub_for_atom) != len(set(sub_for_atom)):
                # Any individual atom can't have duplicate arguments.
                do_filter = True
            ground_atoms.add(atom.ground(sub))
        if do_filter:
            continue
        result.append((frozenset(ground_atoms), sub))
    return result


def get_object_combinations(
        objects: Collection[Object], types: Sequence[Type],
        allow_duplicates: bool) -> Iterator[List[Object]]:
    """Get all combinations of objects satisfying the given types sequence.
    """
    sorted_objects = sorted(objects)
    choices = []
    for vt in types:
        this_choices = []
        for obj in sorted_objects:
            if obj.is_instance(vt):
                this_choices.append(obj)
        choices.append(this_choices)
    for choice in itertools.product(*choices):
        if not allow_duplicates and len(set(choice)) != len(choice):
            continue
        yield list(choice)


def get_random_object_combination(
        objects: Collection[Object], types: Sequence[Type],
        rng: np.random.Generator) -> List[Object]:
    """Get a random list of objects from the given collection that
    satisfy the given sequence of types. Duplicates are always allowed.
    """
    types_to_objs = defaultdict(list)
    for obj in objects:
        types_to_objs[obj.type].append(obj)
    return [types_to_objs[t][rng.choice(len(types_to_objs[t]))]
            for t in types]


def find_substitution(super_atoms: Collection[GroundAtom],
                      sub_atoms: Collection[LiftedAtom],
                      allow_redundant: bool = False,
                      ) -> Tuple[bool, VarToObjSub]:
    """Find a substitution from the objects in super_atoms to the variables
    in sub_atoms s.t. sub_atoms is a subset of super_atoms.

    If allow_redundant is True, then multiple variables in sub_atoms can
    refer to the same single object in super_atoms.

    If no substitution exists, return (False, {}).
    """
    super_objects_by_type: Dict[Type, List[Object]] = defaultdict(list)
    super_pred_to_tuples = defaultdict(set)
    for atom in super_atoms:
        for obj in atom.objects:
            if obj not in super_objects_by_type[obj.type]:
                super_objects_by_type[obj.type].append(obj)
        super_pred_to_tuples[atom.predicate].add(tuple(atom.objects))
    sub_variables = sorted({v for atom in sub_atoms for v in atom.variables})
    return _find_substitution_helper(
        sub_atoms, super_objects_by_type, sub_variables, super_pred_to_tuples,
        {}, allow_redundant)


def _find_substitution_helper(
        sub_atoms: Collection[LiftedAtom],
        super_objects_by_type: Dict[Type, List[Object]],
        remaining_sub_variables: List[Variable],
        super_pred_to_tuples: Dict[Predicate, Set[Tuple[Object, ...]]],
        partial_sub: VarToObjSub,
        allow_redundant: bool) -> Tuple[bool, VarToObjSub]:
    """Helper for find_substitution.
    """
    # Base case: check if all assigned
    if not remaining_sub_variables:
        return True, partial_sub
    # Find next variable to assign
    remaining_sub_variables = remaining_sub_variables.copy()
    next_sub_var = remaining_sub_variables.pop(0)
    # Consider possible assignments
    for super_obj in super_objects_by_type[next_sub_var.type]:
        if not allow_redundant and super_obj in partial_sub.values():
            continue
        new_sub = partial_sub.copy()
        new_sub[next_sub_var] = super_obj
        # Check if consistent
        if not _substitution_consistent(new_sub, super_pred_to_tuples,
                                        sub_atoms):
            continue
        # Backtracking search
        solved, final_sub = _find_substitution_helper(sub_atoms,
            super_objects_by_type, remaining_sub_variables,
            super_pred_to_tuples, new_sub, allow_redundant)
        if solved:
            return solved, final_sub
    # Failure
    return False, {}


def _substitution_consistent(
        partial_sub: VarToObjSub,
        super_pred_to_tuples:  Dict[Predicate, Set[Tuple[Object, ...]]],
        sub_atoms: Collection[LiftedAtom]) -> bool:
    """Helper for _find_substitution_helper.
    """
    for sub_atom in sub_atoms:
        if not set(sub_atom.variables).issubset(partial_sub.keys()):
            continue
        substituted_vars = tuple(partial_sub[e] for e in sub_atom.variables)
        if substituted_vars not in super_pred_to_tuples[sub_atom.predicate]:
            return False
    return True


def powerset(seq: Sequence, exclude_empty: bool) -> Iterator[Sequence]:
    """Get an iterator over the powerset of the given sequence.
    """
    start = 1 if exclude_empty else 0
    return itertools.chain.from_iterable(itertools.combinations(list(seq), r)
                                         for r in range(start, len(seq)+1))


def strip_predicate(predicate: Predicate) -> Predicate:
    """Remove classifier from predicate to make new Predicate.
    """
    return Predicate(predicate.name, predicate.types, lambda s, o: False)


def abstract(state: State, preds: Collection[Predicate]) -> Set[GroundAtom]:
    """Get the atomic representation of the given state (i.e., a set
    of ground atoms), using the given set of predicates.

    NOTE: Duplicate arguments in predicates are DISALLOWED.
    """
    atoms = set()
    for pred in preds:
        for choice in get_object_combinations(list(state), pred.types,
                                              allow_duplicates=False):
            if pred.holds(state, choice):
                atoms.add(GroundAtom(pred, choice))
    return atoms


def all_ground_operators(
        op: Operator, objects: Collection[Object]) -> Set[_GroundOperator]:
    """Get all possible groundings of the given operator with the given objects.

    NOTE: Duplicate arguments in ground operators are ALLOWED.
    """
    types = [p.type for p in op.parameters]
    ground_operators = set()
    for choice in get_object_combinations(objects, types,
                                          allow_duplicates=True):
        ground_operators.add(op.ground(choice))
    return ground_operators


def all_ground_predicates(pred: Predicate,
                          objects: Collection[Object]) -> Set[GroundAtom]:
    """Get all possible groundings of the given predicate with the given
    objects.

    NOTE: Duplicate arguments in predicates are DISALLOWED.
    """
    return {GroundAtom(pred, choice)
            for choice in get_object_combinations(objects, pred.types,
                                                  allow_duplicates=False)}


def all_possible_ground_atoms(state: State, preds: Set[Predicate]) \
        -> List[GroundAtom]:
    """Get a sorted list of all possible ground atoms in a state given the
    predicates. Ignores the predicates' classifiers.
    """
    objects = list(state)
    ground_atoms = set()
    for pred in preds:
        ground_atoms |= all_ground_predicates(pred, objects)
    return sorted(ground_atoms)


def extract_preds_and_types(operators: Collection[Operator]) -> Tuple[
        Dict[str, Predicate], Dict[str, Type]]:
    """Extract the predicates and types used in the given operators.
    """
    preds = {}
    types = {}
    for op in operators:
        for atom in op.preconditions | op.add_effects | op.delete_effects:
            for var_type in atom.predicate.types:
                types[var_type.name] = var_type
            preds[atom.predicate.name] = atom.predicate
    return preds, types


def filter_static_operators(ground_operators: Collection[_GroundOperator],
                            atoms: Collection[GroundAtom]) -> List[
                                _GroundOperator]:
    """Filter out ground operators that don't satisfy static facts.
    """
    static_preds = set()
    for pred in {atom.predicate for atom in atoms}:
        # This predicate is not static if it appears in any operator's effects.
        if any(any(atom.predicate == pred for atom in op.add_effects) or
               any(atom.predicate == pred for atom in op.delete_effects)
               for op in ground_operators):
            continue
        static_preds.add(pred)
    static_facts = {atom for atom in atoms if atom.predicate in static_preds}
    # Perform filtering.
    ground_operators = [op for op in ground_operators
                        if not any(atom.predicate in static_preds
                                   and atom not in static_facts
                                   for atom in op.preconditions)]
    return ground_operators


def is_dr_reachable(ground_operators: Collection[_GroundOperator],
                    atoms: Collection[GroundAtom],
                    goal: Set[GroundAtom]) -> bool:
    """Quickly check whether the given goal is reachable from the given atoms
    under the given operators, using a delete relaxation (dr).
    """
    reachables = set(atoms)
    while True:
        fixed_point_reached = True
        for op in ground_operators:
            if op.preconditions.issubset(reachables):
                for new_reachable_atom in op.add_effects-reachables:
                    fixed_point_reached = False
                    reachables.add(new_reachable_atom)
        if fixed_point_reached:
            break
    return goal.issubset(reachables)


def get_applicable_operators(ground_operators: Collection[_GroundOperator],
                             atoms: Collection[GroundAtom]) -> Iterator[
                                 _GroundOperator]:
    """Iterate over operators whose preconditions are satisfied.
    """
    for operator in ground_operators:
        applicable = operator.preconditions.issubset(atoms)
        if applicable:
            yield operator


def apply_operator(operator: _GroundOperator,
                   atoms: Set[GroundAtom]) -> Collection[GroundAtom]:
    """Get a next set of atoms given a current set and a ground operator.
    """
    new_atoms = atoms.copy()
    for atom in operator.add_effects:
        new_atoms.add(atom)
    for atom in operator.delete_effects:
        new_atoms.discard(atom)
    return new_atoms


@functools.lru_cache(maxsize=None)
def atom_to_tuple(atom: GroundAtom) -> Tuple[str, ...]:
    """Convert atom to tuple for caching.
    """
    return (atom.predicate.name,) + tuple(str(o) for o in atom.objects)


def atoms_to_tuples(atoms: Collection[GroundAtom]) -> PyperplanFacts:
    """Light wrapper around atom_to_tuple() that operates on a
    collection of atoms.
    """
    return frozenset({atom_to_tuple(atom) for atom in atoms})


@dataclass(repr=False, eq=False)
class RelaxedFact:
    """This class represents a relaxed fact.
    Lightly modified from pyperplan's heuristics/relaxation.py.
    """
    name: Tuple[str, ...]
    # A list that contains all operators this fact is a precondition of.
    precondition_of: List[RelaxedOperator] = field(
        init=False, default_factory=list)
    # Whether this fact has been expanded during the Dijkstra forward pass.
    expanded: bool = field(init=False, default=False)
    # The heuristic distance value.
    distance: float = field(init=False, default=float("inf"))


@dataclass(repr=False, eq=False)
class RelaxedOperator:
    """This class represents a relaxed operator (no delete effects).
    Lightly modified from pyperplan's heuristics/relaxation.py.
    """
    name: str
    preconditions: PyperplanFacts
    add_effects: PyperplanFacts
    # Cost of applying this operator.
    cost: int = field(default=1)
    # Alternative method to check whether all preconditions are True.
    counter: int = field(init=False, default=0)

    def __post_init__(self) -> None:
        self.counter = len(self.preconditions)  # properly initialize counter


class HAddHeuristic:
    """This class is an implementation of the hADD heuristic.
    Lightly modified from pyperplan's heuristics/relaxation.py.
    """
    def __init__(self, initial_state: PyperplanFacts,
                 goals: PyperplanFacts,
                 operators: FrozenSet[RelaxedOperator]) -> None:
        self.facts = {}
        self.operators = []
        self.goals = goals
        self.init = initial_state
        self.tie_breaker = 0
        self.start_state = RelaxedFact(("start",))

        all_facts = initial_state | goals
        for op in operators:
            all_facts |= op.preconditions
            all_facts |= op.add_effects

        # Create relaxed facts for all facts in the task description.
        for fact in all_facts:
            self.facts[fact] = RelaxedFact(fact)

        for ro in operators:
            # Add operators to operator list.
            self.operators.append(ro)

            # Initialize precondition_of-list for each fact
            for var in ro.preconditions:
                self.facts[var].precondition_of.append(ro)

            # Handle operators that have no preconditions.
            if not ro.preconditions:
                # We add this operator to the precondtion_of list of the start
                # state. This way it can be applied to the start state. This
                # helps also when the initial state is empty.
                self.start_state.precondition_of.append(ro)

    def __call__(self, state: PyperplanFacts) -> float:
        """Compute heuristic value.
        """
        # Reset distance and set to default values.
        self.init_distance(state)

        # Construct the priority queue.
        heap: List[Tuple[float, float, RelaxedFact]] = []
        # Add a dedicated start state, to cope with operators without
        # preconditions and empty initial state.
        hq.heappush(heap, (0, self.tie_breaker, self.start_state))
        self.tie_breaker += 1

        for fact in state:
            # Order is determined by the distance of the facts.
            # As a tie breaker we use a simple counter.
            hq.heappush(heap, (self.facts[fact].distance,
                               self.tie_breaker, self.facts[fact]))
            self.tie_breaker += 1

        # Call the Dijkstra search that performs the forward pass.
        self.dijkstra(heap)

        # Extract the goal heuristic.
        h_value = self.calc_goal_h()

        return h_value

    def init_distance(self, state: PyperplanFacts) -> None:
        """This function resets all member variables that store information
        that needs to be recomputed for each call of the heuristic.
        """
        def _reset_fact(fact: RelaxedFact) -> None:
            fact.expanded = False
            if fact.name in state:
                fact.distance = 0
            else:
                fact.distance = float("inf")

        # Reset start state.
        _reset_fact(self.start_state)

        # Reset facts.
        for fact in self.facts.values():
            _reset_fact(fact)

        # Reset operators.
        for operator in self.operators:
            operator.counter = len(operator.preconditions)

    def get_cost(self, operator: RelaxedOperator) -> float:
        """This function calculates the cost of applying an operator.
        """
        # Sum over the heuristic values of all preconditions.
        cost = sum([self.facts[pre].distance for pre in operator.preconditions])
        # Add on operator application cost.
        return cost+operator.cost

    def calc_goal_h(self) -> float:
        """This function calculates the heuristic value of the whole goal.
        """
        return sum([self.facts[fact].distance for fact in self.goals])

    def finished(self, achieved_goals: Set[Tuple[str, ...]],
                 queue: List[Tuple[float, float, RelaxedFact]]) -> bool:
        """This function gives a stopping criterion for the Dijkstra search.
        """
        return achieved_goals == self.goals or not queue

    def dijkstra(self, queue: List[Tuple[float, float, RelaxedFact]]) -> None:
        """This function is an implementation of a Dijkstra search.
        For efficiency reasons, it is used instead of an explicit graph
        representation of the problem.
        """
        # Stores the achieved subgoals.
        achieved_goals: Set[Tuple[str, ...]] = set()
        while not self.finished(achieved_goals, queue):
            # Get the fact with the lowest heuristic value.
            (_dist, _tie, fact) = hq.heappop(queue)
            # If this node is part of the goal, we add to the goal set, which
            # is used as an abort criterion.
            if fact.name in self.goals:
                achieved_goals.add(fact.name)
            # Check whether we already expanded this fact.
            if not fact.expanded:
                # Iterate over all operators this fact is a precondition of.
                for operator in fact.precondition_of:
                    # Decrease the precondition counter.
                    operator.counter -= 1
                    # Check whether all preconditions are True and we can apply
                    # this operator.
                    if operator.counter <= 0:
                        for n in operator.add_effects:
                            neighbor = self.facts[n]
                            # Calculate the cost of applying this operator.
                            tmp_dist = self.get_cost(operator)
                            if tmp_dist < neighbor.distance:
                                # If the new costs are cheaper than the old
                                # costs, we change the neighbor's heuristic
                                # values.
                                neighbor.distance = tmp_dist
                                # And push it on the queue.
                                hq.heappush(queue, (
                                    tmp_dist, self.tie_breaker, neighbor))
                                self.tie_breaker += 1
                # Finally the fact is marked as expanded.
                fact.expanded = True


def fig2data(fig: matplotlib.figure.Figure, dpi: int=150) -> Image:
    """Convert matplotlib figure into Image.
    """
    fig.set_dpi(dpi)
    fig.canvas.draw()
    data = np.frombuffer(fig.canvas.tostring_argb(),  # type: ignore
                         dtype=np.uint8).copy()
    data = data.reshape(fig.canvas.get_width_height()[::-1] + (4,))
    data[..., [0, 1, 2, 3]] = data[..., [1, 2, 3, 0]]
    return data


def save_video(outfile: str, video: Video) -> None:
    """Save the video to video_dir/outfile.
    """
    outdir = CFG.video_dir
    if not os.path.exists(outdir):
        os.makedirs(outdir)
    outpath = os.path.join(outdir, outfile)
    imageio.mimwrite(outpath, video, fps=CFG.video_fps)
    print(f"Wrote out to {outpath}")


def update_config(args: Dict[str, Any]) -> None:
    """Args is a dictionary of new arguments to add to the config CFG.
    """
    # Only override attributes, don't create new ones
    allowed_args = set(CFG.__dict__)
    parser = create_arg_parser()
    # Unfortunately, can't figure out any other way to do this
    for parser_action in parser._actions:  # pylint: disable=protected-access
        allowed_args.add(parser_action.dest)
    for k in args:
        if k not in allowed_args:
            raise ValueError(f"Unrecognized arg: {k}")
    for d in [GlobalSettings.get_arg_specific_settings(args), args]:
        for k, v in d.items():
            CFG.__setattr__(k, v)


def get_config_path_str() -> str:
    """Create a filename prefix based on the current CFG.
    """
    return f"{CFG.env}__{CFG.approach}__{CFG.seed}"


def parse_args() -> Dict[str, Any]:
    """Parses command line arguments.
    """
    parser = create_arg_parser()
    args, overrides = parser.parse_known_args()
    print_args(args)
    arg_dict = vars(args)
    if len(overrides) == 0:
        return arg_dict
    # Update initial settings to make sure we're overriding
    # existing flags only
    update_config(arg_dict)
    # Override global settings
    assert len(overrides) >= 2
    assert len(overrides) % 2 == 0
    for flag, value in zip(overrides[:-1:2], overrides[1::2]):
        assert flag.startswith("--")
        setting_name = flag[2:]
        if setting_name not in CFG.__dict__:
            raise ValueError(f"Unrecognized flag: {setting_name}")
        if value.isdigit():
            value = eval(value)
        arg_dict[setting_name] = value
    return arg_dict


def print_args(args: argparse.Namespace) -> None:
    """Print all info for this experiment.
    """
    print(f"Seed: {args.seed}")
    print(f"Env: {args.env}")
    print(f"Approach: {args.approach}")
    print(f"Timeout: {args.timeout}")
    print()<|MERGE_RESOLUTION|>--- conflicted
+++ resolved
@@ -121,12 +121,7 @@
         goal_reached = True
     else:
         goal_reached = False
-<<<<<<< HEAD
-        for _ in range(CFG.max_num_steps_check_policy):
-            print("ATOMS:", atoms)
-=======
         for _ in range(max_steps):
->>>>>>> fdcc5edf
             act = policy(state)
             if make_video:
                 assert render is not None
