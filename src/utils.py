--- conflicted
+++ resolved
@@ -453,19 +453,11 @@
 
     Depending on get_priority, can implement A*, GBFS, or UCS.
 
-<<<<<<< HEAD
-    If no goal is found, returns the node with the best priority.
-    """
-    queue: List[Tuple[Any, int, _HeuristicSearchNode[_S, _A]]] = []
-    frontier = set()
-    explored = set()
-=======
     If no goal is found, returns the state with the best priority.
     """
     queue: List[Tuple[Any, int, _HeuristicSearchNode[_S, _A]]] = []
     state_to_best_path_cost: Dict[_S, float] = \
         defaultdict(lambda : float("inf"))
->>>>>>> d170d10f
 
     root_node: _HeuristicSearchNode[_S, _A] = _HeuristicSearchNode(
         initial_state, 0, 0)
@@ -474,32 +466,10 @@
     best_node_priority = root_priority
     tiebreak = itertools.count()
     hq.heappush(queue, (root_priority, next(tiebreak), root_node))
-<<<<<<< HEAD
-    frontier.add(initial_state)
-=======
->>>>>>> d170d10f
     num_expansions = 0
 
     while len(queue) > 0 and num_expansions < max_expansions:
         _, _, node = hq.heappop(queue)
-<<<<<<< HEAD
-        # If the goal holds, return.
-        if check_goal(node.state):
-            return _finish_plan(node)
-        # Add node state to explored set.
-        explored.add(node.state)
-        num_expansions += 1
-        # Generate successors.
-        for action, child_state, cost in get_successors(node.state):
-            # If the state is already in explored or frontier, don't bother.
-            if child_state in frontier | explored:
-                continue
-            # Add new node
-            child_node = _HeuristicSearchNode(
-                state=child_state,
-                edge_cost=cost,
-                cumulative_cost=node.cumulative_cost+cost,
-=======
         # If we already found a better path here, don't bother.
         if state_to_best_path_cost[node.state] < node.cumulative_cost:
             continue
@@ -518,16 +488,11 @@
                 state=child_state,
                 edge_cost=cost,
                 cumulative_cost=child_path_cost,
->>>>>>> d170d10f
                 parent=node,
                 action=action)
             priority = get_priority(child_node)
             hq.heappush(queue, (priority, next(tiebreak), child_node))
-<<<<<<< HEAD
-            frontier.add(child_state)
-=======
             state_to_best_path_cost[child_state] = child_path_cost
->>>>>>> d170d10f
             if priority < best_node_priority:
                 best_node_priority = priority
                 best_node = child_node
@@ -548,10 +513,7 @@
         rev_action_sequence.append(action)
         rev_state_sequence.append(node.state)
         node = node.parent
-<<<<<<< HEAD
-=======
     rev_state_sequence.append(node.state)
->>>>>>> d170d10f
 
     return rev_state_sequence[::-1], rev_action_sequence[::-1]
 
