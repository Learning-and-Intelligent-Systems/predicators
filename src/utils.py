--- conflicted
+++ resolved
@@ -1022,7 +1022,6 @@
         return max(distances)
 
 
-<<<<<<< HEAD
 class _HFFHeuristic(_RelaxationHeuristic):
     """Implements the HFF delete relaxation heuristic.
     """
@@ -1069,7 +1068,8 @@
 
         # Extract FF value.
         return len(relaxed_plan)
-=======
+
+
 def create_pddl_domain(operators: Collection[Union[STRIPSOperator, NSRT]],
                        predicates: Collection[Predicate],
                        types: Collection[Type],
@@ -1117,7 +1117,6 @@
   (:goal (and {goal_str}))
 )
 """
->>>>>>> 0f189e23
 
 
 def fig2data(fig: matplotlib.figure.Figure, dpi: int=150) -> Image:
