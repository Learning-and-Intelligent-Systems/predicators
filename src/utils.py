"""General utility methods."""

from __future__ import annotations
from dataclasses import dataclass
import argparse
import functools
import gc
import itertools
import os
from collections import defaultdict
from typing import List, Callable, Tuple, Collection, Set, Sequence, Iterator, \
    Dict, FrozenSet, Any, Optional, Hashable, TypeVar, Generic, cast, Union, \
    TYPE_CHECKING
import heapq as hq
import pathos.multiprocessing as mp
import imageio
import matplotlib
import numpy as np
from pyperplan.heuristics.heuristic_base import \
    Heuristic as _PyperplanBaseHeuristic
from pyperplan.planner import HEURISTICS as _PYPERPLAN_HEURISTICS
from predicators.src.args import create_arg_parser
from predicators.src.structs import _Option, State, Predicate, GroundAtom, \
    Object, Type, NSRT, _GroundNSRT, Action, Task, LowLevelTrajectory, \
    LiftedAtom, Image, Video, _TypedEntity, VarToObjSub, EntToEntSub, \
    GroundAtomTrajectory, STRIPSOperator, DummyOption, _GroundSTRIPSOperator, \
    Array, OptionSpec, LiftedOrGroundAtom, NSRTOrSTRIPSOperator, \
    GroundNSRTOrSTRIPSOperator, ParameterizedOption
from predicators.src.settings import CFG, GlobalSettings
<<<<<<< HEAD
from predicators.src.envs import BaseEnv
=======
if TYPE_CHECKING:
    from predicators.src.envs import BaseEnv
>>>>>>> 03e31c56

matplotlib.use("Agg")


def num_options_in_action_sequence(actions: Sequence[Action]) -> int:
    """Given a sequence of actions with options included, get the number of
    options that are encountered."""
    num_options = 0
    last_option = None
    for action in actions:
        current_option = action.get_option()
        if not current_option is last_option:
            last_option = current_option
            num_options += 1
    return num_options


def get_aabb_volume(lo: Array, hi: Array) -> float:
    """Simple utility function to compute the volume of an aabb.

    lo refers to the minimum values of the bbox in the x, y and z axes,
    while hi refers to the highest values. Both lo and hi must be three-
    dimensional.
    """
    assert np.all(hi >= lo)
    dimension = hi - lo
    return dimension[0] * dimension[1] * dimension[2]


def get_closest_point_on_aabb(xyz: List, lo: Array, hi: Array) -> List[float]:
    """Get the closest point on an aabb from a particular xyz coordinate."""
    assert np.all(hi >= lo)
    closest_point_on_aabb = [0.0, 0.0, 0.0]
    for i in range(3):
        # if the coordinate is between the min and max of the aabb, then
        # use that coordinate directly
        if xyz[i] < hi[i] and xyz[i] > lo[i]:
            closest_point_on_aabb[i] = xyz[i]
        else:
            if abs(xyz[i] - hi[i]) < abs(xyz[i] - lo[i]):
                closest_point_on_aabb[i] = hi[i]
            else:
                closest_point_on_aabb[i] = lo[i]
    return closest_point_on_aabb


def always_initiable(state: State, memory: Dict, objects: Sequence[Object],
                     params: Array) -> bool:
    """An initiation function for an option that can always be run."""
    del objects, params  # unused
    if "start_state" in memory:
        assert state.allclose(memory["start_state"])
    # Always update the memory dict, due to the "is" check in onestep_terminal.
    memory["start_state"] = state
    return True


def onestep_terminal(state: State, memory: Dict, objects: Sequence[Object],
                     params: Array) -> bool:
    """A termination function for an option that only lasts 1 timestep.

    To use this as the terminal function for a policy, the policy's
    initiable() function must set memory["start_state"], as
    always_initiable() does above.
    """
    del objects, params  # unused
    assert "start_state" in memory, "Must call initiable() before terminal()"
    return state is not memory["start_state"]


def intersects(p1: Tuple[float, float], p2: Tuple[float, float],
               p3: Tuple[float, float], p4: Tuple[float, float]) -> bool:
    """Checks if line segment p1p2 and p3p4 intersect.

    This method, which works by checking relative orientation, allows
    for collinearity, and only checks if each segment straddles the line
    containing the other.
    """
    def subtract(a: Tuple[float, float], b: Tuple[float, float]) \
        -> Tuple[float, float]:
        x1, y1 = a
        x2, y2 = b
        return (x1 - x2), (y1 - y2)
    def cross_product(a: Tuple[float, float], b: Tuple[float, float]) \
        -> float:
        x1, y1 = b
        x2, y2 = a
        return x1 * y2 - x2 * y1

    def direction(a: Tuple[float, float], b: Tuple[float, float],
                  c: Tuple[float, float]) -> float:
        return cross_product(subtract(a, c), subtract(a, b))

    d1 = direction(p3, p4, p1)
    d2 = direction(p3, p4, p2)
    d3 = direction(p1, p2, p3)
    d4 = direction(p1, p2, p4)
    if ((d2 < 0 < d1) or (d1 < 0 < d2)) and \
    ((d4 < 0 < d3) or (d3 < 0 < d4)):
        return True
    return False


def overlap(l1: Tuple[float, float], r1: Tuple[float, float],
            l2: Tuple[float, float], r2: Tuple[float, float]) -> bool:
    """Checks if two rectangles defined by their top left and bottom right
    points overlap, allowing for overlaps of measure zero.

    The first rectangle is defined by (l1, r1) and the second is defined
    by (l2, r2).
    """

    if (l1[0] >= r2[0] or l2[0] >= r1[0]):  # one rect on left side of other
        return False
    if (r1[1] >= l2[1] or r2[1] >= l1[1]):  # one rect above the other
        return False
    return True


@functools.lru_cache(maxsize=None)
def unify(atoms1: FrozenSet[LiftedOrGroundAtom],
          atoms2: FrozenSet[LiftedOrGroundAtom]) -> Tuple[bool, EntToEntSub]:
    """Return whether the given two sets of atoms can be unified.

    Also return the mapping between variables/objects in these atom
    sets. This mapping is empty if the first return value is False.
    """
    atoms_lst1 = sorted(atoms1)
    atoms_lst2 = sorted(atoms2)

    # Terminate quickly if there is a mismatch between predicates
    preds1 = [atom.predicate for atom in atoms_lst1]
    preds2 = [atom.predicate for atom in atoms_lst2]
    if preds1 != preds2:
        return False, {}

    # Terminate quickly if there is a mismatch between numbers
    num1 = len({o for atom in atoms_lst1 for o in atom.entities})
    num2 = len({o for atom in atoms_lst2 for o in atom.entities})
    if num1 != num2:
        return False, {}

    # Try to get lucky with a one-to-one mapping
    subs12: EntToEntSub = {}
    subs21 = {}
    success = True
    for atom1, atom2 in zip(atoms_lst1, atoms_lst2):
        if not success:
            break
        for v1, v2 in zip(atom1.entities, atom2.entities):
            if v1 in subs12 and subs12[v1] != v2:
                success = False
                break
            if v2 in subs21:
                success = False
                break
            subs12[v1] = v2
            subs21[v2] = v1
    if success:
        return True, subs12

    # If all else fails, use search
    solved, sub = find_substitution(atoms_lst1, atoms_lst2)
    rev_sub = {v: k for k, v in sub.items()}
    return solved, rev_sub


@functools.lru_cache(maxsize=None)
def unify_preconds_effects_options(
        preconds1: FrozenSet[LiftedOrGroundAtom],
        preconds2: FrozenSet[LiftedOrGroundAtom],
        add_effects1: FrozenSet[LiftedOrGroundAtom],
        add_effects2: FrozenSet[LiftedOrGroundAtom],
        delete_effects1: FrozenSet[LiftedOrGroundAtom],
        delete_effects2: FrozenSet[LiftedOrGroundAtom],
        param_option1: ParameterizedOption, param_option2: ParameterizedOption,
        option_args1: Tuple[_TypedEntity, ...],
        option_args2: Tuple[_TypedEntity, ...]) -> Tuple[bool, EntToEntSub]:
    """Wrapper around unify() that handles option arguments, preconditions, add
    effects, and delete effects.

    Changes predicate names so that all are treated differently by
    unify().
    """
    if param_option1 != param_option2:
        # Can't unify if the parameterized options are different.
        return False, {}
    opt_arg_pred1 = Predicate("OPT-ARGS", [a.type for a in option_args1],
                              _classifier=lambda s, o: False)  # dummy
    f_option_args1 = frozenset({GroundAtom(opt_arg_pred1, option_args1)})
    new_preconds1 = wrap_atom_predicates(preconds1, "PRE-")
    f_new_preconds1 = frozenset(new_preconds1)
    new_add_effects1 = wrap_atom_predicates(add_effects1, "ADD-")
    f_new_add_effects1 = frozenset(new_add_effects1)
    new_delete_effects1 = wrap_atom_predicates(delete_effects1, "DEL-")
    f_new_delete_effects1 = frozenset(new_delete_effects1)

    opt_arg_pred2 = Predicate("OPT-ARGS", [a.type for a in option_args2],
                              _classifier=lambda s, o: False)  # dummy
    f_option_args2 = frozenset({LiftedAtom(opt_arg_pred2, option_args2)})
    new_preconds2 = wrap_atom_predicates(preconds2, "PRE-")
    f_new_preconds2 = frozenset(new_preconds2)
    new_add_effects2 = wrap_atom_predicates(add_effects2, "ADD-")
    f_new_add_effects2 = frozenset(new_add_effects2)
    new_delete_effects2 = wrap_atom_predicates(delete_effects2, "DEL-")
    f_new_delete_effects2 = frozenset(new_delete_effects2)

    all_atoms1 = (f_option_args1 | f_new_preconds1 | f_new_add_effects1
                  | f_new_delete_effects1)
    all_atoms2 = (f_option_args2 | f_new_preconds2 | f_new_add_effects2
                  | f_new_delete_effects2)
    return unify(all_atoms1, all_atoms2)


def wrap_atom_predicates(atoms: Collection[LiftedOrGroundAtom],
                         prefix: str) -> Set[LiftedOrGroundAtom]:
    """Return a new set of atoms which adds the given prefix string to the name
    of every predicate in atoms.

    NOTE: the classifier is removed.
    """
    new_atoms = set()
    for atom in atoms:
        new_predicate = Predicate(prefix + atom.predicate.name,
                                  atom.predicate.types,
                                  _classifier=lambda s, o: False)  # dummy
        new_atoms.add(atom.__class__(new_predicate, atom.entities))
    return new_atoms


def run_policy_until(policy: Callable[[State], Action],
                     simulator: Callable[[State, Action], State],
                     init_state: State, termination_function: Callable[[State],
                                                                       bool],
                     max_num_steps: int) -> LowLevelTrajectory:
    """Execute a policy from an initial state, using a simulator.

    Terminates when any of these conditions hold:
    (1) the termination_function returns True,
    (2) max_num_steps is reached,

    Returns a LowLevelTrajectory object.
    """
    state = init_state
    states = [state]
    actions: List[Action] = []
    if not termination_function(state):
        for _ in range(max_num_steps):
            act = policy(state)
            state = simulator(state, act)
            actions.append(act)
            states.append(state)
            if termination_function(state):
                break
    traj = LowLevelTrajectory(states, actions)
    return traj


def run_policy_on_task(
    policy: Callable[[State], Action],
    task: Task,
    simulator: Callable[[State, Action], State],
    max_num_steps: int,
    render: Optional[Callable[[State, Task, Optional[Action]],
                              List[Image]]] = None,
) -> Tuple[LowLevelTrajectory, Video, bool]:
    """A light wrapper around run_policy_until that takes in a task and uses
    achieving the task's goal as the termination_function.

    Returns the trajectory and whether it achieves the task goal. Also
    optionally returns a video, if a render function is provided.
    """

    def _goal_check(state: State) -> bool:
        return all(goal_atom.holds(state) for goal_atom in task.goal)

    traj = run_policy_until(policy, simulator, task.init, _goal_check,
                            max_num_steps)
    goal_reached = _goal_check(traj.states[-1])
    video: Video = []
    if render is not None:  # step through the traj again, making the video
        for i, state in enumerate(traj.states):
            act = traj.actions[i] if i < len(traj.states) - 1 else None
            video.extend(render(state, task, act))
    return traj, video, goal_reached


def policy_solves_task(policy: Callable[[State], Action], task: Task,
                       simulator: Callable[[State, Action], State]) -> bool:
    """A light wrapper around run_policy_on_task that returns whether the given
    policy solves the given task."""
    _, _, solved = run_policy_on_task(policy, task, simulator,
                                      CFG.max_num_steps_check_policy)
    return solved


def option_to_trajectory(init_state: State,
                         simulator: Callable[[State, Action],
                                             State], option: _Option,
                         max_num_steps: int) -> LowLevelTrajectory:
    """A light wrapper around run_policy_until that takes in an option and uses
    achieving its terminal() condition as the termination_function."""
    assert option.initiable(init_state)
    return run_policy_until(option.policy, simulator, init_state,
                            option.terminal, max_num_steps)


class ExceptionWithInfo(Exception):
    """An exception with an optional info dictionary that is initially
    empty."""

    def __init__(self, message: str, info: Optional[Dict] = None) -> None:
        super().__init__(message)
        if info is None:
            info = {}
        assert isinstance(info, dict)
        self.info = info


class OptionPlanExhausted(Exception):
    """An exception for an option plan running out of options."""


class EnvironmentFailure(ExceptionWithInfo):
    """Exception raised when any type of failure occurs in an environment.

    The info dictionary must contain a key "offending_objects", which
    maps to a set of objects responsible for the failure.
    """

    def __repr__(self) -> str:
        return f"{super().__repr__()}: {self.info}"

    def __str__(self) -> str:
        return repr(self)


def option_plan_to_policy(
        plan: Sequence[_Option]) -> Callable[[State], Action]:
    """Create a policy that executes a sequence of options in order."""
    queue = list(plan)  # don't modify plan, just in case
    cur_option = DummyOption

    def _policy(state: State) -> Action:
        nonlocal cur_option
        if cur_option.terminal(state):
            if not queue:
                raise OptionPlanExhausted()
            cur_option = queue.pop(0)
            assert cur_option.initiable(state), "Unsound option plan"
        return cur_option.policy(state)

    return _policy


@functools.lru_cache(maxsize=None)
def get_all_groundings(
    atoms: FrozenSet[LiftedAtom], objects: FrozenSet[Object]
) -> List[Tuple[FrozenSet[GroundAtom], VarToObjSub]]:
    """Get all the ways to ground the given set of lifted atoms into a set of
    ground atoms, using the given objects.

    Returns a list of (ground atoms, substitution dictionary) tuples.
    """
    variables = set()
    for atom in atoms:
        variables.update(atom.variables)
    sorted_variables = sorted(variables)
    types = [var.type for var in sorted_variables]
    # NOTE: We WON'T use a generator here because that breaks lru_cache.
    result = []
    for choice in get_object_combinations(objects, types):
        sub: VarToObjSub = dict(zip(sorted_variables, choice))
        ground_atoms = {atom.ground(sub) for atom in atoms}
        result.append((frozenset(ground_atoms), sub))
    return result


def get_object_combinations(objects: Collection[Object],
                            types: Sequence[Type]) -> Iterator[List[Object]]:
    """Get all combinations of objects satisfying the given types sequence."""
    sorted_objects = sorted(objects)
    choices = []
    for vt in types:
        this_choices = []
        for obj in sorted_objects:
            if obj.is_instance(vt):
                this_choices.append(obj)
        choices.append(this_choices)
    for choice in itertools.product(*choices):
        yield list(choice)


@functools.lru_cache(maxsize=None)
def get_all_ground_atoms_for_predicate(
        predicate: Predicate, objects: FrozenSet[Object]) -> Set[GroundAtom]:
    """Get all groundings of the predicate given objects."""
    ground_atoms = set()
    for args in get_object_combinations(objects, predicate.types):
        ground_atom = GroundAtom(predicate, args)
        ground_atoms.add(ground_atom)
    return ground_atoms


@functools.lru_cache(maxsize=None)
def get_all_ground_atoms(predicates: FrozenSet[Predicate],
                         objects: FrozenSet[Object]) -> Set[GroundAtom]:
    """Get all groundings of the predicates given objects."""
    ground_atoms = set()
    for predicate in predicates:
        ground_atoms.update(
            get_all_ground_atoms_for_predicate(predicate, objects))
    return ground_atoms


def get_random_object_combination(objects: Collection[Object],
                                  types: Sequence[Type],
                                  rng: np.random.Generator) -> List[Object]:
    """Get a random list of objects from the given collection that satisfy the
    given sequence of types.

    Duplicates are always allowed.
    """
    types_to_objs = defaultdict(list)
    for obj in objects:
        types_to_objs[obj.type].append(obj)
    return [types_to_objs[t][rng.choice(len(types_to_objs[t]))] for t in types]


def find_substitution(
    super_atoms: Collection[LiftedOrGroundAtom],
    sub_atoms: Collection[LiftedOrGroundAtom],
    allow_redundant: bool = False,
) -> Tuple[bool, EntToEntSub]:
    """Find a substitution from the objects in super_atoms to the variables in
    sub_atoms s.t. sub_atoms is a subset of super_atoms.

    If allow_redundant is True, then multiple variables in sub_atoms can
    refer to the same single object in super_atoms.

    If no substitution exists, return (False, {}).
    """
    super_entities_by_type: Dict[Type, List[_TypedEntity]] = defaultdict(list)
    super_pred_to_tuples = defaultdict(set)
    for atom in super_atoms:
        for obj in atom.entities:
            if obj not in super_entities_by_type[obj.type]:
                super_entities_by_type[obj.type].append(obj)
        super_pred_to_tuples[atom.predicate].add(tuple(atom.entities))
    sub_variables = sorted({e for atom in sub_atoms for e in atom.entities})
    return _find_substitution_helper(sub_atoms, super_entities_by_type,
                                     sub_variables, super_pred_to_tuples, {},
                                     allow_redundant)


def _find_substitution_helper(
        sub_atoms: Collection[LiftedOrGroundAtom],
        super_entities_by_type: Dict[Type, List[_TypedEntity]],
        remaining_sub_variables: List[_TypedEntity],
        super_pred_to_tuples: Dict[Predicate,
                                   Set[Tuple[_TypedEntity,
                                             ...]]], partial_sub: EntToEntSub,
        allow_redundant: bool) -> Tuple[bool, EntToEntSub]:
    """Helper for find_substitution."""
    # Base case: check if all assigned
    if not remaining_sub_variables:
        return True, partial_sub
    # Find next variable to assign
    remaining_sub_variables = remaining_sub_variables.copy()
    next_sub_var = remaining_sub_variables.pop(0)
    # Consider possible assignments
    for super_obj in super_entities_by_type[next_sub_var.type]:
        if not allow_redundant and super_obj in partial_sub.values():
            continue
        new_sub = partial_sub.copy()
        new_sub[next_sub_var] = super_obj
        # Check if consistent
        if not _substitution_consistent(new_sub, super_pred_to_tuples,
                                        sub_atoms):
            continue
        # Backtracking search
        solved, final_sub = _find_substitution_helper(sub_atoms,
                                                      super_entities_by_type,
                                                      remaining_sub_variables,
                                                      super_pred_to_tuples,
                                                      new_sub, allow_redundant)
        if solved:
            return solved, final_sub
    # Failure
    return False, {}


def _substitution_consistent(
        partial_sub: EntToEntSub,
        super_pred_to_tuples: Dict[Predicate, Set[Tuple[_TypedEntity, ...]]],
        sub_atoms: Collection[LiftedOrGroundAtom]) -> bool:
    """Helper for _find_substitution_helper."""
    for sub_atom in sub_atoms:
        if not set(sub_atom.entities).issubset(partial_sub.keys()):
            continue
        substituted_vars = tuple(partial_sub[e] for e in sub_atom.entities)
        if substituted_vars not in super_pred_to_tuples[sub_atom.predicate]:
            return False
    return True


def powerset(seq: Sequence, exclude_empty: bool) -> Iterator[Sequence]:
    """Get an iterator over the powerset of the given sequence."""
    start = 1 if exclude_empty else 0
    return itertools.chain.from_iterable(
        itertools.combinations(list(seq), r)
        for r in range(start,
                       len(seq) + 1))


_S = TypeVar("_S", bound=Hashable)  # state in heuristic search
_A = TypeVar("_A")  # action in heuristic search


@dataclass(frozen=True)
class _HeuristicSearchNode(Generic[_S, _A]):
    state: _S
    edge_cost: float
    cumulative_cost: float
    parent: Optional[_HeuristicSearchNode[_S, _A]] = None
    action: Optional[_A] = None


def _run_heuristic_search(
        initial_state: _S,
        check_goal: Callable[[_S], bool],
        get_successors: Callable[[_S], Iterator[Tuple[_A, _S, float]]],
        get_priority: Callable[[_HeuristicSearchNode[_S, _A]], Any],
        max_expansions: int = 10000000,
        max_evals: int = 10000000,
        lazy_expansion: bool = False) -> Tuple[List[_S], List[_A]]:
    """A generic heuristic search implementation.

    Depending on get_priority, can implement A*, GBFS, or UCS.

    If no goal is found, returns the state with the best priority.
    """
    queue: List[Tuple[Any, int, _HeuristicSearchNode[_S, _A]]] = []
    state_to_best_path_cost: Dict[_S, float] = \
        defaultdict(lambda : float("inf"))

    root_node: _HeuristicSearchNode[_S, _A] = _HeuristicSearchNode(
        initial_state, 0, 0)
    root_priority = get_priority(root_node)
    best_node = root_node
    best_node_priority = root_priority
    tiebreak = itertools.count()
    hq.heappush(queue, (root_priority, next(tiebreak), root_node))
    num_expansions = 0
    num_evals = 1

    while len(queue) > 0 and num_expansions < max_expansions and \
        num_evals < max_evals:
        _, _, node = hq.heappop(queue)
        # If we already found a better path here, don't bother.
        if state_to_best_path_cost[node.state] < node.cumulative_cost:
            continue
        # If the goal holds, return.
        if check_goal(node.state):
            return _finish_plan(node)
        num_expansions += 1
        # Generate successors.
        for action, child_state, cost in get_successors(node.state):
            child_path_cost = node.cumulative_cost + cost
            # If we already found a better path to child, don't bother.
            if state_to_best_path_cost[child_state] <= child_path_cost:
                continue
            # Add new node.
            child_node = _HeuristicSearchNode(state=child_state,
                                              edge_cost=cost,
                                              cumulative_cost=child_path_cost,
                                              parent=node,
                                              action=action)
            priority = get_priority(child_node)
            num_evals += 1
            hq.heappush(queue, (priority, next(tiebreak), child_node))
            state_to_best_path_cost[child_state] = child_path_cost
            if priority < best_node_priority:
                best_node_priority = priority
                best_node = child_node
                # Optimization: if we've found a better child, immediately
                # explore the child without expanding the rest of the children.
                # Accomplish this by putting the parent node back on the queue.
                if lazy_expansion:
                    hq.heappush(queue, (priority, next(tiebreak), node))
                    break
            if num_evals >= max_evals:
                break

    # Did not find path to goal; return best path seen.
    return _finish_plan(best_node)


def _finish_plan(
        node: _HeuristicSearchNode[_S, _A]) -> Tuple[List[_S], List[_A]]:
    """Helper for _run_heuristic_search."""
    rev_state_sequence: List[_S] = []
    rev_action_sequence: List[_A] = []

    while node.parent is not None:
        action = cast(_A, node.action)
        rev_action_sequence.append(action)
        rev_state_sequence.append(node.state)
        node = node.parent
    rev_state_sequence.append(node.state)

    return rev_state_sequence[::-1], rev_action_sequence[::-1]


def run_gbfs(initial_state: _S,
             check_goal: Callable[[_S], bool],
             get_successors: Callable[[_S], Iterator[Tuple[_A, _S, float]]],
             heuristic: Callable[[_S], float],
             max_expansions: int = 10000000,
             max_evals: int = 10000000,
             lazy_expansion: bool = False) -> Tuple[List[_S], List[_A]]:
    """Greedy best-first search."""
    get_priority = lambda n: heuristic(n.state)
    return _run_heuristic_search(initial_state, check_goal, get_successors,
                                 get_priority, max_expansions, max_evals,
                                 lazy_expansion)


def run_hill_climbing(initial_state: _S,
                      check_goal: Callable[[_S], bool],
                      get_successors: Callable[[_S], Iterator[Tuple[_A, _S,
                                                                    float]]],
                      heuristic: Callable[[_S], float],
                      enforced_depth: int = 0,
                      parallelize: bool = False) -> Tuple[List[_S], List[_A]]:
    """Enforced hill climbing local search.

    For each node, the best child node is always selected, if that child is
    an improvement over the node. If no children improve on the node, look
    at the children's children, etc., up to enforced_depth, where enforced_depth
    0 corresponds to simple hill climbing. Terminate when no improvement can
    be found.

    Lower heuristic is better.
    """
    assert enforced_depth >= 0
    cur_node: _HeuristicSearchNode[_S, _A] = _HeuristicSearchNode(
        initial_state, 0, 0)
    last_heuristic = heuristic(cur_node.state)
    visited = {initial_state}
    print(f"\n\nStarting hill climbing at state {cur_node.state} "
          f"with heuristic {last_heuristic}")
    while True:
        if check_goal(cur_node.state):
            print("\nTerminating hill climbing, achieved goal")
            break
        best_heuristic = float("inf")
        best_child_node = None
        current_depth_nodes = [cur_node]
        for depth in range(0, enforced_depth + 1):
            print(f"Searching for an improvement at depth {depth}")
            # This is a list to ensure determinism. Note that duplicates are
            # filtered out in the `child_state in visited` check.
            successors_at_depth = []
            for parent in current_depth_nodes:
                for action, child_state, cost in get_successors(parent.state):
                    if child_state in visited:
                        continue
                    visited.add(child_state)
                    child_path_cost = parent.cumulative_cost + cost
                    child_node = _HeuristicSearchNode(
                        state=child_state,
                        edge_cost=cost,
                        cumulative_cost=child_path_cost,
                        parent=parent,
                        action=action)
                    successors_at_depth.append(child_node)
                    if parallelize:
                        continue  # heuristic computation is parallelized later
                    child_heuristic = heuristic(child_node.state)
                    if child_heuristic < best_heuristic:
                        best_heuristic = child_heuristic
                        best_child_node = child_node
            if parallelize:
                # Parallelize the expensive part (heuristic computation).
                num_cpus = mp.cpu_count()
                fn = lambda n: (heuristic(n.state), n)
                with mp.Pool(processes=num_cpus) as p:
                    for child_heuristic, child_node in p.map(
                            fn, successors_at_depth):
                        if child_heuristic < best_heuristic:
                            best_heuristic = child_heuristic
                            best_child_node = child_node
            # Some improvement found.
            if last_heuristic > best_heuristic:
                print(f"Found an improvement at depth {depth}")
                break
            # Continue on to the next depth.
            current_depth_nodes = successors_at_depth
            print(f"No improvement found at depth {depth}")
        if best_child_node is None:
            print("\nTerminating hill climbing, no more successors")
            break
        if last_heuristic <= best_heuristic:
            print("\nTerminating hill climbing, could not improve score")
            break
        cur_node = best_child_node
        last_heuristic = best_heuristic
        print(f"\nHill climbing reached new state {cur_node.state} "
              f"with heuristic {last_heuristic}")
    return _finish_plan(cur_node)


def strip_predicate(predicate: Predicate) -> Predicate:
    """Remove classifier from predicate to make new Predicate."""
    return Predicate(predicate.name, predicate.types, lambda s, o: False)


def abstract(state: State, preds: Collection[Predicate]) -> Set[GroundAtom]:
    """Get the atomic representation of the given state (i.e., a set of ground
    atoms), using the given set of predicates.

    NOTE: Duplicate arguments in predicates are DISALLOWED.
    """
    atoms = set()
    for pred in preds:
        for choice in get_object_combinations(list(state), pred.types):
            if pred.holds(state, choice):
                atoms.add(GroundAtom(pred, choice))
    return atoms


def all_ground_operators(
        operator: STRIPSOperator,
        objects: Collection[Object]) -> Iterator[_GroundSTRIPSOperator]:
    """Get all possible groundings of the given operator with the given
    objects."""
    types = [p.type for p in operator.parameters]
    for choice in get_object_combinations(objects, types):
        yield operator.ground(tuple(choice))


def all_ground_operators_given_partial(
        operator: STRIPSOperator, objects: Collection[Object],
        sub: VarToObjSub) -> Iterator[_GroundSTRIPSOperator]:
    """Get all possible groundings of the given operator with the given objects
    such that the parameters are consistent with the given substitution."""
    assert set(sub).issubset(set(operator.parameters))
    types = [p.type for p in operator.parameters if p not in sub]
    for choice in get_object_combinations(objects, types):
        # Complete the choice with the args that are determined from the sub.
        choice_lst = list(choice)
        choice_lst.reverse()
        completed_choice = []
        for p in operator.parameters:
            if p in sub:
                completed_choice.append(sub[p])
            else:
                completed_choice.append(choice_lst.pop())
        assert not choice_lst
        ground_op = operator.ground(tuple(completed_choice))
        yield ground_op


def all_ground_nsrts(nsrt: NSRT,
                     objects: Collection[Object]) -> Iterator[_GroundNSRT]:
    """Get all possible groundings of the given NSRT with the given objects."""
    types = [p.type for p in nsrt.parameters]
    for choice in get_object_combinations(objects, types):
        yield nsrt.ground(choice)


def all_ground_predicates(pred: Predicate,
                          objects: Collection[Object]) -> Set[GroundAtom]:
    """Get all possible groundings of the given predicate with the given
    objects.

    NOTE: Duplicate arguments in predicates are DISALLOWED.
    """
    return {
        GroundAtom(pred, choice)
        for choice in get_object_combinations(objects, pred.types)
    }


def all_possible_ground_atoms(state: State,
                              preds: Set[Predicate]) -> List[GroundAtom]:
    """Get a sorted list of all possible ground atoms in a state given the
    predicates.

    Ignores the predicates' classifiers.
    """
    objects = list(state)
    ground_atoms = set()
    for pred in preds:
        ground_atoms |= all_ground_predicates(pred, objects)
    return sorted(ground_atoms)


def create_ground_atom_dataset(
        trajectories: Sequence[LowLevelTrajectory],
        predicates: Set[Predicate]) -> List[GroundAtomTrajectory]:
    """Apply all predicates to all trajectories in the dataset."""
    ground_atom_dataset = []
    for traj in trajectories:
        atoms = [abstract(s, predicates) for s in traj.states]
        ground_atom_dataset.append((traj, atoms))
    return ground_atom_dataset


def prune_ground_atom_dataset(
        ground_atom_dataset: List[GroundAtomTrajectory],
        kept_predicates: Collection[Predicate]) -> List[GroundAtomTrajectory]:
    """Create a new ground atom dataset by keeping only some predicates."""
    new_ground_atom_dataset = []
    for traj, atoms in ground_atom_dataset:
        assert len(traj.states) == len(atoms)
        kept_atoms = [{a
                       for a in sa if a.predicate in kept_predicates}
                      for sa in atoms]
        new_ground_atom_dataset.append((traj, kept_atoms))
    return new_ground_atom_dataset


def extract_preds_and_types(
    ops: Collection[NSRTOrSTRIPSOperator]
) -> Tuple[Dict[str, Predicate], Dict[str, Type]]:
    """Extract the predicates and types used in the given operators."""
    preds = {}
    types = {}
    for op in ops:
        for atom in op.preconditions | op.add_effects | op.delete_effects:
            for var_type in atom.predicate.types:
                types[var_type.name] = var_type
            preds[atom.predicate.name] = atom.predicate
    return preds, types


def get_static_preds(ops: Collection[NSRTOrSTRIPSOperator],
                     predicates: Collection[Predicate]) -> Set[Predicate]:
    """Get the subset of predicates from the given set that are static with
    respect to the given lifted operators."""
    static_preds = set()
    for pred in predicates:
        # This predicate is not static if it appears in any op's effects.
        if any(
                any(atom.predicate == pred for atom in op.add_effects) or any(
                    atom.predicate == pred for atom in op.delete_effects)
                for op in ops):
            continue
        static_preds.add(pred)
    return static_preds


def get_static_atoms(ground_ops: Collection[GroundNSRTOrSTRIPSOperator],
                     atoms: Collection[GroundAtom]) -> Set[GroundAtom]:
    """Get the subset of atoms from the given set that are static with respect
    to the given ground operators.

    Note that this can include MORE than simply the set of atoms whose
    predicates are static, because now we have ground operators.
    """
    static_atoms = set()
    for atom in atoms:
        # This atom is not static if it appears in any op's effects.
        if any(
                any(atom == eff for eff in op.add_effects) or any(
                    atom == eff for eff in op.delete_effects)
                for op in ground_ops):
            continue
        static_atoms.add(atom)
    return static_atoms


def get_reachable_atoms(ground_ops: Collection[GroundNSRTOrSTRIPSOperator],
                        atoms: Collection[GroundAtom]) -> Set[GroundAtom]:
    """Get all atoms that are reachable from the init atoms."""
    reachables = set(atoms)
    while True:
        fixed_point_reached = True
        for op in ground_ops:
            if op.preconditions.issubset(reachables):
                for new_reachable_atom in op.add_effects - reachables:
                    fixed_point_reached = False
                    reachables.add(new_reachable_atom)
        if fixed_point_reached:
            break
    return reachables


def get_applicable_operators(
        ground_ops: Collection[GroundNSRTOrSTRIPSOperator],
        atoms: Collection[GroundAtom]) -> Iterator[GroundNSRTOrSTRIPSOperator]:
    """Iterate over ground operators whose preconditions are satisfied.

    Note: the order may be nondeterministic. Users should be invariant.
    """
    for op in ground_ops:
        applicable = op.preconditions.issubset(atoms)
        if applicable:
            yield op


def apply_operator(op: GroundNSRTOrSTRIPSOperator,
                   atoms: Set[GroundAtom]) -> Set[GroundAtom]:
    """Get a next set of atoms given a current set and a ground operator."""
    # Note that we are removing the side predicates before the
    # application of the operator, because if the side predicate
    # appears in the effects, we still know that the effects
    # will be true, so we don't want to remove them.
    new_atoms = {a for a in atoms if a.predicate not in op.side_predicates}
    for atom in op.add_effects:
        new_atoms.add(atom)
    for atom in op.delete_effects:
        new_atoms.discard(atom)
    return new_atoms


def get_successors_from_ground_ops(
        atoms: Set[GroundAtom],
        ground_ops: Collection[GroundNSRTOrSTRIPSOperator],
        unique: bool = True) -> Iterator[Set[GroundAtom]]:
    """Get all next atoms from ground operators.

    If unique is true, only yield each unique successor once.
    """
    seen_successors = set()
    for ground_op in get_applicable_operators(ground_ops, atoms):
        next_atoms = apply_operator(ground_op, atoms)
        if unique:
            frozen_next_atoms = frozenset(next_atoms)
            if frozen_next_atoms in seen_successors:
                continue
            seen_successors.add(frozen_next_atoms)
        yield next_atoms


def ops_and_specs_to_dummy_nsrts(
        strips_ops: Sequence[STRIPSOperator],
        option_specs: Sequence[OptionSpec]) -> Set[NSRT]:
    """Create NSRTs from strips operators and option specs with dummy
    samplers."""
    assert len(strips_ops) == len(option_specs)
    nsrts = set()
    for op, (param_option, option_vars) in zip(strips_ops, option_specs):
        nsrt = op.make_nsrt(
            param_option,
            option_vars,  # dummy sampler
            lambda s, rng, o: np.zeros(1, dtype=np.float32))
        nsrts.add(nsrt)
    return nsrts


def create_task_planning_heuristic(
    heuristic_name: str,
    init_atoms: Set[GroundAtom],
    goal: Set[GroundAtom],
    ground_ops: Collection[GroundNSRTOrSTRIPSOperator],
    predicates: Collection[Predicate],
    objects: Collection[Object],
) -> _TaskPlanningHeuristic:
    """Create a task planning heuristic that consumes ground atoms and
    estimates the cost-to-go."""
    if heuristic_name in _PYPERPLAN_HEURISTICS:
        return _create_pyperplan_heuristic(heuristic_name, init_atoms, goal,
                                           ground_ops, predicates, objects)
    raise ValueError(f"Unrecognized heuristic name: {heuristic_name}.")


@dataclass(frozen=True)
class _TaskPlanningHeuristic:
    """A task planning heuristic."""
    name: str
    init_atoms: Collection[GroundAtom]
    goal: Collection[GroundAtom]
    ground_ops: Collection[Union[_GroundNSRT, _GroundSTRIPSOperator]]

    def __call__(self, atoms: Collection[GroundAtom]) -> float:
        raise NotImplementedError("Override me!")


############################### Pyperplan Glue ###############################


def _create_pyperplan_heuristic(
    heuristic_name: str,
    init_atoms: Set[GroundAtom],
    goal: Set[GroundAtom],
    ground_ops: Collection[GroundNSRTOrSTRIPSOperator],
    predicates: Collection[Predicate],
    objects: Collection[Object],
) -> _PyperplanHeuristicWrapper:
    """Create a pyperplan heuristic that inherits from
    _TaskPlanningHeuristic."""
    assert heuristic_name in _PYPERPLAN_HEURISTICS
    static_atoms = get_static_atoms(ground_ops, init_atoms)
    pyperplan_heuristic_cls = _PYPERPLAN_HEURISTICS[heuristic_name]
    pyperplan_task = _create_pyperplan_task(init_atoms, goal, ground_ops,
                                            predicates, objects, static_atoms)
    pyperplan_heuristic = pyperplan_heuristic_cls(pyperplan_task)
    pyperplan_goal = _atoms_to_pyperplan_facts(goal - static_atoms)
    return _PyperplanHeuristicWrapper(heuristic_name, init_atoms, goal,
                                      ground_ops, static_atoms,
                                      pyperplan_heuristic, pyperplan_goal)


_PyperplanFacts = FrozenSet[str]


@dataclass(frozen=True)
class _PyperplanNode:
    """Container glue for pyperplan heuristics."""
    state: _PyperplanFacts
    goal: _PyperplanFacts


@dataclass(frozen=True)
class _PyperplanOperator:
    """Container glue for pyperplan heuristics."""
    name: str
    preconditions: _PyperplanFacts
    add_effects: _PyperplanFacts
    del_effects: _PyperplanFacts


@dataclass(frozen=True)
class _PyperplanTask:
    """Container glue for pyperplan heuristics."""
    facts: _PyperplanFacts
    initial_state: _PyperplanFacts
    goals: _PyperplanFacts
    operators: Collection[_PyperplanOperator]


@dataclass(frozen=True)
class _PyperplanHeuristicWrapper(_TaskPlanningHeuristic):
    """A light wrapper around pyperplan's heuristics."""
    _static_atoms: Set[GroundAtom]
    _pyperplan_heuristic: _PyperplanBaseHeuristic
    _pyperplan_goal: _PyperplanFacts

    def __call__(self, atoms: Collection[GroundAtom]) -> float:
        # Note: filtering out static atoms.
        pyperplan_facts = _atoms_to_pyperplan_facts(set(atoms) \
                                                    - self._static_atoms)
        return self._evaluate(pyperplan_facts, self._pyperplan_goal,
                              self._pyperplan_heuristic)

    @staticmethod
    @functools.lru_cache(maxsize=None)
    def _evaluate(pyperplan_facts: _PyperplanFacts,
                  pyperplan_goal: _PyperplanFacts,
                  pyperplan_heuristic: _PyperplanBaseHeuristic) -> float:
        pyperplan_node = _PyperplanNode(pyperplan_facts, pyperplan_goal)
        return pyperplan_heuristic(pyperplan_node)


def _create_pyperplan_task(
    init_atoms: Set[GroundAtom],
    goal: Set[GroundAtom],
    ground_ops: Collection[GroundNSRTOrSTRIPSOperator],
    predicates: Collection[Predicate],
    objects: Collection[Object],
    static_atoms: Set[GroundAtom],
) -> _PyperplanTask:
    """Helper glue for pyperplan heuristics."""
    all_atoms = get_all_ground_atoms(frozenset(predicates), frozenset(objects))
    # Note: removing static atoms.
    pyperplan_facts = _atoms_to_pyperplan_facts(all_atoms - static_atoms)
    pyperplan_state = _atoms_to_pyperplan_facts(init_atoms - static_atoms)
    pyperplan_goal = _atoms_to_pyperplan_facts(goal - static_atoms)
    pyperplan_operators = set()
    for op in ground_ops:
        # Note: the pyperplan operator must include the objects, because hFF
        # uses the operator name in constructing the relaxed plan, and the
        # relaxed plan is a set. If we instead just used op.name, there would
        # be a very nasty bug where two ground operators in the relaxed plan
        # that have different objects are counted as just one.
        name = op.name + "-".join(o.name for o in op.objects)
        pyperplan_operator = _PyperplanOperator(
            name,
            # Note: removing static atoms from preconditions.
            _atoms_to_pyperplan_facts(op.preconditions - static_atoms),
            _atoms_to_pyperplan_facts(op.add_effects),
            _atoms_to_pyperplan_facts(op.delete_effects))
        pyperplan_operators.add(pyperplan_operator)
    return _PyperplanTask(pyperplan_facts, pyperplan_state, pyperplan_goal,
                          pyperplan_operators)


@functools.lru_cache(maxsize=None)
def _atom_to_pyperplan_fact(atom: GroundAtom) -> str:
    """Convert atom to tuple for interface with pyperplan."""
    arg_str = " ".join(o.name for o in atom.objects)
    return f"({atom.predicate.name} {arg_str})"


def _atoms_to_pyperplan_facts(
        atoms: Collection[GroundAtom]) -> _PyperplanFacts:
    """Light wrapper around _atom_to_pyperplan_fact() that operates on a
    collection of atoms."""
    return frozenset({_atom_to_pyperplan_fact(atom) for atom in atoms})


############################## End Pyperplan Glue ##############################


def create_pddl_domain(operators: Collection[NSRTOrSTRIPSOperator],
                       predicates: Collection[Predicate],
                       types: Collection[Type], domain_name: str) -> str:
    """Create a PDDL domain str from STRIPSOperators or NSRTs."""
    # Sort everything to ensure determinism.
    preds_lst = sorted(predicates)
    types_lst = sorted(types)
    ops_lst = sorted(operators)
    types_str = " ".join(t.name for t in types_lst)
    preds_str = "\n    ".join(pred.pddl_str() for pred in preds_lst)
    ops_strs = "\n\n  ".join(op.pddl_str() for op in ops_lst)
    return f"""(define (domain {domain_name})
  (:requirements :typing)
  (:types {types_str})

  (:predicates\n    {preds_str}
  )

  {ops_strs}
)"""


def create_pddl_problem(objects: Collection[Object],
                        init_atoms: Collection[GroundAtom],
                        goal: Collection[GroundAtom], domain_name: str,
                        problem_name: str) -> str:
    """Create a PDDL problem str."""
    # Sort everything to ensure determinism.
    objects_lst = sorted(objects)
    init_atoms_lst = sorted(init_atoms)
    goal_lst = sorted(goal)
    objects_str = "\n    ".join(f"{o.name} - {o.type.name}"
                                for o in objects_lst)
    init_str = "\n    ".join(atom.pddl_str() for atom in init_atoms_lst)
    goal_str = "\n    ".join(atom.pddl_str() for atom in goal_lst)
    return f"""(define (problem {problem_name}) (:domain {domain_name})
  (:objects\n    {objects_str}
  )
  (:init\n    {init_str}
  )
  (:goal (and {goal_str}))
)
"""


def create_video_from_partial_refinements(
    task: Task, simulator: Callable[[State, Action], State],
    render: Callable[[State, Task, Optional[Action]], List[Image]],
    partial_refinements: Sequence[Tuple[Sequence[_GroundNSRT],
                                        Sequence[_Option]]]
) -> Video:
    """Create a video from a list of skeletons and partial refinements."""
    # Right now, the video is created by finding the longest partial
    # refinement. One could also implement an "all_skeletons" mode
    # that would create one video per skeleton.
    if CFG.failure_video_mode == "longest_only":
        # Visualize only the overall longest failed plan.
        _, plan = max(partial_refinements, key=lambda x: len(x[1]))
        policy = option_plan_to_policy(plan)
        video: Video = []
        state = task.init
        while True:
            try:
                act = policy(state)
            except OptionPlanExhausted:
                video.extend(render(state, task, None))
                break
            video.extend(render(state, task, act))
            try:
                state = simulator(state, act)
            except EnvironmentFailure:
                break
        return video
    raise NotImplementedError("Unrecognized failure video mode: "
                              f"{CFG.failure_video_mode}.")


def fig2data(fig: matplotlib.figure.Figure, dpi: int = 150) -> Image:
    """Convert matplotlib figure into Image."""
    fig.set_dpi(dpi)
    fig.canvas.draw()
    data = np.frombuffer(
        fig.canvas.tostring_argb(),  # type: ignore
        dtype=np.uint8).copy()
    data = data.reshape(fig.canvas.get_width_height()[::-1] + (4, ))
    data[..., [0, 1, 2, 3]] = data[..., [1, 2, 3, 0]]
    return data


def save_video(outfile: str, video: Video) -> None:
    """Save the video to video_dir/outfile."""
    outdir = CFG.video_dir
    os.makedirs(outdir, exist_ok=True)
    outpath = os.path.join(outdir, outfile)
    imageio.mimwrite(outpath, video, fps=CFG.video_fps)
    print(f"Wrote out to {outpath}")


def update_config(args: Dict[str, Any], default_seed: int = 123) -> None:
    """Args is a dictionary of new arguments to add to the config CFG."""
    # Only override attributes, don't create new ones
    allowed_args = set(CFG.__dict__)
    parser = create_arg_parser()
    # Unfortunately, can't figure out any other way to do this
    for parser_action in parser._actions:  # pylint: disable=protected-access
        allowed_args.add(parser_action.dest)
    for k in args:
        if k not in allowed_args:
            raise ValueError(f"Unrecognized arg: {k}")
    for k in ("env", "approach", "seed", "experiment_id"):
        if k not in args and hasattr(CFG, k):
            # For env, approach, seed, and experiment_id, if we don't
            # pass in a value and this key is already in the
            # configuration dict, add the current value to args.
            args[k] = getattr(CFG, k)
    # Maintain the invariant that CFG has some seed and some
    # experiment_id set. This is very useful in unit tests, where
    # there are often no command line args being passed.
    args["seed"] = args.get("seed", default_seed)
    args["experiment_id"] = args.get("experiment_id", "")
    for d in [GlobalSettings.get_arg_specific_settings(args), args]:
        for k, v in d.items():
            CFG.__setattr__(k, v)


def get_config_path_str() -> str:
    """Get a filename prefix for configuration based on the current CFG."""
    return (f"{CFG.env}__{CFG.approach}__{CFG.seed}__{CFG.excluded_predicates}"
            f"__{CFG.experiment_id}")


def get_approach_save_path_str() -> str:
    """Get a path for saving and loading approaches."""
    os.makedirs(CFG.approach_dir, exist_ok=True)
    return f"{CFG.approach_dir}/{get_config_path_str()}.saved"


def parse_args() -> Dict[str, Any]:
    """Parses command line arguments."""
    parser = create_arg_parser()
    args, overrides = parser.parse_known_args()
    print_args(args)
    arg_dict = vars(args)
    if len(overrides) == 0:
        return arg_dict
    # Update initial settings to make sure we're overriding
    # existing flags only
    update_config(arg_dict)
    # Override global settings
    assert len(overrides) >= 2
    assert len(overrides) % 2 == 0
    for flag, value in zip(overrides[:-1:2], overrides[1::2]):
        assert flag.startswith("--")
        setting_name = flag[2:]
        if setting_name not in CFG.__dict__:
            raise ValueError(f"Unrecognized flag: {setting_name}")
        arg_dict[setting_name] = string_to_python_object(value)
    return arg_dict


def string_to_python_object(value: str) -> Any:
    """Return the Python object corresponding to the given string value."""
    if value == "True":
        return True
    if value == "False":
        return False
    if value.isdigit():
        return eval(value)
    try:
        return float(value)
    except ValueError:
        pass
    return value


def print_args(args: argparse.Namespace) -> None:
    """Print all info for this experiment."""
    print(f"Seed: {args.seed}")
    print(f"Env: {args.env}")
    print(f"Approach: {args.approach}")
    print(f"Timeout: {args.timeout}")
    print()


def flush_cache() -> None:
    """Clear all lru caches."""
    gc.collect()
    wrappers = [
        a for a in gc.get_objects()
        if isinstance(a, functools._lru_cache_wrapper)  # pylint: disable=protected-access
    ]

    for wrapper in wrappers:
        wrapper.cache_clear()


<<<<<<< HEAD
def parse_config_excluded_predicates(env: BaseEnv) -> Tuple[
        Set[Predicate], Set[Predicate]]:
    """Parse the CFG.excluded_predicates string, given an environment.
=======
def parse_config_excluded_predicates(
        env: BaseEnv) -> Tuple[Set[Predicate], Set[Predicate]]:
    """Parse the CFG.excluded_predicates string, given an environment.

>>>>>>> 03e31c56
    Return a tuple of (included predicate set, excluded predicate set).
    """
    if CFG.excluded_predicates:
        if CFG.excluded_predicates == "all":
            excluded_names = {
                pred.name
                for pred in env.predicates if pred not in env.goal_predicates
            }
            print(f"All non-goal predicates excluded: {excluded_names}")
            included = env.goal_predicates
        else:
            excluded_names = set(CFG.excluded_predicates.split(","))
            assert excluded_names.issubset(
                {pred.name for pred in env.predicates}), \
                "Unrecognized predicate in excluded_predicates!"
            included = {
<<<<<<< HEAD
                pred for pred in env.predicates
                if pred.name not in excluded_names
=======
                pred
                for pred in env.predicates if pred.name not in excluded_names
>>>>>>> 03e31c56
            }
            if CFG.offline_data_method != "demo+ground_atoms":
                assert env.goal_predicates.issubset(included), \
                    "Can't exclude a goal predicate!"
    else:
        excluded_names = set()
        included = env.predicates
    excluded = {pred for pred in env.predicates if pred.name in excluded_names}
    return included, excluded<|MERGE_RESOLUTION|>--- conflicted
+++ resolved
@@ -27,12 +27,8 @@
     Array, OptionSpec, LiftedOrGroundAtom, NSRTOrSTRIPSOperator, \
     GroundNSRTOrSTRIPSOperator, ParameterizedOption
 from predicators.src.settings import CFG, GlobalSettings
-<<<<<<< HEAD
-from predicators.src.envs import BaseEnv
-=======
 if TYPE_CHECKING:
     from predicators.src.envs import BaseEnv
->>>>>>> 03e31c56
 
 matplotlib.use("Agg")
 
@@ -1336,16 +1332,10 @@
         wrapper.cache_clear()
 
 
-<<<<<<< HEAD
-def parse_config_excluded_predicates(env: BaseEnv) -> Tuple[
-        Set[Predicate], Set[Predicate]]:
-    """Parse the CFG.excluded_predicates string, given an environment.
-=======
 def parse_config_excluded_predicates(
         env: BaseEnv) -> Tuple[Set[Predicate], Set[Predicate]]:
     """Parse the CFG.excluded_predicates string, given an environment.
 
->>>>>>> 03e31c56
     Return a tuple of (included predicate set, excluded predicate set).
     """
     if CFG.excluded_predicates:
@@ -1362,13 +1352,8 @@
                 {pred.name for pred in env.predicates}), \
                 "Unrecognized predicate in excluded_predicates!"
             included = {
-<<<<<<< HEAD
-                pred for pred in env.predicates
-                if pred.name not in excluded_names
-=======
                 pred
                 for pred in env.predicates if pred.name not in excluded_names
->>>>>>> 03e31c56
             }
             if CFG.offline_data_method != "demo+ground_atoms":
                 assert env.goal_predicates.issubset(included), \
