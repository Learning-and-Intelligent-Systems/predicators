"""General utility methods."""

from __future__ import annotations
from dataclasses import dataclass
import argparse
import functools
import gc
import itertools
import os
from collections import defaultdict
from typing import List, Callable, Tuple, Collection, Set, Sequence, Iterator, \
    Dict, FrozenSet, Any, Optional, Hashable, TypeVar, Generic, cast, Union
import heapq as hq
import pathos.multiprocessing as mp
import imageio
import matplotlib
import numpy as np
from pyperplan.heuristics.heuristic_base import \
    Heuristic as _PyperplanBaseHeuristic
from pyperplan.planner import HEURISTICS as _PYPERPLAN_HEURISTICS
from predicators.src.args import create_arg_parser
from predicators.src.structs import _Option, State, Predicate, GroundAtom, \
    Object, Type, NSRT, _GroundNSRT, Action, Task, LowLevelTrajectory, \
    LiftedAtom, Image, Video, _TypedEntity, VarToObjSub, EntToEntSub, \
    Dataset, GroundAtomTrajectory, STRIPSOperator, DummyOption, \
    _GroundSTRIPSOperator, Array, OptionSpec, LiftedOrGroundAtom, \
    NSRTOrSTRIPSOperator, GroundNSRTOrSTRIPSOperator, ParameterizedOption
from predicators.src.settings import CFG, GlobalSettings

matplotlib.use("Agg")


def num_options_in_action_sequence(actions: Sequence[Action]) -> int:
    """Given a sequence of actions with options included, get the number of
    options that are encountered."""
    num_options = 0
    last_option = None
    for action in actions:
        current_option = action.get_option()
        if not current_option is last_option:
            last_option = current_option
            num_options += 1
    return num_options


def get_aabb_volume(lo: Array, hi: Array) -> float:
    """Simple utility function to compute the volume of an aabb.

    lo refers to the minimum values of the bbox in the x, y and z axes,
    while hi refers to the highest values. Both lo and hi must be three-
    dimensional.
    """
    assert np.all(hi >= lo)
    dimension = hi - lo
    return dimension[0] * dimension[1] * dimension[2]


def get_closest_point_on_aabb(xyz: List, lo: Array, hi: Array) -> List[float]:
    """Get the closest point on an aabb from a particular xyz coordinate."""
    assert np.all(hi >= lo)
    closest_point_on_aabb = [0.0, 0.0, 0.0]
    for i in range(3):
        # if the coordinate is between the min and max of the aabb, then
        # use that coordinate directly
        if xyz[i] < hi[i] and xyz[i] > lo[i]:
            closest_point_on_aabb[i] = xyz[i]
        else:
            if abs(xyz[i] - hi[i]) < abs(xyz[i] - lo[i]):
                closest_point_on_aabb[i] = hi[i]
            else:
                closest_point_on_aabb[i] = lo[i]
    return closest_point_on_aabb


def always_initiable(state: State, memory: Dict, objects: Sequence[Object],
                     params: Array) -> bool:
    """An initiation function for an option that can always be run."""
    del objects, params  # unused
    if "start_state" in memory:
        assert state.allclose(memory["start_state"])
    # Always update the memory dict, due to the "is" check in onestep_terminal.
    memory["start_state"] = state
    return True


def onestep_terminal(state: State, memory: Dict, objects: Sequence[Object],
                     params: Array) -> bool:
    """A termination function for an option that only lasts 1 timestep.

    To use this as the terminal function for a policy, the policy's
    initiable() function must set memory["start_state"], as
    always_initiable() does above.
    """
    del objects, params  # unused
    assert "start_state" in memory, "Must call initiable() before terminal()"
    return state is not memory["start_state"]


def intersects(p1: Tuple[float, float], p2: Tuple[float, float],
               p3: Tuple[float, float], p4: Tuple[float, float]) -> bool:
    """Checks if line segment p1p2 and p3p4 intersect.

    This method, which works by checking relative orientation, allows
    for collinearity, and only checks if each segment straddles the line
    containing the other.
    """
    def subtract(a: Tuple[float, float], b: Tuple[float, float]) \
        -> Tuple[float, float]:
        x1, y1 = a
        x2, y2 = b
        return (x1 - x2), (y1 - y2)
    def cross_product(a: Tuple[float, float], b: Tuple[float, float]) \
        -> float:
        x1, y1 = b
        x2, y2 = a
        return x1 * y2 - x2 * y1

    def direction(a: Tuple[float, float], b: Tuple[float, float],
                  c: Tuple[float, float]) -> float:
        return cross_product(subtract(a, c), subtract(a, b))

    d1 = direction(p3, p4, p1)
    d2 = direction(p3, p4, p2)
    d3 = direction(p1, p2, p3)
    d4 = direction(p1, p2, p4)
    if ((d2 < 0 < d1) or (d1 < 0 < d2)) and \
    ((d4 < 0 < d3) or (d3 < 0 < d4)):
        return True
    return False


def overlap(l1: Tuple[float, float], r1: Tuple[float, float],
            l2: Tuple[float, float], r2: Tuple[float, float]) -> bool:
    """Checks if two rectangles defined by their top left and bottom right
    points overlap, allowing for overlaps of measure zero.

    The first rectangle is defined by (l1, r1) and the second is defined
    by (l2, r2).
    """

    if (l1[0] >= r2[0] or l2[0] >= r1[0]):  # one rect on left side of other
        return False
    if (r1[1] >= l2[1] or r2[1] >= l1[1]):  # one rect above the other
        return False
    return True


@functools.lru_cache(maxsize=None)
def unify(atoms1: FrozenSet[LiftedOrGroundAtom],
          atoms2: FrozenSet[LiftedOrGroundAtom]) -> Tuple[bool, EntToEntSub]:
    """Return whether the given ground atom set can be unified with the given
    lifted atom set.

    Also return the mapping.
    """
    atoms_lst1 = sorted(atoms1)
    atoms_lst2 = sorted(atoms2)

    # Terminate quickly if there is a mismatch between predicates
    preds1 = [atom.predicate for atom in atoms_lst1]
    preds2 = [atom.predicate for atom in atoms_lst2]
    if preds1 != preds2:
        return False, {}

    # Terminate quickly if there is a mismatch between numbers
    num1 = len({o for atom in atoms_lst1 for o in atom.entities})
    num2 = len({o for atom in atoms_lst2 for o in atom.entities})
    if num1 != num2:
        return False, {}

    # Try to get lucky with a one-to-one mapping
    subs12: EntToEntSub = {}
    subs21 = {}
    success = True
    for atom1, atom2 in zip(atoms_lst1, atoms_lst2):
        if not success:
            break
        for v1, v2 in zip(atom1.entities, atom2.entities):
            if v1 in subs12 and subs12[v1] != v2:
                success = False
                break
            if v2 in subs21:
                success = False
                break
            subs12[v1] = v2
            subs21[v2] = v1
    if success:
        return True, subs12

    # If all else fails, use search
    solved, sub = find_substitution(atoms_lst1, atoms_lst2)
    rev_sub = {v: k for k, v in sub.items()}
    return solved, rev_sub


@functools.lru_cache(maxsize=None)
def unify_preconds_effects_options(
        preconds1: FrozenSet[LiftedOrGroundAtom],
        preconds2: FrozenSet[LiftedOrGroundAtom],
        add_effects1: FrozenSet[LiftedOrGroundAtom],
        add_effects2: FrozenSet[LiftedOrGroundAtom],
        delete_effects1: FrozenSet[LiftedOrGroundAtom],
        delete_effects2: FrozenSet[LiftedOrGroundAtom],
        param_option1: ParameterizedOption, param_option2: ParameterizedOption,
        option_args1: Tuple[_TypedEntity, ...],
        option_args2: Tuple[_TypedEntity, ...]) -> Tuple[bool, EntToEntSub]:
    """Wrapper around unify() that handles option arguments, preconditions, add
    effects, and delete effects.

    Changes predicate names so that all are treated differently by
    unify().
    """
    if param_option1 != param_option2:
        # Can't unify if the parameterized options are different.
        return False, {}
    opt_arg_pred1 = Predicate("OPT-ARGS", [a.type for a in option_args1],
                              _classifier=lambda s, o: False)  # dummy
    f_option_args1 = frozenset({GroundAtom(opt_arg_pred1, option_args1)})
    new_preconds1 = wrap_atom_predicates(preconds1, "PRE-")
    f_new_preconds1 = frozenset(new_preconds1)
    new_add_effects1 = wrap_atom_predicates(add_effects1, "ADD-")
    f_new_add_effects1 = frozenset(new_add_effects1)
    new_delete_effects1 = wrap_atom_predicates(delete_effects1, "DEL-")
    f_new_delete_effects1 = frozenset(new_delete_effects1)

    opt_arg_pred2 = Predicate("OPT-ARGS", [a.type for a in option_args2],
                              _classifier=lambda s, o: False)  # dummy
    f_option_args2 = frozenset({LiftedAtom(opt_arg_pred2, option_args2)})
    new_preconds2 = wrap_atom_predicates(preconds2, "PRE-")
    f_new_preconds2 = frozenset(new_preconds2)
    new_add_effects2 = wrap_atom_predicates(add_effects2, "ADD-")
    f_new_add_effects2 = frozenset(new_add_effects2)
    new_delete_effects2 = wrap_atom_predicates(delete_effects2, "DEL-")
    f_new_delete_effects2 = frozenset(new_delete_effects2)

    all_atoms1 = (f_option_args1 | f_new_preconds1 | f_new_add_effects1
                  | f_new_delete_effects1)
    all_atoms2 = (f_option_args2 | f_new_preconds2 | f_new_add_effects2
                  | f_new_delete_effects2)
    return unify(all_atoms1, all_atoms2)


def wrap_atom_predicates(atoms: Collection[LiftedOrGroundAtom],
                         prefix: str) -> Set[LiftedOrGroundAtom]:
    """Return a new set of atoms which adds the given prefix string to the name
    of every predicate in atoms.

    NOTE: the classifier is removed.
    """
    new_atoms = set()
    for atom in atoms:
        new_predicate = Predicate(prefix + atom.predicate.name,
                                  atom.predicate.types,
                                  _classifier=lambda s, o: False)  # dummy
        new_atoms.add(atom.__class__(new_predicate, atom.entities))
    return new_atoms


def run_policy_until(policy: Callable[[State], Action],
                     simulator: Callable[[State, Action], State],
                     init_state: State, termination_function: Callable[[State],
                                                                       bool],
                     max_num_steps: int) -> LowLevelTrajectory:
    """Execute a policy from an initial state, using a simulator.

    Terminates when any of these conditions hold:
    (1) the termination_function returns True,
    (2) max_num_steps is reached,
    (3) the state does not change within a single step.

    Returns a LowLevelTrajectory object.
    """
    state = init_state
    states = [state]
    actions: List[Action] = []
    if not termination_function(state):
        for _ in range(max_num_steps):
            last_state = state
            act = policy(state)
            state = simulator(state, act)
            actions.append(act)
            states.append(state)
            if termination_function(state):
                break
            # Detect if stuck; skip potentially expensive simulation.
            if state.allclose(last_state):
                break
    traj = LowLevelTrajectory(states, actions)
    return traj


def run_policy_on_task(
    policy: Callable[[State], Action],
    task: Task,
    simulator: Callable[[State, Action], State],
    max_num_steps: int,
    render: Optional[Callable[[State, Task, Optional[Action]],
                              List[Image]]] = None,
) -> Tuple[LowLevelTrajectory, Video, bool]:
    """A light wrapper around run_policy_until that takes in a task and uses
    achieving the task's goal as the termination_function.

    Returns the trajectory and whether it achieves the task goal. Also
    optionally returns a video, if a render function is provided.
    """

    def _goal_check(state: State) -> bool:
        return all(goal_atom.holds(state) for goal_atom in task.goal)

    traj = run_policy_until(policy, simulator, task.init, _goal_check,
                            max_num_steps)
    goal_reached = _goal_check(traj.states[-1])
    video: Video = []
    if render is not None:  # step through the traj again, making the video
        for i, state in enumerate(traj.states):
            act = traj.actions[i] if i < len(traj.states) - 1 else None
            video.extend(render(state, task, act))
    return traj, video, goal_reached


def policy_solves_task(policy: Callable[[State], Action], task: Task,
                       simulator: Callable[[State, Action], State]) -> bool:
    """A light wrapper around run_policy_on_task that returns whether the given
    policy solves the given task."""
    _, _, solved = run_policy_on_task(policy, task, simulator,
                                      CFG.max_num_steps_check_policy)
    return solved


def option_to_trajectory(init_state: State,
                         simulator: Callable[[State, Action],
                                             State], option: _Option,
                         max_num_steps: int) -> LowLevelTrajectory:
    """A light wrapper around run_policy_until that takes in an option and uses
    achieving its terminal() condition as the termination_function."""
    assert option.initiable(init_state)
    return run_policy_until(option.policy, simulator, init_state,
                            option.terminal, max_num_steps)


class OptionPlanExhausted(Exception):
    """An exception for an option plan running out of options."""


def option_plan_to_policy(
        plan: Sequence[_Option]) -> Callable[[State], Action]:
    """Create a policy that executes a sequence of options in order."""
    queue = list(plan)  # don't modify plan, just in case
    cur_option = DummyOption

    def _policy(state: State) -> Action:
        nonlocal cur_option
        if cur_option.terminal(state):
            if not queue:
                raise OptionPlanExhausted()
            cur_option = queue.pop(0)
            assert cur_option.initiable(state), "Unsound option plan"
        return cur_option.policy(state)

    return _policy


@functools.lru_cache(maxsize=None)
def get_all_groundings(
    atoms: FrozenSet[LiftedAtom], objects: FrozenSet[Object]
) -> List[Tuple[FrozenSet[GroundAtom], VarToObjSub]]:
    """Get all the ways to ground the given set of lifted atoms into a set of
    ground atoms, using the given objects.

    Returns a list of (ground atoms, substitution dictionary) tuples.
    """
    variables = set()
    for atom in atoms:
        variables.update(atom.variables)
    sorted_variables = sorted(variables)
    types = [var.type for var in sorted_variables]
    # NOTE: We WON'T use a generator here because that breaks lru_cache.
    result = []
    for choice in get_object_combinations(objects, types):
        sub: VarToObjSub = dict(zip(sorted_variables, choice))
        ground_atoms = {atom.ground(sub) for atom in atoms}
        result.append((frozenset(ground_atoms), sub))
    return result


def get_object_combinations(objects: Collection[Object],
                            types: Sequence[Type]) -> Iterator[List[Object]]:
    """Get all combinations of objects satisfying the given types sequence."""
    sorted_objects = sorted(objects)
    choices = []
    for vt in types:
        this_choices = []
        for obj in sorted_objects:
            if obj.is_instance(vt):
                this_choices.append(obj)
        choices.append(this_choices)
    for choice in itertools.product(*choices):
        yield list(choice)


@functools.lru_cache(maxsize=None)
def get_all_ground_atoms_for_predicate(
        predicate: Predicate, objects: FrozenSet[Object]) -> Set[GroundAtom]:
    """Get all groundings of the predicate given objects."""
    ground_atoms = set()
    for args in get_object_combinations(objects, predicate.types):
        ground_atom = GroundAtom(predicate, args)
        ground_atoms.add(ground_atom)
    return ground_atoms


@functools.lru_cache(maxsize=None)
def get_all_ground_atoms(predicates: FrozenSet[Predicate],
                         objects: FrozenSet[Object]) -> Set[GroundAtom]:
    """Get all groundings of the predicates given objects."""
    ground_atoms = set()
    for predicate in predicates:
        ground_atoms.update(
            get_all_ground_atoms_for_predicate(predicate, objects))
    return ground_atoms


def get_random_object_combination(objects: Collection[Object],
                                  types: Sequence[Type],
                                  rng: np.random.Generator) -> List[Object]:
    """Get a random list of objects from the given collection that satisfy the
    given sequence of types.

    Duplicates are always allowed.
    """
    types_to_objs = defaultdict(list)
    for obj in objects:
        types_to_objs[obj.type].append(obj)
    return [types_to_objs[t][rng.choice(len(types_to_objs[t]))] for t in types]


def find_substitution(
    super_atoms: Collection[LiftedOrGroundAtom],
    sub_atoms: Collection[LiftedOrGroundAtom],
    allow_redundant: bool = False,
) -> Tuple[bool, EntToEntSub]:
    """Find a substitution from the objects in super_atoms to the variables in
    sub_atoms s.t. sub_atoms is a subset of super_atoms.

    If allow_redundant is True, then multiple variables in sub_atoms can
    refer to the same single object in super_atoms.

    If no substitution exists, return (False, {}).
    """
    super_entities_by_type: Dict[Type, List[_TypedEntity]] = defaultdict(list)
    super_pred_to_tuples = defaultdict(set)
    for atom in super_atoms:
        for obj in atom.entities:
            if obj not in super_entities_by_type[obj.type]:
                super_entities_by_type[obj.type].append(obj)
        super_pred_to_tuples[atom.predicate].add(tuple(atom.entities))
    sub_variables = sorted({e for atom in sub_atoms for e in atom.entities})
    return _find_substitution_helper(sub_atoms, super_entities_by_type,
                                     sub_variables, super_pred_to_tuples, {},
                                     allow_redundant)


def _find_substitution_helper(
        sub_atoms: Collection[LiftedOrGroundAtom],
        super_entities_by_type: Dict[Type, List[_TypedEntity]],
        remaining_sub_variables: List[_TypedEntity],
        super_pred_to_tuples: Dict[Predicate,
                                   Set[Tuple[_TypedEntity,
                                             ...]]], partial_sub: EntToEntSub,
        allow_redundant: bool) -> Tuple[bool, EntToEntSub]:
    """Helper for find_substitution."""
    # Base case: check if all assigned
    if not remaining_sub_variables:
        return True, partial_sub
    # Find next variable to assign
    remaining_sub_variables = remaining_sub_variables.copy()
    next_sub_var = remaining_sub_variables.pop(0)
    # Consider possible assignments
    for super_obj in super_entities_by_type[next_sub_var.type]:
        if not allow_redundant and super_obj in partial_sub.values():
            continue
        new_sub = partial_sub.copy()
        new_sub[next_sub_var] = super_obj
        # Check if consistent
        if not _substitution_consistent(new_sub, super_pred_to_tuples,
                                        sub_atoms):
            continue
        # Backtracking search
        solved, final_sub = _find_substitution_helper(sub_atoms,
                                                      super_entities_by_type,
                                                      remaining_sub_variables,
                                                      super_pred_to_tuples,
                                                      new_sub, allow_redundant)
        if solved:
            return solved, final_sub
    # Failure
    return False, {}


def _substitution_consistent(
        partial_sub: EntToEntSub,
        super_pred_to_tuples: Dict[Predicate, Set[Tuple[_TypedEntity, ...]]],
        sub_atoms: Collection[LiftedOrGroundAtom]) -> bool:
    """Helper for _find_substitution_helper."""
    for sub_atom in sub_atoms:
        if not set(sub_atom.entities).issubset(partial_sub.keys()):
            continue
        substituted_vars = tuple(partial_sub[e] for e in sub_atom.entities)
        if substituted_vars not in super_pred_to_tuples[sub_atom.predicate]:
            return False
    return True


def powerset(seq: Sequence, exclude_empty: bool) -> Iterator[Sequence]:
    """Get an iterator over the powerset of the given sequence."""
    start = 1 if exclude_empty else 0
    return itertools.chain.from_iterable(
        itertools.combinations(list(seq), r)
        for r in range(start,
                       len(seq) + 1))


_S = TypeVar("_S", bound=Hashable)  # state in heuristic search
_A = TypeVar("_A")  # action in heuristic search


@dataclass(frozen=True)
class _HeuristicSearchNode(Generic[_S, _A]):
    state: _S
    edge_cost: float
    cumulative_cost: float
    parent: Optional[_HeuristicSearchNode[_S, _A]] = None
    action: Optional[_A] = None


def _run_heuristic_search(
        initial_state: _S,
        check_goal: Callable[[_S], bool],
        get_successors: Callable[[_S], Iterator[Tuple[_A, _S, float]]],
        get_priority: Callable[[_HeuristicSearchNode[_S, _A]], Any],
        max_expansions: int = 10000000,
        max_evals: int = 10000000,
        lazy_expansion: bool = False) -> Tuple[List[_S], List[_A]]:
    """A generic heuristic search implementation.

    Depending on get_priority, can implement A*, GBFS, or UCS.

    If no goal is found, returns the state with the best priority.
    """
    queue: List[Tuple[Any, int, _HeuristicSearchNode[_S, _A]]] = []
    state_to_best_path_cost: Dict[_S, float] = \
        defaultdict(lambda : float("inf"))

    root_node: _HeuristicSearchNode[_S, _A] = _HeuristicSearchNode(
        initial_state, 0, 0)
    root_priority = get_priority(root_node)
    best_node = root_node
    best_node_priority = root_priority
    tiebreak = itertools.count()
    hq.heappush(queue, (root_priority, next(tiebreak), root_node))
    num_expansions = 0
    num_evals = 1

    while len(queue) > 0 and num_expansions < max_expansions and \
        num_evals < max_evals:
        _, _, node = hq.heappop(queue)
        # If we already found a better path here, don't bother.
        if state_to_best_path_cost[node.state] < node.cumulative_cost:
            continue
        # If the goal holds, return.
        if check_goal(node.state):
            return _finish_plan(node)
        num_expansions += 1
        # Generate successors.
        for action, child_state, cost in get_successors(node.state):
            child_path_cost = node.cumulative_cost + cost
            # If we already found a better path to child, don't bother.
            if state_to_best_path_cost[child_state] <= child_path_cost:
                continue
            # Add new node.
            child_node = _HeuristicSearchNode(state=child_state,
                                              edge_cost=cost,
                                              cumulative_cost=child_path_cost,
                                              parent=node,
                                              action=action)
            priority = get_priority(child_node)
            num_evals += 1
            hq.heappush(queue, (priority, next(tiebreak), child_node))
            state_to_best_path_cost[child_state] = child_path_cost
            if priority < best_node_priority:
                best_node_priority = priority
                best_node = child_node
                # Optimization: if we've found a better child, immediately
                # explore the child without expanding the rest of the children.
                # Accomplish this by putting the parent node back on the queue.
                if lazy_expansion:
                    hq.heappush(queue, (priority, next(tiebreak), node))
                    break
            if num_evals >= max_evals:
                break

    # Did not find path to goal; return best path seen.
    return _finish_plan(best_node)


def _finish_plan(
        node: _HeuristicSearchNode[_S, _A]) -> Tuple[List[_S], List[_A]]:
    """Helper for _run_heuristic_search."""
    rev_state_sequence: List[_S] = []
    rev_action_sequence: List[_A] = []

    while node.parent is not None:
        action = cast(_A, node.action)
        rev_action_sequence.append(action)
        rev_state_sequence.append(node.state)
        node = node.parent
    rev_state_sequence.append(node.state)

    return rev_state_sequence[::-1], rev_action_sequence[::-1]


def run_gbfs(initial_state: _S,
             check_goal: Callable[[_S], bool],
             get_successors: Callable[[_S], Iterator[Tuple[_A, _S, float]]],
             heuristic: Callable[[_S], float],
             max_expansions: int = 10000000,
             max_evals: int = 10000000,
             lazy_expansion: bool = False) -> Tuple[List[_S], List[_A]]:
    """Greedy best-first search."""
    get_priority = lambda n: heuristic(n.state)
    return _run_heuristic_search(initial_state, check_goal, get_successors,
                                 get_priority, max_expansions, max_evals,
                                 lazy_expansion)


def run_hill_climbing(initial_state: _S,
                      check_goal: Callable[[_S], bool],
                      get_successors: Callable[[_S], Iterator[Tuple[_A, _S,
                                                                    float]]],
                      heuristic: Callable[[_S], float],
                      enforced_depth: int = 0,
                      parallelize: bool = False) -> Tuple[List[_S], List[_A]]:
    """Enforced hill climbing local search.

    For each node, the best child node is always selected, if that child is
    an improvement over the node. If no children improve on the node, look
    at the children's children, etc., up to enforced_depth, where enforced_depth
    0 corresponds to simple hill climbing. Terminate when no improvement can
    be found.

    Lower heuristic is better.
    """
    assert enforced_depth >= 0
    cur_node: _HeuristicSearchNode[_S, _A] = _HeuristicSearchNode(
        initial_state, 0, 0)
    last_heuristic = heuristic(cur_node.state)
    visited = {initial_state}
    print(f"\n\nStarting hill climbing at state {cur_node.state} "
          f"with heuristic {last_heuristic}")
    while True:
        if check_goal(cur_node.state):
            print("\nTerminating hill climbing, achieved goal")
            break
        best_heuristic = float("inf")
        best_child_node = None
        current_depth_nodes = [cur_node]
        for depth in range(0, enforced_depth + 1):
            print(f"Searching for an improvement at depth {depth}")
            # This is a list to ensure determinism. Note that duplicates are
            # filtered out in the `child_state in visited` check.
            successors_at_depth = []
            for parent in current_depth_nodes:
                for action, child_state, cost in get_successors(parent.state):
                    if child_state in visited:
                        continue
                    visited.add(child_state)
                    child_path_cost = parent.cumulative_cost + cost
                    child_node = _HeuristicSearchNode(
                        state=child_state,
                        edge_cost=cost,
                        cumulative_cost=child_path_cost,
                        parent=parent,
                        action=action)
                    successors_at_depth.append(child_node)
                    if parallelize:
                        continue  # heuristic computation is parallelized later
                    child_heuristic = heuristic(child_node.state)
                    if child_heuristic < best_heuristic:
                        best_heuristic = child_heuristic
                        best_child_node = child_node
            if parallelize:
                # Parallelize the expensive part (heuristic computation).
                num_cpus = mp.cpu_count()
                fn = lambda n: (heuristic(n.state), n)
                with mp.Pool(processes=num_cpus) as p:
                    for child_heuristic, child_node in p.map(
                            fn, successors_at_depth):
                        if child_heuristic < best_heuristic:
                            best_heuristic = child_heuristic
                            best_child_node = child_node
            # Some improvement found.
            if last_heuristic > best_heuristic:
                print(f"Found an improvement at depth {depth}")
                break
            # Continue on to the next depth.
            current_depth_nodes = successors_at_depth
            print(f"No improvement found at depth {depth}")
        if best_child_node is None:
            print("\nTerminating hill climbing, no more successors")
            break
        if last_heuristic <= best_heuristic:
            print("\nTerminating hill climbing, could not improve score")
            break
        cur_node = best_child_node
        last_heuristic = best_heuristic
        print(f"\nHill climbing reached new state {cur_node.state} "
              f"with heuristic {last_heuristic}")
    return _finish_plan(cur_node)


def strip_predicate(predicate: Predicate) -> Predicate:
    """Remove classifier from predicate to make new Predicate."""
    return Predicate(predicate.name, predicate.types, lambda s, o: False)


def abstract(state: State, preds: Collection[Predicate]) -> Set[GroundAtom]:
    """Get the atomic representation of the given state (i.e., a set of ground
    atoms), using the given set of predicates.

    NOTE: Duplicate arguments in predicates are DISALLOWED.
    """
    atoms = set()
    for pred in preds:
        for choice in get_object_combinations(list(state), pred.types):
            if pred.holds(state, choice):
                atoms.add(GroundAtom(pred, choice))
    return atoms


def all_ground_operators(
        operator: STRIPSOperator,
        objects: Collection[Object]) -> Iterator[_GroundSTRIPSOperator]:
    """Get all possible groundings of the given operator with the given
    objects."""
    types = [p.type for p in operator.parameters]
    for choice in get_object_combinations(objects, types):
        yield operator.ground(tuple(choice))


def all_ground_operators_given_partial(
        operator: STRIPSOperator, objects: Collection[Object],
        sub: VarToObjSub) -> Iterator[_GroundSTRIPSOperator]:
    """Get all possible groundings of the given operator with the given objects
    such that the parameters are consistent with the given substitution."""
    assert set(sub).issubset(set(operator.parameters))
    types = [p.type for p in operator.parameters if p not in sub]
    for choice in get_object_combinations(objects, types):
        # Complete the choice with the args that are determined from the sub.
        choice_lst = list(choice)
        choice_lst.reverse()
        completed_choice = []
        for p in operator.parameters:
            if p in sub:
                completed_choice.append(sub[p])
            else:
                completed_choice.append(choice_lst.pop())
        assert not choice_lst
        ground_op = operator.ground(tuple(completed_choice))
        yield ground_op


def all_ground_nsrts(nsrt: NSRT,
                     objects: Collection[Object]) -> Iterator[_GroundNSRT]:
    """Get all possible groundings of the given NSRT with the given objects."""
    types = [p.type for p in nsrt.parameters]
    for choice in get_object_combinations(objects, types):
        yield nsrt.ground(choice)


def all_ground_predicates(pred: Predicate,
                          objects: Collection[Object]) -> Set[GroundAtom]:
    """Get all possible groundings of the given predicate with the given
    objects.

    NOTE: Duplicate arguments in predicates are DISALLOWED.
    """
    return {
        GroundAtom(pred, choice)
        for choice in get_object_combinations(objects, pred.types)
    }


def all_possible_ground_atoms(state: State,
                              preds: Set[Predicate]) -> List[GroundAtom]:
    """Get a sorted list of all possible ground atoms in a state given the
    predicates.

    Ignores the predicates' classifiers.
    """
    objects = list(state)
    ground_atoms = set()
    for pred in preds:
        ground_atoms |= all_ground_predicates(pred, objects)
    return sorted(ground_atoms)


def create_ground_atom_dataset(
        dataset: Dataset,
        predicates: Set[Predicate]) -> List[GroundAtomTrajectory]:
    """Apply all predicates to all trajectories in the dataset."""
    ground_atom_dataset = []
    for traj in dataset:
        atoms = [abstract(s, predicates) for s in traj.states]
        ground_atom_dataset.append((traj, atoms))
    return ground_atom_dataset


def prune_ground_atom_dataset(
        ground_atom_dataset: List[GroundAtomTrajectory],
        kept_predicates: Collection[Predicate]) -> List[GroundAtomTrajectory]:
    """Create a new ground atom dataset by keeping only some predicates."""
    new_ground_atom_dataset = []
    for traj, atoms in ground_atom_dataset:
        assert len(traj.states) == len(atoms)
        kept_atoms = [{a
                       for a in sa if a.predicate in kept_predicates}
                      for sa in atoms]
        new_ground_atom_dataset.append((traj, kept_atoms))
    return new_ground_atom_dataset


def extract_preds_and_types(
    ops: Collection[NSRTOrSTRIPSOperator]
) -> Tuple[Dict[str, Predicate], Dict[str, Type]]:
    """Extract the predicates and types used in the given operators."""
    preds = {}
    types = {}
    for op in ops:
        for atom in op.preconditions | op.add_effects | op.delete_effects:
            for var_type in atom.predicate.types:
                types[var_type.name] = var_type
            preds[atom.predicate.name] = atom.predicate
    return preds, types


def get_static_preds(ops: Collection[NSRTOrSTRIPSOperator],
<<<<<<< HEAD
                     predicates: Set[Predicate]) -> Set[Predicate]:
    """Get predicates that are static with respect to the operators."""
    static_preds = set()
    for pred in predicates:
        # This predicate is not static if it appears in any op's effects.
        if any(
                any(atom.predicate == pred for atom in op.add_effects) or any(
                    atom.predicate == pred for atom in op.delete_effects)
                for op in ops):
            continue
        static_preds.add(pred)
    return static_preds


def get_static_preds_atoms(
        ground_ops: Collection[GroundNSRTOrSTRIPSOperator],
        atoms: Collection[GroundAtom]
) -> Tuple[Set[Predicate], Set[GroundAtom]]:
    """Get predicates and atoms that are static with respect to the
    operators."""
=======
                     predicates: Collection[Predicate]) -> Set[Predicate]:
    """Get the subset of predicates from the given set that are static with
    respect to the given lifted operators."""
>>>>>>> 0c619394
    static_preds = set()
    for pred in predicates:
        # This predicate is not static if it appears in any op's effects.
        if any(
                any(atom.predicate == pred for atom in op.add_effects) or any(
                    atom.predicate == pred for atom in op.delete_effects)
                for op in ops):
            continue
        static_preds.add(pred)
    return static_preds


def get_static_atoms(ground_ops: Collection[GroundNSRTOrSTRIPSOperator],
                     atoms: Collection[GroundAtom]) -> Set[GroundAtom]:
    """Get the subset of atoms from the given set that are static with respect
    to the given ground operators.

    Note that this can include MORE than simply the set of atoms whose
    predicates are static, because now we have ground operators.
    """
    static_atoms = set()
    for atom in atoms:
        # This atom is not static if it appears in any op's effects.
        if any(
                any(atom == eff for eff in op.add_effects) or any(
                    atom == eff for eff in op.delete_effects)
                for op in ground_ops):
            continue
        static_atoms.add(atom)
    return static_atoms


def get_reachable_atoms(ground_ops: Collection[GroundNSRTOrSTRIPSOperator],
                        atoms: Collection[GroundAtom]) -> Set[GroundAtom]:
    """Get all atoms that are reachable from the init atoms."""
    reachables = set(atoms)
    while True:
        fixed_point_reached = True
        for op in ground_ops:
            if op.preconditions.issubset(reachables):
                for new_reachable_atom in op.add_effects - reachables:
                    fixed_point_reached = False
                    reachables.add(new_reachable_atom)
        if fixed_point_reached:
            break
    return reachables


def get_applicable_operators(
        ground_ops: Collection[GroundNSRTOrSTRIPSOperator],
        atoms: Collection[GroundAtom]) -> Iterator[GroundNSRTOrSTRIPSOperator]:
    """Iterate over ground operators whose preconditions are satisfied.

    Note: the order may be nondeterministic. Users should be invariant.
    """
    for op in ground_ops:
        applicable = op.preconditions.issubset(atoms)
        if applicable:
            yield op


def apply_operator(op: GroundNSRTOrSTRIPSOperator,
                   atoms: Set[GroundAtom]) -> Set[GroundAtom]:
    """Get a next set of atoms given a current set and a ground operator."""
    # Note that we are removing the side predicates before the
    # application of the operator, because if the side predicate
    # appears in the effects, we still know that the effects
    # will be true, so we don't want to remove them.
    new_atoms = {a for a in atoms if a.predicate not in op.side_predicates}
    for atom in op.add_effects:
        new_atoms.add(atom)
    for atom in op.delete_effects:
        new_atoms.discard(atom)
    return new_atoms


def get_successors_from_ground_ops(
        atoms: Set[GroundAtom],
        ground_ops: Collection[GroundNSRTOrSTRIPSOperator],
        unique: bool = True) -> Iterator[Set[GroundAtom]]:
    """Get all next atoms from ground operators.

    If unique is true, only yield each unique successor once.
    """
    seen_successors = set()
    for ground_op in get_applicable_operators(ground_ops, atoms):
        next_atoms = apply_operator(ground_op, atoms)
        if unique:
            frozen_next_atoms = frozenset(next_atoms)
            if frozen_next_atoms in seen_successors:
                continue
            seen_successors.add(frozen_next_atoms)
        yield next_atoms


def ops_and_specs_to_dummy_nsrts(
        strips_ops: Sequence[STRIPSOperator],
        option_specs: Sequence[OptionSpec]) -> Set[NSRT]:
    """Create NSRTs from strips operators and option specs with dummy
    samplers."""
    assert len(strips_ops) == len(option_specs)
    nsrts = set()
    for op, (param_option, option_vars) in zip(strips_ops, option_specs):
        nsrt = op.make_nsrt(
            param_option,
            option_vars,  # dummy sampler
            lambda s, rng, o: np.zeros(1, dtype=np.float32))
        nsrts.add(nsrt)
    return nsrts


def create_task_planning_heuristic(
    heuristic_name: str,
    init_atoms: Set[GroundAtom],
    goal: Set[GroundAtom],
    ground_ops: Collection[GroundNSRTOrSTRIPSOperator],
    predicates: Collection[Predicate],
    objects: Collection[Object],
) -> _TaskPlanningHeuristic:
    """Create a task planning heuristic that consumes ground atoms and
    estimates the cost-to-go."""
    if heuristic_name in _PYPERPLAN_HEURISTICS:
        return _create_pyperplan_heuristic(heuristic_name, init_atoms, goal,
                                           ground_ops, predicates, objects)
    raise ValueError(f"Unrecognized heuristic name: {heuristic_name}.")


@dataclass(frozen=True)
class _TaskPlanningHeuristic:
    """A task planning heuristic."""
    name: str
    init_atoms: Collection[GroundAtom]
    goal: Collection[GroundAtom]
    ground_ops: Collection[Union[_GroundNSRT, _GroundSTRIPSOperator]]

    def __call__(self, atoms: Collection[GroundAtom]) -> float:
        raise NotImplementedError("Override me!")


############################### Pyperplan Glue ###############################


def _create_pyperplan_heuristic(
    heuristic_name: str,
    init_atoms: Set[GroundAtom],
    goal: Set[GroundAtom],
    ground_ops: Collection[GroundNSRTOrSTRIPSOperator],
    predicates: Collection[Predicate],
    objects: Collection[Object],
) -> _PyperplanHeuristicWrapper:
    """Create a pyperplan heuristic that inherits from
    _TaskPlanningHeuristic."""
    assert heuristic_name in _PYPERPLAN_HEURISTICS
    static_atoms = get_static_atoms(ground_ops, init_atoms)
    pyperplan_heuristic_cls = _PYPERPLAN_HEURISTICS[heuristic_name]
    pyperplan_task = _create_pyperplan_task(init_atoms, goal, ground_ops,
                                            predicates, objects, static_atoms)
    pyperplan_heuristic = pyperplan_heuristic_cls(pyperplan_task)
    pyperplan_goal = _atoms_to_pyperplan_facts(goal - static_atoms)
    return _PyperplanHeuristicWrapper(heuristic_name, init_atoms, goal,
                                      ground_ops, static_atoms,
                                      pyperplan_heuristic, pyperplan_goal)


_PyperplanFacts = FrozenSet[str]


@dataclass(frozen=True)
class _PyperplanNode:
    """Container glue for pyperplan heuristics."""
    state: _PyperplanFacts
    goal: _PyperplanFacts


@dataclass(frozen=True)
class _PyperplanOperator:
    """Container glue for pyperplan heuristics."""
    name: str
    preconditions: _PyperplanFacts
    add_effects: _PyperplanFacts
    del_effects: _PyperplanFacts


@dataclass(frozen=True)
class _PyperplanTask:
    """Container glue for pyperplan heuristics."""
    facts: _PyperplanFacts
    initial_state: _PyperplanFacts
    goals: _PyperplanFacts
    operators: Collection[_PyperplanOperator]


@dataclass(frozen=True)
class _PyperplanHeuristicWrapper(_TaskPlanningHeuristic):
    """A light wrapper around pyperplan's heuristics."""
    _static_atoms: Set[GroundAtom]
    _pyperplan_heuristic: _PyperplanBaseHeuristic
    _pyperplan_goal: _PyperplanFacts

    def __call__(self, atoms: Collection[GroundAtom]) -> float:
        # Note: filtering out static atoms.
        pyperplan_facts = _atoms_to_pyperplan_facts(set(atoms) \
                                                    - self._static_atoms)
        return self._evaluate(pyperplan_facts, self._pyperplan_goal,
                              self._pyperplan_heuristic)

    @staticmethod
    @functools.lru_cache(maxsize=None)
    def _evaluate(pyperplan_facts: _PyperplanFacts,
                  pyperplan_goal: _PyperplanFacts,
                  pyperplan_heuristic: _PyperplanBaseHeuristic) -> float:
        pyperplan_node = _PyperplanNode(pyperplan_facts, pyperplan_goal)
        return pyperplan_heuristic(pyperplan_node)


def _create_pyperplan_task(
    init_atoms: Set[GroundAtom],
    goal: Set[GroundAtom],
    ground_ops: Collection[GroundNSRTOrSTRIPSOperator],
    predicates: Collection[Predicate],
    objects: Collection[Object],
    static_atoms: Set[GroundAtom],
) -> _PyperplanTask:
    """Helper glue for pyperplan heuristics."""
    all_atoms = get_all_ground_atoms(frozenset(predicates), frozenset(objects))
    # Note: removing static atoms.
    pyperplan_facts = _atoms_to_pyperplan_facts(all_atoms - static_atoms)
    pyperplan_state = _atoms_to_pyperplan_facts(init_atoms - static_atoms)
    pyperplan_goal = _atoms_to_pyperplan_facts(goal - static_atoms)
    pyperplan_operators = set()
    for op in ground_ops:
        # Note: the pyperplan operator must include the objects, because hFF
        # uses the operator name in constructing the relaxed plan, and the
        # relaxed plan is a set. If we instead just used op.name, there would
        # be a very nasty bug where two ground operators in the relaxed plan
        # that have different objects are counted as just one.
        name = op.name + "-".join(o.name for o in op.objects)
        pyperplan_operator = _PyperplanOperator(
            name,
            # Note: removing static atoms from preconditions.
            _atoms_to_pyperplan_facts(op.preconditions - static_atoms),
            _atoms_to_pyperplan_facts(op.add_effects),
            _atoms_to_pyperplan_facts(op.delete_effects))
        pyperplan_operators.add(pyperplan_operator)
    return _PyperplanTask(pyperplan_facts, pyperplan_state, pyperplan_goal,
                          pyperplan_operators)


@functools.lru_cache(maxsize=None)
def _atom_to_pyperplan_fact(atom: GroundAtom) -> str:
    """Convert atom to tuple for interface with pyperplan."""
    arg_str = " ".join(o.name for o in atom.objects)
    return f"({atom.predicate.name} {arg_str})"


def _atoms_to_pyperplan_facts(
        atoms: Collection[GroundAtom]) -> _PyperplanFacts:
    """Light wrapper around _atom_to_pyperplan_fact() that operates on a
    collection of atoms."""
    return frozenset({_atom_to_pyperplan_fact(atom) for atom in atoms})


############################## End Pyperplan Glue ##############################


def create_pddl_domain(operators: Collection[NSRTOrSTRIPSOperator],
                       predicates: Collection[Predicate],
                       types: Collection[Type], domain_name: str) -> str:
    """Create a PDDL domain str from STRIPSOperators or NSRTs."""
    # Sort everything to ensure determinism.
    preds_lst = sorted(predicates)
    types_lst = sorted(types)
    ops_lst = sorted(operators)
    types_str = " ".join(t.name for t in types_lst)
    preds_str = "\n    ".join(pred.pddl_str() for pred in preds_lst)
    ops_strs = "\n\n  ".join(op.pddl_str() for op in ops_lst)
    return f"""(define (domain {domain_name})
  (:requirements :typing)
  (:types {types_str})

  (:predicates\n    {preds_str}
  )

  {ops_strs}
)"""


def create_pddl_problem(objects: Collection[Object],
                        init_atoms: Collection[GroundAtom],
                        goal: Collection[GroundAtom], domain_name: str,
                        problem_name: str) -> str:
    """Create a PDDL problem str."""
    # Sort everything to ensure determinism.
    objects_lst = sorted(objects)
    init_atoms_lst = sorted(init_atoms)
    goal_lst = sorted(goal)
    objects_str = "\n    ".join(f"{o.name} - {o.type.name}"
                                for o in objects_lst)
    init_str = "\n    ".join(atom.pddl_str() for atom in init_atoms_lst)
    goal_str = "\n    ".join(atom.pddl_str() for atom in goal_lst)
    return f"""(define (problem {problem_name}) (:domain {domain_name})
  (:objects\n    {objects_str}
  )
  (:init\n    {init_str}
  )
  (:goal (and {goal_str}))
)
"""


def fig2data(fig: matplotlib.figure.Figure, dpi: int = 150) -> Image:
    """Convert matplotlib figure into Image."""
    fig.set_dpi(dpi)
    fig.canvas.draw()
    data = np.frombuffer(
        fig.canvas.tostring_argb(),  # type: ignore
        dtype=np.uint8).copy()
    data = data.reshape(fig.canvas.get_width_height()[::-1] + (4, ))
    data[..., [0, 1, 2, 3]] = data[..., [1, 2, 3, 0]]
    return data


def save_video(outfile: str, video: Video) -> None:
    """Save the video to video_dir/outfile."""
    outdir = CFG.video_dir
    os.makedirs(outdir, exist_ok=True)
    outpath = os.path.join(outdir, outfile)
    imageio.mimwrite(outpath, video, fps=CFG.video_fps)
    print(f"Wrote out to {outpath}")


def update_config(args: Dict[str, Any], default_seed: int = 123) -> None:
    """Args is a dictionary of new arguments to add to the config CFG."""
    # Only override attributes, don't create new ones
    allowed_args = set(CFG.__dict__)
    parser = create_arg_parser()
    # Unfortunately, can't figure out any other way to do this
    for parser_action in parser._actions:  # pylint: disable=protected-access
        allowed_args.add(parser_action.dest)
    for k in args:
        if k not in allowed_args:
            raise ValueError(f"Unrecognized arg: {k}")
    for d in [GlobalSettings.get_arg_specific_settings(args), args]:
        for k, v in d.items():
            CFG.__setattr__(k, v)
    # Maintain the invariant that CFG has some seed set. This is very useful
    # in unit tests, where there are often no commandline args being passed, so
    # no seed is being set. We always want a seed set because environments and
    # approaches use the seed during construction.
    if "seed" not in CFG.__dict__:
        CFG.__setattr__("seed", default_seed)


def get_config_path_str() -> str:
    """Get a filename prefix for configuration based on the current CFG."""
    return (f"{CFG.env}__{CFG.approach}__{CFG.seed}__{CFG.excluded_predicates}"
            f"__{CFG.experiment_id}")


def get_approach_save_path_str() -> str:
    """Get a path for saving and loading approaches."""
    os.makedirs(CFG.approach_dir, exist_ok=True)
    return f"{CFG.approach_dir}/{get_config_path_str()}.saved"


def parse_args() -> Dict[str, Any]:
    """Parses command line arguments."""
    parser = create_arg_parser()
    args, overrides = parser.parse_known_args()
    print_args(args)
    arg_dict = vars(args)
    if len(overrides) == 0:
        return arg_dict
    # Update initial settings to make sure we're overriding
    # existing flags only
    update_config(arg_dict)
    # Override global settings
    assert len(overrides) >= 2
    assert len(overrides) % 2 == 0
    for flag, value in zip(overrides[:-1:2], overrides[1::2]):
        assert flag.startswith("--")
        setting_name = flag[2:]
        if setting_name not in CFG.__dict__:
            raise ValueError(f"Unrecognized flag: {setting_name}")
        if value.isdigit():
            value = eval(value)
        arg_dict[setting_name] = value
    return arg_dict


def print_args(args: argparse.Namespace) -> None:
    """Print all info for this experiment."""
    print(f"Seed: {args.seed}")
    print(f"Env: {args.env}")
    print(f"Approach: {args.approach}")
    print(f"Timeout: {args.timeout}")
    print()


def flush_cache() -> None:
    """Clear all lru caches."""
    gc.collect()
    wrappers = [
        a for a in gc.get_objects()
        if isinstance(a, functools._lru_cache_wrapper)  # pylint: disable=protected-access
    ]

    for wrapper in wrappers:
        wrapper.cache_clear()<|MERGE_RESOLUTION|>--- conflicted
+++ resolved
@@ -844,32 +844,9 @@
 
 
 def get_static_preds(ops: Collection[NSRTOrSTRIPSOperator],
-<<<<<<< HEAD
-                     predicates: Set[Predicate]) -> Set[Predicate]:
-    """Get predicates that are static with respect to the operators."""
-    static_preds = set()
-    for pred in predicates:
-        # This predicate is not static if it appears in any op's effects.
-        if any(
-                any(atom.predicate == pred for atom in op.add_effects) or any(
-                    atom.predicate == pred for atom in op.delete_effects)
-                for op in ops):
-            continue
-        static_preds.add(pred)
-    return static_preds
-
-
-def get_static_preds_atoms(
-        ground_ops: Collection[GroundNSRTOrSTRIPSOperator],
-        atoms: Collection[GroundAtom]
-) -> Tuple[Set[Predicate], Set[GroundAtom]]:
-    """Get predicates and atoms that are static with respect to the
-    operators."""
-=======
                      predicates: Collection[Predicate]) -> Set[Predicate]:
     """Get the subset of predicates from the given set that are static with
     respect to the given lifted operators."""
->>>>>>> 0c619394
     static_preds = set()
     for pred in predicates:
         # This predicate is not static if it appears in any op's effects.
