"""General utility methods."""

from __future__ import annotations

import abc
import contextlib
import functools
import gc
import heapq as hq
import io
import itertools
import logging
import os
import subprocess
import sys
import time
from collections import defaultdict
from dataclasses import dataclass, field
from typing import TYPE_CHECKING, Any, Callable, ClassVar, Collection, Dict, \
    FrozenSet, Generator, Generic, Hashable, Iterator, List, Optional, \
    Sequence, Set, Tuple
from typing import Type as TypingType
from typing import TypeVar, Union, cast

import imageio
import matplotlib
import matplotlib.pyplot as plt
import numpy as np
import pathos.multiprocessing as mp
from gym.spaces import Box
from matplotlib import patches
from pyperplan.heuristics.heuristic_base import \
    Heuristic as _PyperplanBaseHeuristic
from pyperplan.planner import HEURISTICS as _PYPERPLAN_HEURISTICS

from predicators.src.args import create_arg_parser
from predicators.src.settings import CFG, GlobalSettings
from predicators.src.structs import NSRT, AbstractTask, Action, Array, \
    DummyOption, EntToEntSub, GroundAtom, GroundAtomTrajectory, \
    GroundNSRTOrSTRIPSOperator, Image, JointsState, LDLRule, LiftedAtom, \
    LiftedDecisionList, LiftedOrGroundAtom, LowLevelTrajectory, Metrics, \
    NSRTOrSTRIPSOperator, Object, ObjectOrVariable, OptionSpec, \
    ParameterizedOption, Predicate, Segment, State, STRIPSOperator, Task, \
    Type, Variable, VarToObjSub, Video, _GroundLDLRule, _GroundNSRT, \
    _GroundSTRIPSOperator, _Option, _TypedEntity
from predicators.third_party.fast_downward_translator.translate import \
    main as downward_translate

if TYPE_CHECKING:
    from predicators.src.envs import BaseEnv

matplotlib.use("Agg")


def count_positives_for_ops(
    strips_ops: List[STRIPSOperator],
    option_specs: List[OptionSpec],
    segments: List[Segment],
    max_groundings: Optional[int] = None,
) -> Tuple[int, int, List[Set[int]], List[Set[int]]]:
    """Returns num true positives, num false positives, and for each strips op,
    lists of segment indices that contribute true or false positives.

    The lists of segment indices are useful only for debugging; they are
    otherwise redundant with num_true_positives/num_false_positives.
    """
    assert len(strips_ops) == len(option_specs)
    num_true_positives = 0
    num_false_positives = 0
    # The following two lists are just useful for debugging.
    true_positive_idxs: List[Set[int]] = [set() for _ in strips_ops]
    false_positive_idxs: List[Set[int]] = [set() for _ in strips_ops]
    for seg_idx, segment in enumerate(segments):
        objects = set(segment.states[0])
        segment_option = segment.get_option()
        option_objects = segment_option.objects
        covered_by_some_op = False
        # Ground only the operators with a matching option spec.
        for op_idx, (op,
                     option_spec) in enumerate(zip(strips_ops, option_specs)):
            # If the parameterized options are different, not relevant.
            if option_spec[0] != segment_option.parent:
                continue
            option_vars = option_spec[1]
            assert len(option_vars) == len(option_objects)
            option_var_to_obj = dict(zip(option_vars, option_objects))
            # We want to get all ground operators whose corresponding
            # substitution is consistent with the option vars for this
            # segment. So, determine all of the operator variables
            # that are not in the option vars, and consider all
            # groundings of them.
            for grounding_idx, ground_op in enumerate(
                    all_ground_operators_given_partial(op, objects,
                                                       option_var_to_obj)):
                if max_groundings is not None and \
                   grounding_idx > max_groundings:
                    break
                # Check the ground_op against the segment.
                if not ground_op.preconditions.issubset(segment.init_atoms):
                    continue
                if ground_op.add_effects == segment.add_effects and \
                   ground_op.delete_effects == segment.delete_effects:
                    covered_by_some_op = True
                    true_positive_idxs[op_idx].add(seg_idx)
                else:
                    false_positive_idxs[op_idx].add(seg_idx)
                    num_false_positives += 1
        if covered_by_some_op:
            num_true_positives += 1
    return num_true_positives, num_false_positives, \
        true_positive_idxs, false_positive_idxs


def count_branching_factor(strips_ops: List[STRIPSOperator],
                           segments: List[Segment]) -> int:
    """Returns the total branching factor for all states in the segments."""
    total_branching_factor = 0
    for segment in segments:
        atoms = segment.init_atoms
        objects = set(segment.states[0])
        ground_ops = {
            ground_op
            for op in strips_ops
            for ground_op in all_ground_operators(op, objects)
        }
        for _ in get_applicable_operators(ground_ops, atoms):
            total_branching_factor += 1
    return total_branching_factor


def segment_trajectory_to_state_sequence(
        seg_traj: List[Segment]) -> List[State]:
    """Convert a trajectory of segments into a trajectory of states, made up of
    only the initial/final states of the segments.

    The length of the return value will always be one greater than the
    length of the given seg_traj.
    """
    assert len(seg_traj) >= 1
    states = []
    for i, seg in enumerate(seg_traj):
        states.append(seg.states[0])
        if i < len(seg_traj) - 1:
            assert seg.states[-1].allclose(seg_traj[i + 1].states[0])
    states.append(seg_traj[-1].states[-1])
    assert len(states) == len(seg_traj) + 1
    return states


def segment_trajectory_to_atoms_sequence(
        seg_traj: List[Segment]) -> List[Set[GroundAtom]]:
    """Convert a trajectory of segments into a trajectory of ground atoms.

    The length of the return value will always be one greater than the
    length of the given seg_traj.
    """
    assert len(seg_traj) >= 1
    atoms_seq = []
    for i, seg in enumerate(seg_traj):
        atoms_seq.append(seg.init_atoms)
        if i < len(seg_traj) - 1:
            assert seg.final_atoms == seg_traj[i + 1].init_atoms
    atoms_seq.append(seg_traj[-1].final_atoms)
    assert len(atoms_seq) == len(seg_traj) + 1
    return atoms_seq


def num_options_in_action_sequence(actions: Sequence[Action]) -> int:
    """Given a sequence of actions with options included, get the number of
    options that are encountered."""
    num_options = 0
    last_option = None
    for action in actions:
        current_option = action.get_option()
        if not current_option is last_option:
            last_option = current_option
            num_options += 1
    return num_options


def get_aabb_volume(lo: Array, hi: Array) -> float:
    """Simple utility function to compute the volume of an aabb.

    lo refers to the minimum values of the bbox in the x, y and z axes,
    while hi refers to the highest values. Both lo and hi must be three-
    dimensional.
    """
    assert np.all(hi >= lo)
    dimension = hi - lo
    return dimension[0] * dimension[1] * dimension[2]


def get_closest_point_on_aabb(xyz: List, lo: Array, hi: Array) -> List[float]:
    """Get the closest point on an aabb from a particular xyz coordinate."""
    assert np.all(hi >= lo)
    closest_point_on_aabb = [0.0, 0.0, 0.0]
    for i in range(3):
        # if the coordinate is between the min and max of the aabb, then
        # use that coordinate directly
        if xyz[i] < hi[i] and xyz[i] > lo[i]:
            closest_point_on_aabb[i] = xyz[i]
        else:
            if abs(xyz[i] - hi[i]) < abs(xyz[i] - lo[i]):
                closest_point_on_aabb[i] = hi[i]
            else:
                closest_point_on_aabb[i] = lo[i]
    return closest_point_on_aabb


def entropy(p: float) -> float:
    """Entropy of a Bernoulli variable with parameter p."""
    assert 0.0 <= p <= 1.0
    if p in {0.0, 1.0}:
        return 0.0
    return -(p * np.log2(p) + (1 - p) * np.log2(1 - p))


def create_state_from_dict(data: Dict[Object, Dict[str, float]],
                           simulator_state: Optional[Any] = None) -> State:
    """Small utility to generate a state from a dictionary `data` of individual
    feature values for each object.

    A simulator_state for the outputted State may optionally be
    provided.
    """
    state_dict = {}
    for obj, obj_data in data.items():
        obj_vec = []
        for feat in obj.type.feature_names:
            obj_vec.append(obj_data[feat])
        state_dict[obj] = np.array(obj_vec)
    return State(state_dict, simulator_state)


class _Geom2D(abc.ABC):
    """A 2D shape that contains some points."""

    @abc.abstractmethod
    def plot(self, ax: plt.Axes, **kwargs: Any) -> None:
        """Plot the shape on a given pyplot axis."""
        raise NotImplementedError("Override me!")

    @abc.abstractmethod
    def contains_point(self, x: float, y: float) -> bool:
        """Checks if a point is contained in the shape."""
        raise NotImplementedError("Override me!")

    def intersects(self, other: _Geom2D) -> bool:
        """Checks if this shape intersects with another one."""
        return geom2ds_intersect(self, other)


@dataclass(frozen=True)
class LineSegment(_Geom2D):
    """A helper class for visualizing and collision checking line segments."""
    x1: float
    y1: float
    x2: float
    y2: float

    def plot(self, ax: plt.Axes, **kwargs: Any) -> None:
        ax.plot([self.x1, self.x2], [self.y1, self.y2], **kwargs)

    def contains_point(self, x: float, y: float) -> bool:
        # https://stackoverflow.com/questions/328107
        a = (self.x1, self.y1)
        b = (self.x2, self.y2)
        c = (x, y)
        # Need to use an epsilon for numerical stability. But we are checking
        # if the distance from a to b is (approximately) equal to the distance
        # from a to c and the distance from c to b.
        eps = 1e-6

        def _dist(p: Tuple[float, float], q: Tuple[float, float]) -> float:
            return np.sqrt((p[0] - q[0])**2 + (p[1] - q[1])**2)

        return -eps < _dist(a, c) + _dist(c, b) - _dist(a, b) < eps


@dataclass(frozen=True)
class Circle(_Geom2D):
    """A helper class for visualizing and collision checking circles."""
    x: float
    y: float
    radius: float

    def plot(self, ax: plt.Axes, **kwargs: Any) -> None:
        patch = patches.Circle((self.x, self.y), self.radius, **kwargs)
        ax.add_patch(patch)

    def contains_point(self, x: float, y: float) -> bool:
        return (x - self.x)**2 + (y - self.y)**2 <= self.radius**2


@dataclass(frozen=True)
class Triangle(_Geom2D):
    """A helper class for visualizing and collision checking triangles."""
    x1: float
    y1: float
    x2: float
    y2: float
    x3: float
    y3: float

    def plot(self, ax: plt.Axes, **kwargs: Any) -> None:
        patch = patches.Polygon(
            [[self.x1, self.y1], [self.x2, self.y2], [self.x3, self.y3]],
            **kwargs)
        ax.add_patch(patch)

    def __post_init__(self) -> None:
        dist1 = np.sqrt((self.x1 - self.x2)**2 + (self.y1 - self.y2)**2)
        dist2 = np.sqrt((self.x2 - self.x3)**2 + (self.y2 - self.y3)**2)
        dist3 = np.sqrt((self.x3 - self.x1)**2 + (self.y3 - self.y1)**2)
        dists = sorted([dist1, dist2, dist3])
        assert dists[0] + dists[1] >= dists[2]
        if dists[0] + dists[1] == dists[2]:
            raise ValueError("Degenerate triangle!")

    def contains_point(self, x: float, y: float) -> bool:
        # Adapted from https://stackoverflow.com/questions/2049582/.
        sign1 = ((x - self.x2) * (self.y1 - self.y2) - (self.x1 - self.x2) *
                 (y - self.y2)) > 0
        sign2 = ((x - self.x3) * (self.y2 - self.y3) - (self.x2 - self.x3) *
                 (y - self.y3)) > 0
        sign3 = ((x - self.x1) * (self.y3 - self.y1) - (self.x3 - self.x1) *
                 (y - self.y1)) > 0
        has_neg = (not sign1) or (not sign2) or (not sign3)
        has_pos = sign1 or sign2 or sign3
        return not has_neg or not has_pos


@dataclass(frozen=True)
class Rectangle(_Geom2D):
    """A helper class for visualizing and collision checking rectangles.

    Following the convention in plt.Rectangle, the origin is at the
    bottom left corner, and rotation is anti-clockwise about that point.

    Unlike plt.Rectangle, the angle is in radians.
    """
    x: float
    y: float
    width: float
    height: float
    theta: float  # in radians, between -np.pi and np.pi

    def __post_init__(self) -> None:
        assert -np.pi <= self.theta <= np.pi, "Expecting angle in [-pi, pi]."

    @functools.cached_property
    def vertices(self) -> List[Tuple[float, float]]:
        """Get the four vertices for the rectangle."""
        scale_matrix = np.array([
            [self.width, 0],
            [0, self.height],
        ])
        rotate_matrix = np.array([[np.cos(self.theta), -np.sin(self.theta)],
                                  [np.sin(self.theta),
                                   np.cos(self.theta)]])
        translate_vector = np.array([self.x, self.y])
        vertices = np.array([
            (0, 0),
            (0, 1),
            (1, 1),
            (1, 0),
        ])
        vertices = vertices @ scale_matrix.T
        vertices = vertices @ rotate_matrix.T
        vertices = translate_vector + vertices
        # Convert to a list of tuples. Slightly complicated to appease both
        # type checking and linting.
        return list(map(lambda p: (p[0], p[1]), vertices))

    @functools.cached_property
    def line_segments(self) -> List[LineSegment]:
        """Get the four line segments for the rectangle."""
        vs = list(zip(self.vertices, self.vertices[1:] + [self.vertices[0]]))
        line_segments = []
        for ((x1, y1), (x2, y2)) in vs:
            line_segments.append(LineSegment(x1, y1, x2, y2))
        return line_segments

    @functools.cached_property
    def center(self) -> Tuple[float, float]:
        """Get the point at the center of the rectangle."""
        x, y = np.mean(self.vertices, axis=0)
        return (x, y)

    @functools.cached_property
    def circumscribed_circle(self) -> Circle:
        """Returns x, y, radius."""
        x, y = self.center
        radius = np.sqrt((self.width / 2)**2 + (self.height / 2)**2)
        return Circle(x, y, radius)

    def contains_point(self, x: float, y: float) -> bool:
        rotate_matrix = np.array([[np.cos(self.theta), -np.sin(self.theta)],
                                  [np.sin(self.theta),
                                   np.cos(self.theta)]])
        rx, ry = np.array([x, y]) @ rotate_matrix.T
        return self.x <= rx <= self.x + self.width and \
               self.y <= ry <= self.y + self.height

    def rotate_about_point(self, x: float, y: float, rot: float) -> Rectangle:
        """Create a new rectangle that is this rectangle, but rotated CCW by
        the given rotation (in radians), relative to the (x, y) origin.

        Rotates the vertices first, then uses them to recompute the new
        theta.
        """
        vertices = np.array(self.vertices)
        origin = np.array([x, y])
        # Translate the vertices so that they become the "origin".
        vertices = vertices - origin
        # Rotate.
        rotate_matrix = np.array([[np.cos(rot), -np.sin(rot)],
                                  [np.sin(rot), np.cos(rot)]])
        vertices = vertices @ rotate_matrix.T
        # Translate the vertices back.
        vertices = vertices + origin
        # Recompute theta.
        (lx, ly), _, _, (rx, ry) = vertices
        theta = np.arctan2(ry - ly, rx - lx)
        rect = Rectangle(lx, ly, self.width, self.height, theta)
        assert np.allclose(rect.vertices, vertices)
        return rect

    def plot(self, ax: plt.Axes, **kwargs: Any) -> None:
        angle = self.theta * 180 / np.pi
        patch = patches.Rectangle((self.x, self.y), self.width, self.height,
                                  angle, **kwargs)
        ax.add_patch(patch)


def line_segments_intersect(seg1: LineSegment, seg2: LineSegment) -> bool:
    """Checks if two line segments intersect.

    This method, which works by checking relative orientation, allows
    for collinearity, and only checks if each segment straddles the line
    containing the other.
    """

    def _subtract(a: Tuple[float, float], b: Tuple[float, float]) \
        -> Tuple[float, float]:
        x1, y1 = a
        x2, y2 = b
        return (x1 - x2), (y1 - y2)

    def _cross_product(a: Tuple[float, float], b: Tuple[float, float]) \
        -> float:
        x1, y1 = b
        x2, y2 = a
        return x1 * y2 - x2 * y1

    def _direction(a: Tuple[float, float], b: Tuple[float, float],
                   c: Tuple[float, float]) -> float:
        return _cross_product(_subtract(a, c), _subtract(a, b))

    p1 = (seg1.x1, seg1.y1)
    p2 = (seg1.x2, seg1.y2)
    p3 = (seg2.x1, seg2.y1)
    p4 = (seg2.x2, seg2.y2)
    d1 = _direction(p3, p4, p1)
    d2 = _direction(p3, p4, p2)
    d3 = _direction(p1, p2, p3)
    d4 = _direction(p1, p2, p4)

    return ((d2 < 0 < d1) or (d1 < 0 < d2)) and ((d4 < 0 < d3) or
                                                 (d3 < 0 < d4))


def circles_intersect(circ1: Circle, circ2: Circle) -> bool:
    """Checks if two circles intersect."""
    x1, y1, r1 = circ1.x, circ1.y, circ1.radius
    x2, y2, r2 = circ2.x, circ2.y, circ2.radius
    return (x1 - x2)**2 + (y1 - y2)**2 < (r1 + r2)**2


def rectangles_intersect(rect1: Rectangle, rect2: Rectangle) -> bool:
    """Checks if two rectangles intersect."""
    # Optimization: if the circumscribed circles don't intersect, then
    # the rectangles also don't intersect.
    if not circles_intersect(rect1.circumscribed_circle,
                             rect2.circumscribed_circle):
        return False
    # Case 1: line segments intersect.
    if any(
            line_segments_intersect(seg1, seg2) for seg1 in rect1.line_segments
            for seg2 in rect2.line_segments):
        return True
    # Case 2: rect1 inside rect2.
    if rect1.contains_point(rect2.center[0], rect2.center[1]):
        return True
    # Case 3: rect2 inside rect1.
    if rect2.contains_point(rect1.center[0], rect1.center[1]):
        return True
    # Not intersecting.
    return False


def line_segment_intersects_circle(seg: LineSegment,
                                   circ: Circle,
                                   ax: Optional[plt.Axes] = None) -> bool:
    """Checks if a line segment intersects a circle.

    If ax is not None, a diagram is plotted on the axis to illustrate
    the computations, which is useful for checking correctness.
    """
    # First check if the end points of the segment are in the circle.
    if circ.contains_point(seg.x1, seg.y1):
        return True
    if circ.contains_point(seg.x2, seg.y2):
        return True
    # Project the circle radius onto the extended line.
    c = (circ.x, circ.y)
    # Project (a, c) onto (a, b).
    a = (seg.x1, seg.y1)
    b = (seg.x2, seg.y2)
    ba = np.subtract(b, a)
    ca = np.subtract(c, a)
    da = ba * np.dot(ca, ba) / np.dot(ba, ba)
    # The point on the extended line that is the closest to the center.
    d = dx, dy = (a[0] + da[0], a[1] + da[1])
    # Optionally plot the important points.
    if ax is not None:
        circ.plot(ax, color="red", alpha=0.5)
        seg.plot(ax, color="black", linewidth=2)
        ax.annotate("A", a)
        ax.annotate("B", b)
        ax.annotate("C", c)
        ax.annotate("D", d)
    # Check if the point is on the line. If it's not, there is no intersection,
    # because we already checked that the circle does not contain the end
    # points of the line segment.
    if not seg.contains_point(dx, dy):
        return False
    # So d is on the segment. Check if it's in the circle.
    return circ.contains_point(dx, dy)


def line_segment_intersects_rectangle(seg: LineSegment,
                                      rect: Rectangle) -> bool:
    """Checks if a line segment intersects a rectangle."""
    # Case 1: one of the end points of the segment is in the rectangle.
    if rect.contains_point(seg.x1, seg.y1) or \
       rect.contains_point(seg.x2, seg.y2):
        return True
    # Case 2: the segment intersects with one of the rectangle sides.
    return any(line_segments_intersect(s, seg) for s in rect.line_segments)


def rectangle_intersects_circle(rect: Rectangle, circ: Circle) -> bool:
    """Checks if a rectangle intersects a circle."""
    # Optimization: if the circumscribed circle of the rectangle doesn't
    # intersect with the circle, then there can't be an intersection.
    if not circles_intersect(rect.circumscribed_circle, circ):
        return False
    # Case 1: the circle's center is in the rectangle.
    if rect.contains_point(circ.x, circ.y):
        return True
    # Case 2: one of the sides of the rectangle intersects the circle.
    for seg in rect.line_segments:
        if line_segment_intersects_circle(seg, circ):
            return True
    return False


def geom2ds_intersect(geom1: _Geom2D, geom2: _Geom2D) -> bool:
    """Check if two 2D bodies intersect."""
    if isinstance(geom1, LineSegment) and isinstance(geom2, LineSegment):
        return line_segments_intersect(geom1, geom2)
    if isinstance(geom1, LineSegment) and isinstance(geom2, Circle):
        return line_segment_intersects_circle(geom1, geom2)
    if isinstance(geom1, LineSegment) and isinstance(geom2, Rectangle):
        return line_segment_intersects_rectangle(geom1, geom2)
    if isinstance(geom1, Rectangle) and isinstance(geom2, LineSegment):
        return line_segment_intersects_rectangle(geom2, geom1)
    if isinstance(geom1, Circle) and isinstance(geom2, LineSegment):
        return line_segment_intersects_circle(geom2, geom1)
    if isinstance(geom1, Rectangle) and isinstance(geom2, Rectangle):
        return rectangles_intersect(geom1, geom2)
    if isinstance(geom1, Rectangle) and isinstance(geom2, Circle):
        return rectangle_intersects_circle(geom1, geom2)
    if isinstance(geom1, Circle) and isinstance(geom2, Rectangle):
        return rectangle_intersects_circle(geom2, geom1)
    if isinstance(geom1, Circle) and isinstance(geom2, Circle):
        return circles_intersect(geom1, geom2)
    raise NotImplementedError("Intersection not implemented for geoms "
                              f"{geom1} and {geom2}")


@functools.lru_cache(maxsize=None)
def unify(atoms1: FrozenSet[LiftedOrGroundAtom],
          atoms2: FrozenSet[LiftedOrGroundAtom]) -> Tuple[bool, EntToEntSub]:
    """Return whether the given two sets of atoms can be unified.

    Also return the mapping between variables/objects in these atom
    sets. This mapping is empty if the first return value is False.
    """
    atoms_lst1 = sorted(atoms1)
    atoms_lst2 = sorted(atoms2)

    # Terminate quickly if there is a mismatch between predicates
    preds1 = [atom.predicate for atom in atoms_lst1]
    preds2 = [atom.predicate for atom in atoms_lst2]
    if preds1 != preds2:
        return False, {}

    # Terminate quickly if there is a mismatch between numbers
    num1 = len({o for atom in atoms_lst1 for o in atom.entities})
    num2 = len({o for atom in atoms_lst2 for o in atom.entities})
    if num1 != num2:
        return False, {}

    # Try to get lucky with a one-to-one mapping
    subs12: EntToEntSub = {}
    subs21 = {}
    success = True
    for atom1, atom2 in zip(atoms_lst1, atoms_lst2):
        if not success:
            break
        for v1, v2 in zip(atom1.entities, atom2.entities):
            if v1 in subs12 and subs12[v1] != v2:
                success = False
                break
            if v2 in subs21:
                success = False
                break
            subs12[v1] = v2
            subs21[v2] = v1
    if success:
        return True, subs12

    # If all else fails, use search
    solved, sub = find_substitution(atoms_lst1, atoms_lst2)
    rev_sub = {v: k for k, v in sub.items()}
    return solved, rev_sub


@functools.lru_cache(maxsize=None)
def unify_preconds_effects_options(
        preconds1: FrozenSet[LiftedOrGroundAtom],
        preconds2: FrozenSet[LiftedOrGroundAtom],
        add_effects1: FrozenSet[LiftedOrGroundAtom],
        add_effects2: FrozenSet[LiftedOrGroundAtom],
        delete_effects1: FrozenSet[LiftedOrGroundAtom],
        delete_effects2: FrozenSet[LiftedOrGroundAtom],
        param_option1: ParameterizedOption, param_option2: ParameterizedOption,
        option_args1: Tuple[_TypedEntity, ...],
        option_args2: Tuple[_TypedEntity, ...]) -> Tuple[bool, EntToEntSub]:
    """Wrapper around unify() that handles option arguments, preconditions, add
    effects, and delete effects.

    Changes predicate names so that all are treated differently by
    unify().
    """
    if param_option1 != param_option2:
        # Can't unify if the parameterized options are different.
        return False, {}
    opt_arg_pred1 = Predicate("OPT-ARGS", [a.type for a in option_args1],
                              _classifier=lambda s, o: False)  # dummy
    f_option_args1 = frozenset({GroundAtom(opt_arg_pred1, option_args1)})
    new_preconds1 = wrap_atom_predicates(preconds1, "PRE-")
    f_new_preconds1 = frozenset(new_preconds1)
    new_add_effects1 = wrap_atom_predicates(add_effects1, "ADD-")
    f_new_add_effects1 = frozenset(new_add_effects1)
    new_delete_effects1 = wrap_atom_predicates(delete_effects1, "DEL-")
    f_new_delete_effects1 = frozenset(new_delete_effects1)

    opt_arg_pred2 = Predicate("OPT-ARGS", [a.type for a in option_args2],
                              _classifier=lambda s, o: False)  # dummy
    f_option_args2 = frozenset({LiftedAtom(opt_arg_pred2, option_args2)})
    new_preconds2 = wrap_atom_predicates(preconds2, "PRE-")
    f_new_preconds2 = frozenset(new_preconds2)
    new_add_effects2 = wrap_atom_predicates(add_effects2, "ADD-")
    f_new_add_effects2 = frozenset(new_add_effects2)
    new_delete_effects2 = wrap_atom_predicates(delete_effects2, "DEL-")
    f_new_delete_effects2 = frozenset(new_delete_effects2)

    all_atoms1 = (f_option_args1 | f_new_preconds1 | f_new_add_effects1
                  | f_new_delete_effects1)
    all_atoms2 = (f_option_args2 | f_new_preconds2 | f_new_add_effects2
                  | f_new_delete_effects2)
    return unify(all_atoms1, all_atoms2)


def wrap_predicate(predicate: Predicate, prefix: str) -> Predicate:
    """Return a new predicate which adds the given prefix string to the name.

    NOTE: the classifier is removed.
    """
    new_predicate = Predicate(prefix + predicate.name,
                              predicate.types,
                              _classifier=lambda s, o: False)  # dummy
    return new_predicate


def wrap_atom_predicates(atoms: Collection[LiftedOrGroundAtom],
                         prefix: str) -> Set[LiftedOrGroundAtom]:
    """Return a new set of atoms which adds the given prefix string to the name
    of every atom's predicate.

    NOTE: all the classifiers are removed.
    """
    new_atoms = set()
    for atom in atoms:
        new_predicate = wrap_predicate(atom.predicate, prefix)
        new_atoms.add(atom.__class__(new_predicate, atom.entities))
    return new_atoms


class LinearChainParameterizedOption(ParameterizedOption):
    """A parameterized option implemented via a sequence of "child"
    parameterized options.

    This class is meant to help ParameterizedOption manual design.

    The children are executed in order starting with the first in the sequence
    and transitioning when the terminal function of each child is hit.

    The children are assumed to chain together, so the initiable of the next
    child should always be True when the previous child terminates. If this
    is not the case, an AssertionError is raised.

    The children must all have the same types and params_space, which in turn
    become the types and params_space for this ParameterizedOption.

    The LinearChainParameterizedOption has memory, which stores the current
    child index.
    """

    def __init__(self, name: str,
                 children: Sequence[ParameterizedOption]) -> None:
        assert len(children) > 0
        self._children = children

        # Make sure that the types and params spaces are consistent.
        types = children[0].types
        params_space = children[0].params_space
        for i in range(1, len(self._children)):
            child = self._children[i]
            assert types == child.types
            assert np.allclose(params_space.low, child.params_space.low)
            assert np.allclose(params_space.high, child.params_space.high)

        super().__init__(name,
                         types,
                         params_space,
                         policy=self._policy,
                         initiable=self._initiable,
                         terminal=self._terminal)

    def _initiable(self, state: State, memory: Dict, objects: Sequence[Object],
                   params: Array) -> bool:
        # Initialize the current child to the first one.
        memory["current_child_index"] = 0
        # Create memory dicts for each child to avoid key collisions. One
        # example of a failure that arises without this is when using
        # multiple SingletonParameterizedOption instances, each of those
        # options would be referencing the same start_state in memory.
        memory["child_memory"] = [{} for _ in self._children]
        current_child = self._children[0]
        child_memory = memory["child_memory"][0]
        return current_child.initiable(state, child_memory, objects, params)

    def _policy(self, state: State, memory: Dict, objects: Sequence[Object],
                params: Array) -> Action:
        # Check if the current child has terminated.
        current_index = memory["current_child_index"]
        current_child = self._children[current_index]
        child_memory = memory["child_memory"][current_index]
        if current_child.terminal(state, child_memory, objects, params):
            # Move on to the next child.
            current_index += 1
            memory["current_child_index"] = current_index
            current_child = self._children[current_index]
            child_memory = memory["child_memory"][current_index]
            assert current_child.initiable(state, child_memory, objects,
                                           params)
        return current_child.policy(state, child_memory, objects, params)

    def _terminal(self, state: State, memory: Dict, objects: Sequence[Object],
                  params: Array) -> bool:
        # Check if the last child has terminated.
        current_index = memory["current_child_index"]
        if current_index < len(self._children) - 1:
            return False
        current_child = self._children[current_index]
        child_memory = memory["child_memory"][current_index]
        return current_child.terminal(state, child_memory, objects, params)


class SingletonParameterizedOption(ParameterizedOption):
    """A parameterized option that takes a single action and stops.

    For convenience:
        * Initiable defaults to always True.
        * Types defaults to [].
        * Params space defaults to Box(0, 1, (0, )).
    """

    def __init__(
        self,
        name: str,
        policy: Callable[[State, Dict, Sequence[Object], Array], Action],
        types: Optional[Sequence[Type]] = None,
        params_space: Optional[Box] = None,
        initiable: Optional[Callable[[State, Dict, Sequence[Object], Array],
                                     bool]] = None
    ) -> None:
        if types is None:
            types = []
        if params_space is None:
            params_space = Box(0, 1, (0, ))
        if initiable is None:
            initiable = lambda _1, _2, _3, _4: True

        # Wrap the given initiable so that we can track whether the action
        # has been executed yet.
        def _initiable(state: State, memory: Dict, objects: Sequence[Object],
                       params: Array) -> bool:
            if "start_state" in memory:
                assert state.allclose(memory["start_state"])
            # Always update the memory dict due to the "is" check in _terminal.
            memory["start_state"] = state
            assert initiable is not None
            return initiable(state, memory, objects, params)

        def _terminal(state: State, memory: Dict, objects: Sequence[Object],
                      params: Array) -> bool:
            del objects, params  # unused
            assert "start_state" in memory, \
                "Must call initiable() before terminal()."
            return state is not memory["start_state"]

        super().__init__(name,
                         types,
                         params_space,
                         policy=policy,
                         initiable=_initiable,
                         terminal=_terminal)


class BehaviorState(State):
    """A Behavior state that stores the index of the temporary behavior state
    folder in addition to the features that are exposed in the object-centric
    state."""

    def allclose(self, other: State) -> bool:
        # Ignores the simulator state.
        return State(self.data).allclose(State(other.data))


class PyBulletState(State):
    """A PyBullet state that stores the robot joint states in addition to the
    features that are exposed in the object-centric state."""

    @property
    def joints_state(self) -> JointsState:
        """Expose the current joints state in the simulator_state."""
        return cast(JointsState, self.simulator_state)

    def allclose(self, other: State) -> bool:
        # Ignores the simulator state.
        return State(self.data).allclose(State(other.data))

    def copy(self) -> State:
        state_dict_copy = super().copy().data
        simulator_state_copy = list(self.joints_state)
        return PyBulletState(state_dict_copy, simulator_state_copy)


class Monitor(abc.ABC):
    """Observes states and actions during environment interaction."""

    @abc.abstractmethod
    def observe(self, state: State, action: Optional[Action]) -> None:
        """Record a state and the action that is about to be taken.

        On the last timestep of a trajectory, no action is taken, so
        action is None.
        """
        raise NotImplementedError("Override me!")


def run_policy(
        policy: Callable[[State], Action],
        env: BaseEnv,
        train_or_test: str,
        task_idx: int,
        termination_function: Callable[[State], bool],
        max_num_steps: int,
        exceptions_to_break_on: Optional[Set[TypingType[Exception]]] = None,
        monitor: Optional[Monitor] = None
) -> Tuple[LowLevelTrajectory, Metrics]:
    """Execute a policy starting from the initial state of a train or test task
    in the environment. The task's goal is not used.

    Note that the environment internal state is updated.

    Terminates when any of these conditions hold:
    (1) the termination_function returns True
    (2) max_num_steps is reached
    (3) policy() or step() raise an exception of type in exceptions_to_break_on

    Note that in the case where the exception is raised in step, we exclude the
    last action from the returned trajectory to maintain the invariant that
    the trajectory states are of length one greater than the actions.
    """
    state = env.reset(train_or_test, task_idx)
    states = [state]
    actions: List[Action] = []
    metrics: Metrics = defaultdict(float)
    metrics["policy_call_time"] = 0.0
    if not termination_function(state):
        for _ in range(max_num_steps):
            monitor_observed = False
            try:
                start_time = time.time()
                act = policy(state)
                metrics["policy_call_time"] += time.time() - start_time
                # Note: it's important to call monitor.observe() before
                # env.step(), because the monitor may use the environment's
                # internal state.
                if monitor is not None:
                    monitor.observe(state, act)
                    monitor_observed = True
                state = env.step(act)
                actions.append(act)
                states.append(state)
            except Exception as e:
                if exceptions_to_break_on is not None and \
                   type(e) in exceptions_to_break_on:
                    break
                if monitor is not None and not monitor_observed:
                    monitor.observe(state, None)
                raise e
            if termination_function(state):
                break
    if monitor is not None:
        monitor.observe(state, None)
    traj = LowLevelTrajectory(states, actions)
    return traj, metrics


def run_policy_with_simulator(
        policy: Callable[[State], Action],
        simulator: Callable[[State, Action], State],
        init_state: State,
        termination_function: Callable[[State], bool],
        max_num_steps: int,
        exceptions_to_break_on: Optional[Set[TypingType[Exception]]] = None,
        monitor: Optional[Monitor] = None) -> LowLevelTrajectory:
    """Execute a policy from a given initial state, using a simulator.

    *** This function should not be used with any core code, because we want
    to avoid the assumption of a simulator when possible. ***

    This is similar to run_policy, with three major differences:
    (1) The initial state `init_state` can be any state, not just the initial
    state of a train or test task. (2) A simulator (function that takes state
    as input) is assumed. (3) Metrics are not returned.

    Note that the environment internal state is NOT updated.

    Terminates when any of these conditions hold:
    (1) the termination_function returns True
    (2) max_num_steps is reached
    (3) policy() or step() raise an exception of type in exceptions_to_break_on

    Note that in the case where the exception is raised in step, we exclude the
    last action from the returned trajectory to maintain the invariant that
    the trajectory states are of length one greater than the actions.
    """
    state = init_state
    states = [state]
    actions: List[Action] = []
    if not termination_function(state):
        for _ in range(max_num_steps):
            monitor_observed = False
            try:
                act = policy(state)
                if monitor is not None:
                    monitor.observe(state, act)
                    monitor_observed = True
                state = simulator(state, act)
                actions.append(act)
                states.append(state)
            except Exception as e:
                if exceptions_to_break_on is not None and \
                   type(e) in exceptions_to_break_on:
                    break
                if monitor is not None and not monitor_observed:
                    monitor.observe(state, None)
                raise e
            if termination_function(state):
                break
    if monitor is not None:
        monitor.observe(state, None)
    traj = LowLevelTrajectory(states, actions)
    return traj


class ExceptionWithInfo(Exception):
    """An exception with an optional info dictionary that is initially
    empty."""

    def __init__(self, message: str, info: Optional[Dict] = None) -> None:
        super().__init__(message)
        if info is None:
            info = {}
        assert isinstance(info, dict)
        self.info = info


class OptionExecutionFailure(ExceptionWithInfo):
    """An exception raised by an option policy in the course of execution."""


class HumanDemonstrationFailure(ExceptionWithInfo):
    """An exception raised when CFG.demonstrator == "human" and the human gives
    a bad input."""


class EnvironmentFailure(ExceptionWithInfo):
    """Exception raised when any type of failure occurs in an environment.

    The info dictionary must contain a key "offending_objects", which
    maps to a set of objects responsible for the failure.
    """

    def __repr__(self) -> str:
        return f"{super().__repr__()}: {self.info}"

    def __str__(self) -> str:
        return repr(self)


def option_plan_to_policy(
        plan: Sequence[_Option]) -> Callable[[State], Action]:
    """Create a policy that executes a sequence of options in order."""
    queue = list(plan)  # don't modify plan, just in case
    cur_option = DummyOption

    def _policy(state: State) -> Action:
        nonlocal cur_option
        if cur_option.terminal(state):
            if not queue:
                raise OptionExecutionFailure("Option plan exhausted!")
            cur_option = queue.pop(0)
            assert cur_option.initiable(state), "Unsound option plan"
        return cur_option.policy(state)

    return _policy


def action_arrs_to_policy(
        action_arrs: Sequence[Array]) -> Callable[[State], Action]:
    """Create a policy that executes action arrays in sequence."""

    queue = list(action_arrs)  # don't modify original, just in case

    def _policy(s: State) -> Action:
        del s  # unused
        return Action(queue.pop(0))

    return _policy


@functools.lru_cache(maxsize=None)
def get_all_groundings(
    atoms: FrozenSet[LiftedAtom], objects: FrozenSet[Object]
) -> List[Tuple[FrozenSet[GroundAtom], VarToObjSub]]:
    """Get all the ways to ground the given set of lifted atoms into a set of
    ground atoms, using the given objects.

    Returns a list of (ground atoms, substitution dictionary) tuples.
    """
    variables = set()
    for atom in atoms:
        variables.update(atom.variables)
    sorted_variables = sorted(variables)
    types = [var.type for var in sorted_variables]
    # NOTE: We WON'T use a generator here because that breaks lru_cache.
    result = []
    for choice in get_object_combinations(objects, types):
        sub: VarToObjSub = dict(zip(sorted_variables, choice))
        ground_atoms = {atom.ground(sub) for atom in atoms}
        result.append((frozenset(ground_atoms), sub))
    return result


<<<<<<< HEAD
_ObjectOrVariable = TypeVar("_ObjectOrVariable", bound=_TypedEntity)


def get_entity_combinations(
        entities: Collection[_ObjectOrVariable],
        types: Sequence[Type]) -> Iterator[List[_ObjectOrVariable]]:
=======
def _get_entity_combinations(
        entities: Collection[ObjectOrVariable],
        types: Sequence[Type]) -> Iterator[List[ObjectOrVariable]]:
>>>>>>> 0f6c6f9b
    """Get all combinations of entities satisfying the given types sequence."""
    sorted_entities = sorted(entities)
    choices = []
    for vt in types:
        this_choices = []
        for ent in sorted_entities:
            if ent.is_instance(vt):
                this_choices.append(ent)
        choices.append(this_choices)
    for choice in itertools.product(*choices):
        yield list(choice)


def get_object_combinations(objects: Collection[Object],
                            types: Sequence[Type]) -> Iterator[List[Object]]:
    """Get all combinations of objects satisfying the given types sequence."""
<<<<<<< HEAD
    return get_entity_combinations(objects, types)
=======
    return _get_entity_combinations(objects, types)
>>>>>>> 0f6c6f9b


def get_variable_combinations(
        variables: Collection[Variable],
        types: Sequence[Type]) -> Iterator[List[Variable]]:
    """Get all combinations of objects satisfying the given types sequence."""
<<<<<<< HEAD
    return get_entity_combinations(variables, types)
=======
    return _get_entity_combinations(variables, types)
>>>>>>> 0f6c6f9b


@functools.lru_cache(maxsize=None)
def get_all_ground_atoms_for_predicate(
        predicate: Predicate, objects: FrozenSet[Object]) -> Set[GroundAtom]:
    """Get all groundings of the predicate given objects."""
    ground_atoms = set()
    for args in get_object_combinations(objects, predicate.types):
        ground_atom = GroundAtom(predicate, args)
        ground_atoms.add(ground_atom)
    return ground_atoms


@functools.lru_cache(maxsize=None)
def get_all_lifted_atoms_for_predicate(
        predicate: Predicate,
        variables: FrozenSet[Variable]) -> Set[LiftedAtom]:
    """Get all groundings of the predicate given variables."""
    lifted_atoms = set()
    for args in get_variable_combinations(variables, predicate.types):
        lifted_atom = LiftedAtom(predicate, args)
        lifted_atoms.add(lifted_atom)
    return lifted_atoms


@functools.lru_cache(maxsize=None)
def get_all_ground_atoms(predicates: FrozenSet[Predicate],
                         objects: FrozenSet[Object]) -> Set[GroundAtom]:
    """Get all groundings of the predicates given objects."""
    ground_atoms = set()
    for predicate in predicates:
        ground_atoms.update(
            get_all_ground_atoms_for_predicate(predicate, objects))
    return ground_atoms


@functools.lru_cache(maxsize=None)
def get_all_lifted_atoms_for_predicate(
        predicate: Predicate,
        variables: FrozenSet[Variable]) -> Set[LiftedAtom]:
    """Get all groundings of the predicate given variables."""
    lifted_atoms = set()
    for args in get_variable_combinations(variables, predicate.types):
        lifted_atom = LiftedAtom(predicate, args)
        lifted_atoms.add(lifted_atom)
    return lifted_atoms


def get_random_object_combination(
        objects: Collection[Object], types: Sequence[Type],
        rng: np.random.Generator) -> Optional[List[Object]]:
    """Get a random list of objects from the given collection that satisfy the
    given sequence of types.

    Duplicates are always allowed. If a particular type has no object,
    return None.
    """
    types_to_objs = defaultdict(list)
    for obj in objects:
        types_to_objs[obj.type].append(obj)
    result = []
    for t in types:
        t_objs = types_to_objs[t]
        if not t_objs:
            return None
        result.append(t_objs[rng.choice(len(t_objs))])
    return result


def find_substitution(
    super_atoms: Collection[LiftedOrGroundAtom],
    sub_atoms: Collection[LiftedOrGroundAtom],
    allow_redundant: bool = False,
) -> Tuple[bool, EntToEntSub]:
    """Find a substitution from the entities in super_atoms to the entities in
    sub_atoms s.t. sub_atoms is a subset of super_atoms.

    If allow_redundant is True, then multiple entities in sub_atoms can
    refer to the same single entity in super_atoms.

    If no substitution exists, return (False, {}).
    """
    super_entities_by_type: Dict[Type, List[_TypedEntity]] = defaultdict(list)
    super_pred_to_tuples = defaultdict(set)
    for atom in super_atoms:
        for obj in atom.entities:
            if obj not in super_entities_by_type[obj.type]:
                super_entities_by_type[obj.type].append(obj)
        super_pred_to_tuples[atom.predicate].add(tuple(atom.entities))
    sub_variables = sorted({e for atom in sub_atoms for e in atom.entities})
    return _find_substitution_helper(sub_atoms, super_entities_by_type,
                                     sub_variables, super_pred_to_tuples, {},
                                     allow_redundant)


def _find_substitution_helper(
        sub_atoms: Collection[LiftedOrGroundAtom],
        super_entities_by_type: Dict[Type, List[_TypedEntity]],
        remaining_sub_variables: List[_TypedEntity],
        super_pred_to_tuples: Dict[Predicate,
                                   Set[Tuple[_TypedEntity,
                                             ...]]], partial_sub: EntToEntSub,
        allow_redundant: bool) -> Tuple[bool, EntToEntSub]:
    """Helper for find_substitution."""
    # Base case: check if all assigned
    if not remaining_sub_variables:
        return True, partial_sub
    # Find next variable to assign
    remaining_sub_variables = remaining_sub_variables.copy()
    next_sub_var = remaining_sub_variables.pop(0)
    # Consider possible assignments
    for super_obj in super_entities_by_type[next_sub_var.type]:
        if not allow_redundant and super_obj in partial_sub.values():
            continue
        new_sub = partial_sub.copy()
        new_sub[next_sub_var] = super_obj
        # Check if consistent
        if not _substitution_consistent(new_sub, super_pred_to_tuples,
                                        sub_atoms):
            continue
        # Backtracking search
        solved, final_sub = _find_substitution_helper(sub_atoms,
                                                      super_entities_by_type,
                                                      remaining_sub_variables,
                                                      super_pred_to_tuples,
                                                      new_sub, allow_redundant)
        if solved:
            return solved, final_sub
    # Failure
    return False, {}


def _substitution_consistent(
        partial_sub: EntToEntSub,
        super_pred_to_tuples: Dict[Predicate, Set[Tuple[_TypedEntity, ...]]],
        sub_atoms: Collection[LiftedOrGroundAtom]) -> bool:
    """Helper for _find_substitution_helper."""
    for sub_atom in sub_atoms:
        if not set(sub_atom.entities).issubset(partial_sub.keys()):
            continue
        substituted_vars = tuple(partial_sub[e] for e in sub_atom.entities)
        if substituted_vars not in super_pred_to_tuples[sub_atom.predicate]:
            return False
    return True


def powerset(seq: Sequence, exclude_empty: bool) -> Iterator[Sequence]:
    """Get an iterator over the powerset of the given sequence."""
    start = 1 if exclude_empty else 0
    return itertools.chain.from_iterable(
        itertools.combinations(list(seq), r)
        for r in range(start,
                       len(seq) + 1))


def create_new_variables(
    types: Sequence[Type],
    existing_vars: Optional[Collection[Variable]] = None,
    var_prefix: str = "?x",
) -> List[Variable]:
    """Create new variables of the given types, avoiding name collisions with
    existing variables.

    By convention, all new variables are of the form
    <var_prefix><number>.
    """
    pre_len = len(var_prefix)
    existing_var_nums = set()
    if existing_vars:
        for v in existing_vars:
            if v.name.startswith(var_prefix) and v.name[pre_len:].isdigit():
                existing_var_nums.add(int(v.name[pre_len:]))
    if existing_var_nums:
        counter = itertools.count(max(existing_var_nums) + 1)
    else:
        counter = itertools.count(0)
    new_vars = []
    for t in types:
        new_var_name = f"{var_prefix}{next(counter)}"
        new_var = Variable(new_var_name, t)
        new_vars.append(new_var)
    return new_vars


_S = TypeVar("_S", bound=Hashable)  # state in heuristic search
_A = TypeVar("_A")  # action in heuristic search


@dataclass(frozen=True)
class _HeuristicSearchNode(Generic[_S, _A]):
    state: _S
    edge_cost: float
    cumulative_cost: float
    parent: Optional[_HeuristicSearchNode[_S, _A]] = None
    action: Optional[_A] = None


def _run_heuristic_search(
        initial_state: _S,
        check_goal: Callable[[_S], bool],
        get_successors: Callable[[_S], Iterator[Tuple[_A, _S, float]]],
        get_priority: Callable[[_HeuristicSearchNode[_S, _A]], Any],
        max_expansions: int = 10000000,
        max_evals: int = 10000000,
        timeout: int = 10000000,
        lazy_expansion: bool = False) -> Tuple[List[_S], List[_A]]:
    """A generic heuristic search implementation.

    Depending on get_priority, can implement A*, GBFS, or UCS.

    If no goal is found, returns the state with the best priority.
    """
    queue: List[Tuple[Any, int, _HeuristicSearchNode[_S, _A]]] = []
    state_to_best_path_cost: Dict[_S, float] = \
        defaultdict(lambda : float("inf"))

    root_node: _HeuristicSearchNode[_S, _A] = _HeuristicSearchNode(
        initial_state, 0, 0)
    root_priority = get_priority(root_node)
    best_node = root_node
    best_node_priority = root_priority
    tiebreak = itertools.count()
    hq.heappush(queue, (root_priority, next(tiebreak), root_node))
    num_expansions = 0
    num_evals = 1
    start_time = time.time()

    while len(queue) > 0 and time.time() - start_time < timeout and \
          num_expansions < max_expansions and num_evals < max_evals:
        _, _, node = hq.heappop(queue)
        # If we already found a better path here, don't bother.
        if state_to_best_path_cost[node.state] < node.cumulative_cost:
            continue
        # If the goal holds, return.
        if check_goal(node.state):
            return _finish_plan(node)
        num_expansions += 1
        # Generate successors.
        for action, child_state, cost in get_successors(node.state):
            if time.time() - start_time >= timeout:
                break
            child_path_cost = node.cumulative_cost + cost
            # If we already found a better path to this child, don't bother.
            if state_to_best_path_cost[child_state] <= child_path_cost:
                continue
            # Add new node.
            child_node = _HeuristicSearchNode(state=child_state,
                                              edge_cost=cost,
                                              cumulative_cost=child_path_cost,
                                              parent=node,
                                              action=action)
            priority = get_priority(child_node)
            num_evals += 1
            hq.heappush(queue, (priority, next(tiebreak), child_node))
            state_to_best_path_cost[child_state] = child_path_cost
            if priority < best_node_priority:
                best_node_priority = priority
                best_node = child_node
                # Optimization: if we've found a better child, immediately
                # explore the child without expanding the rest of the children.
                # Accomplish this by putting the parent node back on the queue.
                if lazy_expansion:
                    hq.heappush(queue, (priority, next(tiebreak), node))
                    break
            if num_evals >= max_evals:
                break

    # Did not find path to goal; return best path seen.
    return _finish_plan(best_node)


def _finish_plan(
        node: _HeuristicSearchNode[_S, _A]) -> Tuple[List[_S], List[_A]]:
    """Helper for _run_heuristic_search and run_hill_climbing."""
    rev_state_sequence: List[_S] = []
    rev_action_sequence: List[_A] = []

    while node.parent is not None:
        action = cast(_A, node.action)
        rev_action_sequence.append(action)
        rev_state_sequence.append(node.state)
        node = node.parent
    rev_state_sequence.append(node.state)

    return rev_state_sequence[::-1], rev_action_sequence[::-1]


def run_gbfs(initial_state: _S,
             check_goal: Callable[[_S], bool],
             get_successors: Callable[[_S], Iterator[Tuple[_A, _S, float]]],
             heuristic: Callable[[_S], float],
             max_expansions: int = 10000000,
             max_evals: int = 10000000,
             timeout: int = 10000000,
             lazy_expansion: bool = False) -> Tuple[List[_S], List[_A]]:
    """Greedy best-first search."""
    get_priority = lambda n: heuristic(n.state)
    return _run_heuristic_search(initial_state, check_goal, get_successors,
                                 get_priority, max_expansions, max_evals,
                                 timeout, lazy_expansion)


def run_astar(initial_state: _S,
              check_goal: Callable[[_S], bool],
              get_successors: Callable[[_S], Iterator[Tuple[_A, _S, float]]],
              heuristic: Callable[[_S], float],
              max_expansions: int = 10000000,
              max_evals: int = 10000000,
              timeout: int = 10000000,
              lazy_expansion: bool = False) -> Tuple[List[_S], List[_A]]:
    """A* search."""
    get_priority = lambda n: heuristic(n.state) + n.cumulative_cost
    return _run_heuristic_search(initial_state, check_goal, get_successors,
                                 get_priority, max_expansions, max_evals,
                                 timeout, lazy_expansion)


def run_hill_climbing(
        initial_state: _S,
        check_goal: Callable[[_S], bool],
        get_successors: Callable[[_S], Iterator[Tuple[_A, _S, float]]],
        heuristic: Callable[[_S], float],
        enforced_depth: int = 0,
        parallelize: bool = False) -> Tuple[List[_S], List[_A], List[float]]:
    """Enforced hill climbing local search.

    For each node, the best child node is always selected, if that child is
    an improvement over the node. If no children improve on the node, look
    at the children's children, etc., up to enforced_depth, where enforced_depth
    0 corresponds to simple hill climbing. Terminate when no improvement can
    be found.

    Lower heuristic is better.
    """
    assert enforced_depth >= 0
    cur_node: _HeuristicSearchNode[_S, _A] = _HeuristicSearchNode(
        initial_state, 0, 0)
    last_heuristic = heuristic(cur_node.state)
    heuristics = [last_heuristic]
    visited = {initial_state}
    logging.info(f"\n\nStarting hill climbing at state {cur_node.state} "
                 f"with heuristic {last_heuristic}")
    while True:
        if check_goal(cur_node.state):
            logging.info("\nTerminating hill climbing, achieved goal")
            break
        best_heuristic = float("inf")
        best_child_node = None
        current_depth_nodes = [cur_node]
        all_best_heuristics = []
        for depth in range(0, enforced_depth + 1):
            logging.info(f"Searching for an improvement at depth {depth}")
            # This is a list to ensure determinism. Note that duplicates are
            # filtered out in the `child_state in visited` check.
            successors_at_depth = []
            for parent in current_depth_nodes:
                for action, child_state, cost in get_successors(parent.state):
                    if child_state in visited:
                        continue
                    visited.add(child_state)
                    child_path_cost = parent.cumulative_cost + cost
                    child_node = _HeuristicSearchNode(
                        state=child_state,
                        edge_cost=cost,
                        cumulative_cost=child_path_cost,
                        parent=parent,
                        action=action)
                    successors_at_depth.append(child_node)
                    if parallelize:
                        continue  # heuristic computation is parallelized later
                    child_heuristic = heuristic(child_node.state)
                    if child_heuristic < best_heuristic:
                        best_heuristic = child_heuristic
                        best_child_node = child_node
            if parallelize:
                # Parallelize the expensive part (heuristic computation).
                num_cpus = mp.cpu_count()
                fn = lambda n: (heuristic(n.state), n)
                with mp.Pool(processes=num_cpus) as p:
                    for child_heuristic, child_node in p.map(
                            fn, successors_at_depth):
                        if child_heuristic < best_heuristic:
                            best_heuristic = child_heuristic
                            best_child_node = child_node
            all_best_heuristics.append(best_heuristic)
            if last_heuristic > best_heuristic:
                # Some improvement found.
                logging.info(f"Found an improvement at depth {depth}")
                break
            # Continue on to the next depth.
            current_depth_nodes = successors_at_depth
            logging.info(f"No improvement found at depth {depth}")
        if best_child_node is None:
            logging.info("\nTerminating hill climbing, no more successors")
            break
        if last_heuristic <= best_heuristic:
            logging.info(
                "\nTerminating hill climbing, could not improve score")
            break
        heuristics.extend(all_best_heuristics)
        cur_node = best_child_node
        last_heuristic = best_heuristic
        logging.info(f"\nHill climbing reached new state {cur_node.state} "
                     f"with heuristic {last_heuristic}")
    states, actions = _finish_plan(cur_node)
    assert len(states) == len(heuristics)
    return states, actions, heuristics


class BiRRT(Generic[_S]):
    """Bidirectional rapidly-exploring random tree."""

    def __init__(self, sample_fn: Callable[[_S], _S],
                 extend_fn: Callable[[_S, _S], Iterator[_S]],
                 collision_fn: Callable[[_S], bool],
                 distance_fn: Callable[[_S, _S],
                                       float], rng: np.random.Generator,
                 num_attempts: int, num_iters: int, smooth_amt: int):
        self._sample_fn = sample_fn
        self._extend_fn = extend_fn
        self._collision_fn = collision_fn
        self._distance_fn = distance_fn
        self._rng = rng
        self._num_attempts = num_attempts
        self._num_iters = num_iters
        self._smooth_amt = smooth_amt

    def query(self, pt1: _S, pt2: _S) -> Optional[List[_S]]:
        """Query the BiRRT, to get a collision-free path from pt1 to pt2.

        If none is found, returns None.
        """
        if self._collision_fn(pt1) or self._collision_fn(pt2):
            return None
        direct_path = self._try_direct_path(pt1, pt2)
        if direct_path is not None:
            return direct_path
        for _ in range(self._num_attempts):
            path = self._rrt_connect(pt1, pt2)
            if path is not None:
                return self._smooth_path(path)
        return None

    def _try_direct_path(self, pt1: _S, pt2: _S) -> Optional[List[_S]]:
        path = [pt1]
        for newpt in self._extend_fn(pt1, pt2):
            if self._collision_fn(newpt):
                return None
            path.append(newpt)
        return path

    def _rrt_connect(self, pt1: _S, pt2: _S) -> Optional[List[_S]]:
        root1, root2 = _BiRRTNode(pt1), _BiRRTNode(pt2)
        nodes1, nodes2 = [root1], [root2]

        def _get_pt_dist_to_node(pt: _S, node: _BiRRTNode[_S]) -> float:
            return self._distance_fn(pt, node.data)

        for _ in range(self._num_iters):
            if len(nodes1) > len(nodes2):
                nodes1, nodes2 = nodes2, nodes1
            samp = self._sample_fn(pt1)
            min_key1 = functools.partial(_get_pt_dist_to_node, samp)
            nearest1 = min(nodes1, key=min_key1)
            for newpt in self._extend_fn(nearest1.data, samp):
                if self._collision_fn(newpt):
                    break
                nearest1 = _BiRRTNode(newpt, parent=nearest1)
                nodes1.append(nearest1)
            min_key2 = functools.partial(_get_pt_dist_to_node, nearest1.data)
            nearest2 = min(nodes2, key=min_key2)
            for newpt in self._extend_fn(nearest2.data, nearest1.data):
                if self._collision_fn(newpt):
                    break
                nearest2 = _BiRRTNode(newpt, parent=nearest2)
                nodes2.append(nearest2)
            else:
                path1 = nearest1.path_from_root()
                path2 = nearest2.path_from_root()
                # This is a tricky case to cover.
                if path1[0] != root1:  # pragma: no cover
                    path1, path2 = path2, path1
                assert path1[0] == root1
                path = path1[:-1] + path2[::-1]
                return [node.data for node in path]
        return None

    def _smooth_path(self, path: List[_S]) -> List[_S]:
        assert len(path) > 2
        for _ in range(self._smooth_amt):
            i = self._rng.integers(0, len(path) - 1)
            j = self._rng.integers(0, len(path) - 1)
            if abs(i - j) <= 1:
                continue
            if j < i:
                i, j = j, i
            shortcut = list(self._extend_fn(path[i], path[j]))
            if len(shortcut) < j-i and \
               all(not self._collision_fn(pt) for pt in shortcut):
                path = path[:i + 1] + shortcut + path[j + 1:]
        return path


class _BiRRTNode(Generic[_S]):
    """A node for BiRRT."""

    def __init__(self,
                 data: _S,
                 parent: Optional[_BiRRTNode[_S]] = None) -> None:
        self.data = data
        self.parent = parent

    def path_from_root(self) -> List[_BiRRTNode[_S]]:
        """Return the path from the root to this node."""
        sequence = []
        node: Optional[_BiRRTNode[_S]] = self
        while node is not None:
            sequence.append(node)
            node = node.parent
        return sequence[::-1]


def strip_predicate(predicate: Predicate) -> Predicate:
    """Remove classifier from predicate to make new Predicate."""
    return Predicate(predicate.name, predicate.types, lambda s, o: False)


def strip_task(task: Task, included_predicates: Set[Predicate]) -> Task:
    """Create a new task where any excluded predicates have their classifiers
    removed."""
    stripped_goal: Set[GroundAtom] = set()
    for atom in task.goal:
        # The atom's goal is known.
        if atom.predicate in included_predicates:
            stripped_goal.add(atom)
            continue
        # The atom's goal is unknown.
        stripped_pred = strip_predicate(atom.predicate)
        stripped_atom = GroundAtom(stripped_pred, atom.objects)
        stripped_goal.add(stripped_atom)
    return Task(task.init, stripped_goal)


def abstract(state: State, preds: Collection[Predicate]) -> Set[GroundAtom]:
    """Get the atomic representation of the given state (i.e., a set of ground
    atoms), using the given set of predicates.

    NOTE: Duplicate arguments in predicates are DISALLOWED.
    """
    atoms = set()
    for pred in preds:
        for choice in get_object_combinations(list(state), pred.types):
            if pred.holds(state, choice):
                atoms.add(GroundAtom(pred, choice))
    return atoms


def create_abstract_task(task: Task,
                         preds: Collection[Predicate]) -> AbstractTask:
    """Create an abstract task from a task given a set of predicates."""
    objects = set(task.init)
    return AbstractTask(objects, abstract(task.init, preds), set(task.goal))


def all_ground_operators(
        operator: STRIPSOperator,
        objects: Collection[Object]) -> Iterator[_GroundSTRIPSOperator]:
    """Get all possible groundings of the given operator with the given
    objects."""
    types = [p.type for p in operator.parameters]
    for choice in get_object_combinations(objects, types):
        yield operator.ground(tuple(choice))


def all_ground_operators_given_partial(
        operator: STRIPSOperator, objects: Collection[Object],
        sub: VarToObjSub) -> Iterator[_GroundSTRIPSOperator]:
    """Get all possible groundings of the given operator with the given objects
    such that the parameters are consistent with the given substitution."""
    assert set(sub).issubset(set(operator.parameters))
    types = [p.type for p in operator.parameters if p not in sub]
    for choice in get_object_combinations(objects, types):
        # Complete the choice with the args that are determined from the sub.
        choice_lst = list(choice)
        choice_lst.reverse()
        completed_choice = []
        for p in operator.parameters:
            if p in sub:
                completed_choice.append(sub[p])
            else:
                completed_choice.append(choice_lst.pop())
        assert not choice_lst
        ground_op = operator.ground(tuple(completed_choice))
        yield ground_op


def all_ground_nsrts(nsrt: NSRT,
                     objects: Collection[Object]) -> Iterator[_GroundNSRT]:
    """Get all possible groundings of the given NSRT with the given objects."""
    types = [p.type for p in nsrt.parameters]
    for choice in get_object_combinations(objects, types):
        yield nsrt.ground(choice)


def all_ground_nsrts_fd_translator(
        nsrts: Set[NSRT], objects: Collection[Object],
        predicates: Set[Predicate], types: Set[Type],
        init_atoms: Set[GroundAtom],
        goal: Set[GroundAtom]) -> Iterator[_GroundNSRT]:
    """Get all possible groundings of the given set of NSRTs with the given
    objects, using Fast Downward's translator for efficiency."""
    nsrt_name_to_nsrt = {nsrt.name.lower(): nsrt for nsrt in nsrts}
    obj_name_to_obj = {obj.name.lower(): obj for obj in objects}
    dom_str = create_pddl_domain(nsrts, predicates, types, "mydomain")
    prob_str = create_pddl_problem(objects, init_atoms, goal, "mydomain",
                                   "myproblem")
    with nostdout():
        sas_task = downward_translate(dom_str, prob_str)
    for operator in sas_task.operators:
        split_name = operator.name[1:-1].split()  # strip out ( and )
        nsrt = nsrt_name_to_nsrt[split_name[0]]
        objs = [obj_name_to_obj[name] for name in split_name[1:]]
        yield nsrt.ground(objs)


def all_ground_predicates(pred: Predicate,
                          objects: Collection[Object]) -> Set[GroundAtom]:
    """Get all possible groundings of the given predicate with the given
    objects.

    NOTE: Duplicate arguments in predicates are DISALLOWED.
    """
    return {
        GroundAtom(pred, choice)
        for choice in get_object_combinations(objects, pred.types)
    }


def all_possible_ground_atoms(state: State,
                              preds: Set[Predicate]) -> List[GroundAtom]:
    """Get a sorted list of all possible ground atoms in a state given the
    predicates.

    Ignores the predicates' classifiers.
    """
    objects = list(state)
    ground_atoms = set()
    for pred in preds:
        ground_atoms |= all_ground_predicates(pred, objects)
    return sorted(ground_atoms)


def all_ground_ldl_rules(
        rule: LDLRule,
        objects: Collection[Object]) -> Iterator[_GroundLDLRule]:
    """Get all possible groundings of the given rule with the given objects."""
    types = [p.type for p in rule.parameters]
    for choice in get_object_combinations(objects, types):
        yield rule.ground(tuple(choice))


_T = TypeVar("_T")  # element of a set


def sample_subsets(universe: Sequence[_T], num_samples: int, min_set_size: int,
                   max_set_size: int,
                   rng: np.random.Generator) -> Iterator[Set[_T]]:
    """Sample multiple subsets from a universe."""
    assert min_set_size <= max_set_size
    assert max_set_size <= len(universe), "Not enough elements in universe"
    for _ in range(num_samples):
        set_size = rng.integers(min_set_size, max_set_size + 1)
        idxs = rng.choice(np.arange(len(universe)),
                          size=set_size,
                          replace=False)
        sample = {universe[i] for i in idxs}
        yield sample


def create_ground_atom_dataset(
        trajectories: Sequence[LowLevelTrajectory],
        predicates: Set[Predicate]) -> List[GroundAtomTrajectory]:
    """Apply all predicates to all trajectories in the dataset."""
    ground_atom_dataset = []
    for traj in trajectories:
        atoms = [abstract(s, predicates) for s in traj.states]
        ground_atom_dataset.append((traj, atoms))
    return ground_atom_dataset


def prune_ground_atom_dataset(
        ground_atom_dataset: List[GroundAtomTrajectory],
        kept_predicates: Collection[Predicate]) -> List[GroundAtomTrajectory]:
    """Create a new ground atom dataset by keeping only some predicates."""
    new_ground_atom_dataset = []
    for traj, atoms in ground_atom_dataset:
        assert len(traj.states) == len(atoms)
        kept_atoms = [{a
                       for a in sa if a.predicate in kept_predicates}
                      for sa in atoms]
        new_ground_atom_dataset.append((traj, kept_atoms))
    return new_ground_atom_dataset


def extract_preds_and_types(
    ops: Collection[NSRTOrSTRIPSOperator]
) -> Tuple[Dict[str, Predicate], Dict[str, Type]]:
    """Extract the predicates and types used in the given operators."""
    preds = {}
    types = {}
    for op in ops:
        for atom in op.preconditions | op.add_effects | op.delete_effects:
            for var_type in atom.predicate.types:
                types[var_type.name] = var_type
            preds[atom.predicate.name] = atom.predicate
    return preds, types


def get_static_preds(ops: Collection[NSRTOrSTRIPSOperator],
                     predicates: Collection[Predicate]) -> Set[Predicate]:
    """Get the subset of predicates from the given set that are static with
    respect to the given lifted operators."""
    static_preds = set()
    for pred in predicates:
        # This predicate is not static if it appears in any op's effects.
        if any(
                any(atom.predicate == pred for atom in op.add_effects) or any(
                    atom.predicate == pred for atom in op.delete_effects)
                for op in ops):
            continue
        static_preds.add(pred)
    return static_preds


def get_static_atoms(ground_ops: Collection[GroundNSRTOrSTRIPSOperator],
                     atoms: Collection[GroundAtom]) -> Set[GroundAtom]:
    """Get the subset of atoms from the given set that are static with respect
    to the given ground operators.

    Note that this can include MORE than simply the set of atoms whose
    predicates are static, because now we have ground operators.
    """
    static_atoms = set()
    for atom in atoms:
        # This atom is not static if it appears in any op's effects.
        if any(
                any(atom == eff for eff in op.add_effects) or any(
                    atom == eff for eff in op.delete_effects)
                for op in ground_ops):
            continue
        static_atoms.add(atom)
    return static_atoms


def get_reachable_atoms(ground_ops: Collection[GroundNSRTOrSTRIPSOperator],
                        atoms: Collection[GroundAtom]) -> Set[GroundAtom]:
    """Get all atoms that are reachable from the init atoms."""
    reachables = set(atoms)
    while True:
        fixed_point_reached = True
        for op in ground_ops:
            if op.preconditions.issubset(reachables):
                for new_reachable_atom in op.add_effects - reachables:
                    fixed_point_reached = False
                    reachables.add(new_reachable_atom)
        if fixed_point_reached:
            break
    return reachables


def get_applicable_operators(
        ground_ops: Collection[GroundNSRTOrSTRIPSOperator],
        atoms: Collection[GroundAtom]) -> Iterator[GroundNSRTOrSTRIPSOperator]:
    """Iterate over ground operators whose preconditions are satisfied.

    Note: the order may be nondeterministic. Users should be invariant.
    """
    for op in ground_ops:
        applicable = op.preconditions.issubset(atoms)
        if applicable:
            yield op


def apply_operator(op: GroundNSRTOrSTRIPSOperator,
                   atoms: Set[GroundAtom]) -> Set[GroundAtom]:
    """Get a next set of atoms given a current set and a ground operator."""
    # Note that we are removing the side predicates before the
    # application of the operator, because if the side predicate
    # appears in the effects, we still know that the effects
    # will be true, so we don't want to remove them.
    new_atoms = {a for a in atoms if a.predicate not in op.side_predicates}
    for atom in op.delete_effects:
        new_atoms.discard(atom)
    for atom in op.add_effects:
        new_atoms.add(atom)
    return new_atoms


def get_successors_from_ground_ops(
        atoms: Set[GroundAtom],
        ground_ops: Collection[GroundNSRTOrSTRIPSOperator],
        unique: bool = True) -> Iterator[Set[GroundAtom]]:
    """Get all next atoms from ground operators.

    If unique is true, only yield each unique successor once.
    """
    seen_successors = set()
    for ground_op in get_applicable_operators(ground_ops, atoms):
        next_atoms = apply_operator(ground_op, atoms)
        if unique:
            frozen_next_atoms = frozenset(next_atoms)
            if frozen_next_atoms in seen_successors:
                continue
            seen_successors.add(frozen_next_atoms)
        yield next_atoms


def ops_and_specs_to_dummy_nsrts(
        strips_ops: Sequence[STRIPSOperator],
        option_specs: Sequence[OptionSpec]) -> Set[NSRT]:
    """Create NSRTs from strips operators and option specs with dummy
    samplers."""
    assert len(strips_ops) == len(option_specs)
    nsrts = set()
    for op, (param_option, option_vars) in zip(strips_ops, option_specs):
        nsrt = op.make_nsrt(
            param_option,
            option_vars,  # dummy sampler
            lambda s, g, rng, o: np.zeros(1, dtype=np.float32))
        nsrts.add(nsrt)
    return nsrts


# Note: create separate `heuristics.py` module if we need to add new
#  heuristics in the future.


def create_task_planning_heuristic(
    heuristic_name: str,
    init_atoms: Set[GroundAtom],
    goal: Set[GroundAtom],
    ground_ops: Collection[GroundNSRTOrSTRIPSOperator],
    predicates: Collection[Predicate],
    objects: Collection[Object],
) -> _TaskPlanningHeuristic:
    """Create a task planning heuristic that consumes ground atoms and
    estimates the cost-to-go."""
    if heuristic_name in _PYPERPLAN_HEURISTICS:
        return _create_pyperplan_heuristic(heuristic_name, init_atoms, goal,
                                           ground_ops, predicates, objects)
    if heuristic_name == GoalCountHeuristic.HEURISTIC_NAME:
        return GoalCountHeuristic(heuristic_name, init_atoms, goal, ground_ops)
    raise ValueError(f"Unrecognized heuristic name: {heuristic_name}.")


@dataclass(frozen=True)
class _TaskPlanningHeuristic:
    """A task planning heuristic."""
    name: str
    init_atoms: Collection[GroundAtom]
    goal: Set[GroundAtom]
    ground_ops: Collection[Union[_GroundNSRT, _GroundSTRIPSOperator]]

    def __call__(self, atoms: Collection[GroundAtom]) -> float:
        raise NotImplementedError("Override me!")


class GoalCountHeuristic(_TaskPlanningHeuristic):
    """The number of goal atoms that are not in the current state."""
    HEURISTIC_NAME: ClassVar[str] = "goal_count"

    def __call__(self, atoms: Collection[GroundAtom]) -> float:
        return len(self.goal.difference(atoms))


############################### Pyperplan Glue ###############################


def _create_pyperplan_heuristic(
    heuristic_name: str,
    init_atoms: Set[GroundAtom],
    goal: Set[GroundAtom],
    ground_ops: Collection[GroundNSRTOrSTRIPSOperator],
    predicates: Collection[Predicate],
    objects: Collection[Object],
) -> _PyperplanHeuristicWrapper:
    """Create a pyperplan heuristic that inherits from
    _TaskPlanningHeuristic."""
    assert heuristic_name in _PYPERPLAN_HEURISTICS
    static_atoms = get_static_atoms(ground_ops, init_atoms)
    pyperplan_heuristic_cls = _PYPERPLAN_HEURISTICS[heuristic_name]
    pyperplan_task = _create_pyperplan_task(init_atoms, goal, ground_ops,
                                            predicates, objects, static_atoms)
    pyperplan_heuristic = pyperplan_heuristic_cls(pyperplan_task)
    pyperplan_goal = _atoms_to_pyperplan_facts(goal - static_atoms)
    return _PyperplanHeuristicWrapper(heuristic_name, init_atoms, goal,
                                      ground_ops, static_atoms,
                                      pyperplan_heuristic, pyperplan_goal)


_PyperplanFacts = FrozenSet[str]


@dataclass(frozen=True)
class _PyperplanNode:
    """Container glue for pyperplan heuristics."""
    state: _PyperplanFacts
    goal: _PyperplanFacts


@dataclass(frozen=True)
class _PyperplanOperator:
    """Container glue for pyperplan heuristics."""
    name: str
    preconditions: _PyperplanFacts
    add_effects: _PyperplanFacts
    del_effects: _PyperplanFacts


@dataclass(frozen=True)
class _PyperplanTask:
    """Container glue for pyperplan heuristics."""
    facts: _PyperplanFacts
    initial_state: _PyperplanFacts
    goals: _PyperplanFacts
    operators: Collection[_PyperplanOperator]


@dataclass(frozen=True)
class _PyperplanHeuristicWrapper(_TaskPlanningHeuristic):
    """A light wrapper around pyperplan's heuristics."""
    _static_atoms: Set[GroundAtom]
    _pyperplan_heuristic: _PyperplanBaseHeuristic
    _pyperplan_goal: _PyperplanFacts

    def __call__(self, atoms: Collection[GroundAtom]) -> float:
        # Note: filtering out static atoms.
        pyperplan_facts = _atoms_to_pyperplan_facts(set(atoms) \
                                                    - self._static_atoms)
        return self._evaluate(pyperplan_facts, self._pyperplan_goal,
                              self._pyperplan_heuristic)

    @staticmethod
    @functools.lru_cache(maxsize=None)
    def _evaluate(pyperplan_facts: _PyperplanFacts,
                  pyperplan_goal: _PyperplanFacts,
                  pyperplan_heuristic: _PyperplanBaseHeuristic) -> float:
        pyperplan_node = _PyperplanNode(pyperplan_facts, pyperplan_goal)
        logging.disable(logging.DEBUG)
        result = pyperplan_heuristic(pyperplan_node)
        logging.disable(logging.NOTSET)
        return result


def _create_pyperplan_task(
    init_atoms: Set[GroundAtom],
    goal: Set[GroundAtom],
    ground_ops: Collection[GroundNSRTOrSTRIPSOperator],
    predicates: Collection[Predicate],
    objects: Collection[Object],
    static_atoms: Set[GroundAtom],
) -> _PyperplanTask:
    """Helper glue for pyperplan heuristics."""
    all_atoms = get_all_ground_atoms(frozenset(predicates), frozenset(objects))
    # Note: removing static atoms.
    pyperplan_facts = _atoms_to_pyperplan_facts(all_atoms - static_atoms)
    pyperplan_state = _atoms_to_pyperplan_facts(init_atoms - static_atoms)
    pyperplan_goal = _atoms_to_pyperplan_facts(goal - static_atoms)
    pyperplan_operators = set()
    for op in ground_ops:
        # Note: the pyperplan operator must include the objects, because hFF
        # uses the operator name in constructing the relaxed plan, and the
        # relaxed plan is a set. If we instead just used op.name, there would
        # be a very nasty bug where two ground operators in the relaxed plan
        # that have different objects are counted as just one.
        name = op.name + "-".join(o.name for o in op.objects)
        pyperplan_operator = _PyperplanOperator(
            name,
            # Note: removing static atoms from preconditions.
            _atoms_to_pyperplan_facts(op.preconditions - static_atoms),
            _atoms_to_pyperplan_facts(op.add_effects),
            _atoms_to_pyperplan_facts(op.delete_effects))
        pyperplan_operators.add(pyperplan_operator)
    return _PyperplanTask(pyperplan_facts, pyperplan_state, pyperplan_goal,
                          pyperplan_operators)


@functools.lru_cache(maxsize=None)
def _atom_to_pyperplan_fact(atom: GroundAtom) -> str:
    """Convert atom to tuple for interface with pyperplan."""
    arg_str = " ".join(o.name for o in atom.objects)
    return f"({atom.predicate.name} {arg_str})"


def _atoms_to_pyperplan_facts(
        atoms: Collection[GroundAtom]) -> _PyperplanFacts:
    """Light wrapper around _atom_to_pyperplan_fact() that operates on a
    collection of atoms."""
    return frozenset({_atom_to_pyperplan_fact(atom) for atom in atoms})


############################## End Pyperplan Glue ##############################


def create_pddl_domain(operators: Collection[NSRTOrSTRIPSOperator],
                       predicates: Collection[Predicate],
                       types: Collection[Type], domain_name: str) -> str:
    """Create a PDDL domain str from STRIPSOperators or NSRTs."""
    # Sort everything to ensure determinism.
    preds_lst = sorted(predicates)
    types_lst = sorted(types)
    ops_lst = sorted(operators)
    types_str = " ".join(t.name for t in types_lst)
    preds_str = "\n    ".join(pred.pddl_str() for pred in preds_lst)
    ops_strs = "\n\n  ".join(op.pddl_str() for op in ops_lst)
    return f"""(define (domain {domain_name})
  (:requirements :typing)
  (:types {types_str})

  (:predicates\n    {preds_str}
  )

  {ops_strs}
)"""


def create_pddl_problem(objects: Collection[Object],
                        init_atoms: Collection[GroundAtom],
                        goal: Set[GroundAtom], domain_name: str,
                        problem_name: str) -> str:
    """Create a PDDL problem str."""
    # Sort everything to ensure determinism.
    objects_lst = sorted(objects)
    init_atoms_lst = sorted(init_atoms)
    goal_lst = sorted(goal)
    objects_str = "\n    ".join(f"{o.name} - {o.type.name}"
                                for o in objects_lst)
    init_str = "\n    ".join(atom.pddl_str() for atom in init_atoms_lst)
    goal_str = "\n    ".join(atom.pddl_str() for atom in goal_lst)
    return f"""(define (problem {problem_name}) (:domain {domain_name})
  (:objects\n    {objects_str}
  )
  (:init\n    {init_str}
  )
  (:goal (and {goal_str}))
)
"""


@dataclass
class VideoMonitor(Monitor):
    """A monitor that renders each state and action encountered.

    The render_fn is generally env.render. Note that the state is unused
    because the environment should use its current internal state to
    render.
    """
    _render_fn: Callable[[Optional[Action], Optional[str]], Video]
    _video: Video = field(init=False, default_factory=list)

    def observe(self, state: State, action: Optional[Action]) -> None:
        del state  # unused
        self._video.extend(self._render_fn(action, None))

    def get_video(self) -> Video:
        """Return the video."""
        return self._video


@dataclass
class SimulateVideoMonitor(Monitor):
    """A monitor that calls render_state on each state and action seen.

    This monitor is meant for use with run_policy_with_simulator, as
    opposed to VideoMonitor, which is meant for use with run_policy.
    """
    _task: Task
    _render_state_fn: Callable[[State, Task, Optional[Action]], Video]
    _video: Video = field(init=False, default_factory=list)

    def observe(self, state: State, action: Optional[Action]) -> None:
        self._video.extend(self._render_state_fn(state, self._task, action))

    def get_video(self) -> Video:
        """Return the video."""
        return self._video


def create_video_from_partial_refinements(
    partial_refinements: Sequence[Tuple[Sequence[_GroundNSRT],
                                        Sequence[_Option]]],
    env: BaseEnv,
    train_or_test: str,
    task_idx: int,
    max_num_steps: int,
) -> Video:
    """Create a video from a list of skeletons and partial refinements.

    Note that the environment internal state is updated.
    """
    # Right now, the video is created by finding the longest partial
    # refinement. One could also implement an "all_skeletons" mode
    # that would create one video per skeleton.
    if CFG.failure_video_mode == "longest_only":
        # Visualize only the overall longest failed plan.
        _, plan = max(partial_refinements, key=lambda x: len(x[1]))
        policy = option_plan_to_policy(plan)
        video: Video = []
        state = env.reset(train_or_test, task_idx)
        for _ in range(max_num_steps):
            try:
                act = policy(state)
            except OptionExecutionFailure:
                video.extend(env.render())
                break
            video.extend(env.render(act))
            try:
                state = env.step(act)
            except EnvironmentFailure:
                break
        return video
    raise NotImplementedError("Unrecognized failure video mode: "
                              f"{CFG.failure_video_mode}.")


def fig2data(fig: matplotlib.figure.Figure, dpi: int) -> Image:
    """Convert matplotlib figure into Image."""
    fig.set_dpi(dpi)
    fig.canvas.draw()
    data = np.frombuffer(fig.canvas.tostring_argb(), dtype=np.uint8).copy()
    data = data.reshape(fig.canvas.get_width_height()[::-1] + (4, ))
    data[..., [0, 1, 2, 3]] = data[..., [1, 2, 3, 0]]
    return data


def save_video(outfile: str, video: Video) -> None:
    """Save the video to video_dir/outfile."""
    outdir = CFG.video_dir
    os.makedirs(outdir, exist_ok=True)
    outpath = os.path.join(outdir, outfile)
    imageio.mimwrite(outpath, video, fps=CFG.video_fps)  # type: ignore
    logging.info(f"Wrote out to {outpath}")


def get_env_asset_path(asset_name: str, assert_exists: bool = True) -> str:
    """Return the absolute path to env asset."""
    dir_path = os.path.dirname(os.path.realpath(__file__))
    asset_dir_path = os.path.join(dir_path, "envs", "assets")
    path = os.path.join(asset_dir_path, asset_name)
    if assert_exists:
        assert os.path.exists(path), f"Env asset not found: {asset_name}."
    return path


def update_config(args: Dict[str, Any]) -> None:
    """Args is a dictionary of new arguments to add to the config CFG."""
    arg_specific_settings = GlobalSettings.get_arg_specific_settings(args)
    # Only override attributes, don't create new ones.
    allowed_args = set(CFG.__dict__) | set(arg_specific_settings)
    parser = create_arg_parser()
    # Unfortunately, can't figure out any other way to do this.
    for parser_action in parser._actions:  # pylint: disable=protected-access
        allowed_args.add(parser_action.dest)
    for k in args:
        if k not in allowed_args:
            raise ValueError(f"Unrecognized arg: {k}")
    for k in ("env", "approach", "seed", "experiment_id"):
        if k not in args and hasattr(CFG, k):
            # For env, approach, seed, and experiment_id, if we don't
            # pass in a value and this key is already in the
            # configuration dict, add the current value to args.
            args[k] = getattr(CFG, k)
    for d in [arg_specific_settings, args]:
        for k, v in d.items():
            setattr(CFG, k, v)


def reset_config(args: Optional[Dict[str, Any]] = None,
                 default_seed: int = 123,
                 default_render_state_dpi: int = 10) -> None:
    """Reset to the default CFG, overriding with anything in args.

    This utility is meant for use in testing only.
    """
    parser = create_arg_parser()
    default_args = parser.parse_args([
        "--env",
        "default env placeholder",
        "--seed",
        str(default_seed),
        "--approach",
        "default approach placeholder",
    ])
    arg_dict = {
        k: v
        for k, v in GlobalSettings.__dict__.items() if not k.startswith("_")
    }
    arg_dict.update(vars(default_args))
    if args is not None:
        arg_dict.update(args)
    if args is None or "render_state_dpi" not in args:
        # By default, use a small value for the rendering DPI, to avoid
        # expensive rendering during testing.
        arg_dict["render_state_dpi"] = default_render_state_dpi
    update_config(arg_dict)


def get_config_path_str(experiment_id: Optional[str] = None) -> str:
    """Get a filename prefix for configuration based on the current CFG.

    If experiment_id is supplied, it is used in place of
    CFG.experiment_id.
    """
    if experiment_id is None:
        experiment_id = CFG.experiment_id
    return (f"{CFG.env}__{CFG.approach}__{CFG.seed}__{CFG.excluded_predicates}"
            f"__{CFG.included_options}__{experiment_id}")


def get_approach_save_path_str() -> str:
    """Get a path for saving approaches."""
    os.makedirs(CFG.approach_dir, exist_ok=True)
    return f"{CFG.approach_dir}/{get_config_path_str()}.saved"


def get_approach_load_path_str() -> str:
    """Get a path for loading approaches."""
    if not CFG.load_experiment_id:
        experiment_id = CFG.experiment_id
    else:
        experiment_id = CFG.load_experiment_id
    return f"{CFG.approach_dir}/{get_config_path_str(experiment_id)}.saved"


def parse_args(env_required: bool = True,
               approach_required: bool = True,
               seed_required: bool = True) -> Dict[str, Any]:
    """Parses command line arguments."""
    parser = create_arg_parser(env_required=env_required,
                               approach_required=approach_required,
                               seed_required=seed_required)
    args, overrides = parser.parse_known_args()
    arg_dict = vars(args)
    if len(overrides) == 0:
        return arg_dict
    # Update initial settings to make sure we're overriding
    # existing flags only
    update_config(arg_dict)
    # Override global settings
    assert len(overrides) >= 2
    assert len(overrides) % 2 == 0
    for flag, value in zip(overrides[:-1:2], overrides[1::2]):
        assert flag.startswith("--")
        setting_name = flag[2:]
        if setting_name not in CFG.__dict__:
            raise ValueError(f"Unrecognized flag: {setting_name}")
        arg_dict[setting_name] = string_to_python_object(value)
    return arg_dict


def string_to_python_object(value: str) -> Any:
    """Return the Python object corresponding to the given string value."""
    if value == "None":
        return None
    if value == "True":
        return True
    if value == "False":
        return False
    if value.isdigit():
        return eval(value)
    try:
        return float(value)
    except ValueError:
        pass
    if value.startswith("["):
        assert value.endswith("]")
        inner_strs = value[1:-1].split(",")
        return [string_to_python_object(s) for s in inner_strs]
    if value.startswith("("):
        assert value.endswith(")")
        inner_strs = value[1:-1].split(",")
        return tuple(string_to_python_object(s) for s in inner_strs)
    return value


def flush_cache() -> None:
    """Clear all lru caches."""
    gc.collect()
    wrappers = [
        a for a in gc.get_objects()
        if isinstance(a, functools._lru_cache_wrapper)  # pylint: disable=protected-access
    ]

    for wrapper in wrappers:
        wrapper.cache_clear()


def parse_config_excluded_predicates(
        env: BaseEnv) -> Tuple[Set[Predicate], Set[Predicate]]:
    """Parse the CFG.excluded_predicates string, given an environment.

    Return a tuple of (included predicate set, excluded predicate set).
    """
    if CFG.excluded_predicates:
        if CFG.excluded_predicates == "all":
            excluded_names = {
                pred.name
                for pred in env.predicates if pred not in env.goal_predicates
            }
            logging.info(f"All non-goal predicates excluded: {excluded_names}")
            included = env.goal_predicates
        else:
            excluded_names = set(CFG.excluded_predicates.split(","))
            assert excluded_names.issubset(
                {pred.name for pred in env.predicates}), \
                "Unrecognized predicate in excluded_predicates!"
            included = {
                pred
                for pred in env.predicates if pred.name not in excluded_names
            }
            if CFG.offline_data_method != "demo+ground_atoms":
                assert env.goal_predicates.issubset(included), \
                    "Can't exclude a goal predicate!"
    else:
        excluded_names = set()
        included = env.predicates
    excluded = {pred for pred in env.predicates if pred.name in excluded_names}
    return included, excluded


def parse_config_included_options(env: BaseEnv) -> Set[ParameterizedOption]:
    """Parse the CFG.included_options string, given an environment.

    Return the set of included oracle options.

    Note that "all" is not implemented because setting the option_learner flag
    to "no_learning" is the preferred way to include all options.
    """
    if not CFG.included_options:
        return set()
    included_names = set(CFG.included_options.split(","))
    assert included_names.issubset({option.name for option in env.options}), \
        "Unrecognized option in included_options!"
    included_options = {o for o in env.options if o.name in included_names}
    return included_options


def null_sampler(state: State, goal: Set[GroundAtom], rng: np.random.Generator,
                 objs: Sequence[Object]) -> Array:
    """A sampler for an NSRT with no continuous parameters."""
    del state, goal, rng, objs  # unused
    return np.array([], dtype=np.float32)  # no continuous parameters


@functools.lru_cache(maxsize=None)
def get_git_commit_hash() -> str:
    """Return the hash of the current git commit."""
    out = subprocess.check_output(["git", "rev-parse", "HEAD"])
    return out.decode("ascii").strip()


def get_all_subclasses(cls: Any) -> Set[Any]:
    """Get all subclasses of the given class."""
    return set(cls.__subclasses__()).union(
        [s for c in cls.__subclasses__() for s in get_all_subclasses(c)])


class _DummyFile(io.StringIO):
    """Dummy file object used by nostdout()."""

    def write(self, _: Any) -> int:
        """Mock write() method."""
        return 0

    def flush(self) -> None:
        """Mock flush() method."""


@contextlib.contextmanager
def nostdout() -> Generator[None, None, None]:
    """Suppress output for a block of code.

    To use, wrap code in the statement `with utils.nostdout():`. Note
    that calls to the logging library, which this codebase uses
    primarily, are unaffected. So, this utility is mostly helpful when
    calling third-party code.
    """
    save_stdout = sys.stdout
    sys.stdout = _DummyFile()
    yield
    sys.stdout = save_stdout


def query_ldl(ldl: LiftedDecisionList, atoms: Set[GroundAtom],
              goal: Set[GroundAtom]) -> Optional[_GroundNSRT]:
    """Queries a lifted decision list representing a goal-conditioned policy.

    Given an abstract state and goal, the rules are grounded in order. The
    first applicable ground rule is used to return a ground NSRT.

    If no rule is applicable, returns None.
    """
    objects = {o for a in atoms | goal for o in a.objects}
    for rule in ldl.rules:
        for ground_rule in all_ground_ldl_rules(rule, objects):
            if ground_rule.pos_state_preconditions.issubset(atoms) and \
               not ground_rule.neg_state_preconditions & atoms and \
               ground_rule.goal_preconditions.issubset(goal):
                return ground_rule.ground_nsrt
    return None<|MERGE_RESOLUTION|>--- conflicted
+++ resolved
@@ -35,8 +35,8 @@
 
 from predicators.src.args import create_arg_parser
 from predicators.src.settings import CFG, GlobalSettings
-from predicators.src.structs import NSRT, AbstractTask, Action, Array, \
-    DummyOption, EntToEntSub, GroundAtom, GroundAtomTrajectory, \
+from predicators.src.structs import NSRT, Action, Array, DummyOption, \
+    EntToEntSub, GroundAtom, GroundAtomTrajectory, \
     GroundNSRTOrSTRIPSOperator, Image, JointsState, LDLRule, LiftedAtom, \
     LiftedDecisionList, LiftedOrGroundAtom, LowLevelTrajectory, Metrics, \
     NSRTOrSTRIPSOperator, Object, ObjectOrVariable, OptionSpec, \
@@ -1091,18 +1091,9 @@
     return result
 
 
-<<<<<<< HEAD
-_ObjectOrVariable = TypeVar("_ObjectOrVariable", bound=_TypedEntity)
-
-
-def get_entity_combinations(
-        entities: Collection[_ObjectOrVariable],
-        types: Sequence[Type]) -> Iterator[List[_ObjectOrVariable]]:
-=======
 def _get_entity_combinations(
         entities: Collection[ObjectOrVariable],
         types: Sequence[Type]) -> Iterator[List[ObjectOrVariable]]:
->>>>>>> 0f6c6f9b
     """Get all combinations of entities satisfying the given types sequence."""
     sorted_entities = sorted(entities)
     choices = []
@@ -1119,22 +1110,14 @@
 def get_object_combinations(objects: Collection[Object],
                             types: Sequence[Type]) -> Iterator[List[Object]]:
     """Get all combinations of objects satisfying the given types sequence."""
-<<<<<<< HEAD
-    return get_entity_combinations(objects, types)
-=======
     return _get_entity_combinations(objects, types)
->>>>>>> 0f6c6f9b
 
 
 def get_variable_combinations(
         variables: Collection[Variable],
         types: Sequence[Type]) -> Iterator[List[Variable]]:
     """Get all combinations of objects satisfying the given types sequence."""
-<<<<<<< HEAD
-    return get_entity_combinations(variables, types)
-=======
     return _get_entity_combinations(variables, types)
->>>>>>> 0f6c6f9b
 
 
 @functools.lru_cache(maxsize=None)
@@ -1169,18 +1152,6 @@
         ground_atoms.update(
             get_all_ground_atoms_for_predicate(predicate, objects))
     return ground_atoms
-
-
-@functools.lru_cache(maxsize=None)
-def get_all_lifted_atoms_for_predicate(
-        predicate: Predicate,
-        variables: FrozenSet[Variable]) -> Set[LiftedAtom]:
-    """Get all groundings of the predicate given variables."""
-    lifted_atoms = set()
-    for args in get_variable_combinations(variables, predicate.types):
-        lifted_atom = LiftedAtom(predicate, args)
-        lifted_atoms.add(lifted_atom)
-    return lifted_atoms
 
 
 def get_random_object_combination(
@@ -1692,13 +1663,6 @@
     return atoms
 
 
-def create_abstract_task(task: Task,
-                         preds: Collection[Predicate]) -> AbstractTask:
-    """Create an abstract task from a task given a set of predicates."""
-    objects = set(task.init)
-    return AbstractTask(objects, abstract(task.init, preds), set(task.goal))
-
-
 def all_ground_operators(
         operator: STRIPSOperator,
         objects: Collection[Object]) -> Iterator[_GroundSTRIPSOperator]:
