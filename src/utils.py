"""General utility methods."""

from __future__ import annotations

import abc
import functools
import gc
import heapq as hq
import itertools
import logging
import os
import subprocess
import time
from collections import defaultdict
from dataclasses import dataclass, field
from typing import TYPE_CHECKING, Any, Callable, ClassVar, Collection, Dict, \
    FrozenSet, Generic, Hashable, Iterator, List, Optional, Sequence, Set, \
    Tuple
from typing import Type as TypingType
from typing import TypeVar, Union, cast

import imageio
import matplotlib
import numpy as np
import pathos.multiprocessing as mp
from gym.spaces import Box
from pyperplan.heuristics.heuristic_base import \
    Heuristic as _PyperplanBaseHeuristic
from pyperplan.planner import HEURISTICS as _PYPERPLAN_HEURISTICS

from predicators.src.args import create_arg_parser
from predicators.src.settings import CFG, GlobalSettings
from predicators.src.structs import NSRT, Action, Array, DummyOption, \
    EntToEntSub, GroundAtom, GroundAtomTrajectory, \
    GroundNSRTOrSTRIPSOperator, Image, LiftedAtom, LiftedOrGroundAtom, \
    LowLevelTrajectory, Metrics, NSRTOrSTRIPSOperator, Object, OptionSpec, \
    ParameterizedOption, Predicate, Segment, State, STRIPSOperator, Task, \
    Type, Variable, VarToObjSub, Video, _GroundNSRT, _GroundSTRIPSOperator, \
    _Option, _TypedEntity

if TYPE_CHECKING:
    from predicators.src.envs import BaseEnv

matplotlib.use("Agg")


def count_positives_for_ops(
<<<<<<< HEAD
        strips_ops: List[STRIPSOperator],
        option_specs: List[OptionSpec],
        segments: List[Segment],
=======
    strips_ops: List[STRIPSOperator],
    option_specs: List[OptionSpec],
    segments: List[Segment],
>>>>>>> 2ecdcdbe
) -> Tuple[int, int, List[Set[int]], List[Set[int]]]:
    """Returns num true positives, num false positives, and for each strips op,
    lists of segment indices that contribute true or false positives.

    The lists of segment indices are useful only for debugging; they are
    otherwise redundant with num_true_positives/num_false_positives.
    """
    assert len(strips_ops) == len(option_specs)
    num_true_positives = 0
    num_false_positives = 0
    # The following two lists are just useful for debugging.
    true_positive_idxs: List[Set[int]] = [set() for _ in strips_ops]
    false_positive_idxs: List[Set[int]] = [set() for _ in strips_ops]
    for idx, segment in enumerate(segments):
        objects = set(segment.states[0])
        segment_option = segment.get_option()
        option_objects = segment_option.objects
        covered_by_some_op = False
        # Ground only the operators with a matching option spec.
        for op_idx, (op,
                     option_spec) in enumerate(zip(strips_ops, option_specs)):
            # If the parameterized options are different, not relevant.
            if option_spec[0] != segment_option.parent:
                continue
            option_vars = option_spec[1]
            assert len(option_vars) == len(option_objects)
            option_var_to_obj = dict(zip(option_vars, option_objects))
            # We want to get all ground operators whose corresponding
            # substitution is consistent with the option vars for this
            # segment. So, determine all of the operator variables
            # that are not in the option vars, and consider all
            # groundings of them.
            for ground_op in all_ground_operators_given_partial(
                    op, objects, option_var_to_obj):
                # Check the ground_op against the segment.
                if not ground_op.preconditions.issubset(segment.init_atoms):
                    continue
                if ground_op.add_effects == segment.add_effects and \
                   ground_op.delete_effects == segment.delete_effects:
                    covered_by_some_op = True
                    true_positive_idxs[op_idx].add(idx)
                else:
                    false_positive_idxs[op_idx].add(idx)
                    num_false_positives += 1
        if covered_by_some_op:
            num_true_positives += 1
    return num_true_positives, num_false_positives, \
        true_positive_idxs, false_positive_idxs


def count_branching_factor(strips_ops: List[STRIPSOperator],
                           segments: List[Segment]) -> int:
    """Returns the total branching factor for all states in the segments."""
    total_branching_factor = 0
    for segment in segments:
        atoms = segment.init_atoms
        objects = set(segment.states[0])
        ground_ops = {
            ground_op
            for op in strips_ops
            for ground_op in all_ground_operators(op, objects)
        }
        for _ in get_applicable_operators(ground_ops, atoms):
            total_branching_factor += 1
    return total_branching_factor


def segment_trajectory_to_state_sequence(
        seg_traj: List[Segment]) -> List[State]:
    """Convert a trajectory of segments into a trajectory of states, made up of
    only the initial/final states of the segments.

    The length of the return value will always be one greater than the
    length of the given seg_traj.
    """
    assert len(seg_traj) >= 1
    states = []
    for i, seg in enumerate(seg_traj):
        states.append(seg.states[0])
        if i < len(seg_traj) - 1:
            assert seg.states[-1].allclose(seg_traj[i + 1].states[0])
    states.append(seg_traj[-1].states[-1])
    assert len(states) == len(seg_traj) + 1
    return states


def segment_trajectory_to_atoms_sequence(
        seg_traj: List[Segment]) -> List[Set[GroundAtom]]:
    """Convert a trajectory of segments into a trajectory of ground atoms.

    The length of the return value will always be one greater than the
    length of the given seg_traj.
    """
    assert len(seg_traj) >= 1
    atoms_seq = []
    for i, seg in enumerate(seg_traj):
        atoms_seq.append(seg.init_atoms)
        if i < len(seg_traj) - 1:
            assert seg.final_atoms == seg_traj[i + 1].init_atoms
    atoms_seq.append(seg_traj[-1].final_atoms)
    assert len(atoms_seq) == len(seg_traj) + 1
    return atoms_seq


def num_options_in_action_sequence(actions: Sequence[Action]) -> int:
    """Given a sequence of actions with options included, get the number of
    options that are encountered."""
    num_options = 0
    last_option = None
    for action in actions:
        current_option = action.get_option()
        if not current_option is last_option:
            last_option = current_option
            num_options += 1
    return num_options


def get_aabb_volume(lo: Array, hi: Array) -> float:
    """Simple utility function to compute the volume of an aabb.

    lo refers to the minimum values of the bbox in the x, y and z axes,
    while hi refers to the highest values. Both lo and hi must be three-
    dimensional.
    """
    assert np.all(hi >= lo)
    dimension = hi - lo
    return dimension[0] * dimension[1] * dimension[2]


def get_closest_point_on_aabb(xyz: List, lo: Array, hi: Array) -> List[float]:
    """Get the closest point on an aabb from a particular xyz coordinate."""
    assert np.all(hi >= lo)
    closest_point_on_aabb = [0.0, 0.0, 0.0]
    for i in range(3):
        # if the coordinate is between the min and max of the aabb, then
        # use that coordinate directly
        if xyz[i] < hi[i] and xyz[i] > lo[i]:
            closest_point_on_aabb[i] = xyz[i]
        else:
            if abs(xyz[i] - hi[i]) < abs(xyz[i] - lo[i]):
                closest_point_on_aabb[i] = hi[i]
            else:
                closest_point_on_aabb[i] = lo[i]
    return closest_point_on_aabb


def entropy(p: float) -> float:
    """Entropy of a Bernoulli variable with parameter p."""
    assert 0.0 <= p <= 1.0
    if p in {0.0, 1.0}:
        return 0.0
    return -(p * np.log(p) + (1 - p) * np.log(1 - p))


def create_state_from_dict(data: Dict[Object, Dict[str, float]],
                           simulator_state: Optional[Any] = None) -> State:
    """Small utility to generate a state from a dictionary `data` of individual
    feature values for each object.

    A simulator_state for the outputted State may optionally be
    provided.
    """
    state_dict = {}
    for obj, obj_data in data.items():
        obj_vec = []
        for feat in obj.type.feature_names:
            obj_vec.append(obj_data[feat])
        state_dict[obj] = np.array(obj_vec)
    return State(state_dict, simulator_state)


def intersects(p1: Tuple[float, float], p2: Tuple[float, float],
               p3: Tuple[float, float], p4: Tuple[float, float]) -> bool:
    """Checks if line segment p1p2 and p3p4 intersect.

    This method, which works by checking relative orientation, allows
    for collinearity, and only checks if each segment straddles the line
    containing the other.
    """
    def subtract(a: Tuple[float, float], b: Tuple[float, float]) \
        -> Tuple[float, float]:
        x1, y1 = a
        x2, y2 = b
        return (x1 - x2), (y1 - y2)
    def cross_product(a: Tuple[float, float], b: Tuple[float, float]) \
        -> float:
        x1, y1 = b
        x2, y2 = a
        return x1 * y2 - x2 * y1

    def direction(a: Tuple[float, float], b: Tuple[float, float],
                  c: Tuple[float, float]) -> float:
        return cross_product(subtract(a, c), subtract(a, b))

    d1 = direction(p3, p4, p1)
    d2 = direction(p3, p4, p2)
    d3 = direction(p1, p2, p3)
    d4 = direction(p1, p2, p4)
    if ((d2 < 0 < d1) or (d1 < 0 < d2)) and \
    ((d4 < 0 < d3) or (d3 < 0 < d4)):
        return True
    return False


def overlap(l1: Tuple[float, float], r1: Tuple[float, float],
            l2: Tuple[float, float], r2: Tuple[float, float]) -> bool:
    """Checks if two rectangles defined by their top left and bottom right
    points overlap, allowing for overlaps of measure zero.

    The first rectangle is defined by (l1, r1) and the second is defined
    by (l2, r2).
    """

    if (l1[0] >= r2[0] or l2[0] >= r1[0]):  # one rect on left side of other
        return False
    if (r1[1] >= l2[1] or r2[1] >= l1[1]):  # one rect above the other
        return False
    return True


@functools.lru_cache(maxsize=None)
def unify(atoms1: FrozenSet[LiftedOrGroundAtom],
          atoms2: FrozenSet[LiftedOrGroundAtom]) -> Tuple[bool, EntToEntSub]:
    """Return whether the given two sets of atoms can be unified.

    Also return the mapping between variables/objects in these atom
    sets. This mapping is empty if the first return value is False.
    """
    atoms_lst1 = sorted(atoms1)
    atoms_lst2 = sorted(atoms2)

    # Terminate quickly if there is a mismatch between predicates
    preds1 = [atom.predicate for atom in atoms_lst1]
    preds2 = [atom.predicate for atom in atoms_lst2]
    if preds1 != preds2:
        return False, {}

    # Terminate quickly if there is a mismatch between numbers
    num1 = len({o for atom in atoms_lst1 for o in atom.entities})
    num2 = len({o for atom in atoms_lst2 for o in atom.entities})
    if num1 != num2:
        return False, {}

    # Try to get lucky with a one-to-one mapping
    subs12: EntToEntSub = {}
    subs21 = {}
    success = True
    for atom1, atom2 in zip(atoms_lst1, atoms_lst2):
        if not success:
            break
        for v1, v2 in zip(atom1.entities, atom2.entities):
            if v1 in subs12 and subs12[v1] != v2:
                success = False
                break
            if v2 in subs21:
                success = False
                break
            subs12[v1] = v2
            subs21[v2] = v1
    if success:
        return True, subs12

    # If all else fails, use search
    solved, sub = find_substitution(atoms_lst1, atoms_lst2)
    rev_sub = {v: k for k, v in sub.items()}
    return solved, rev_sub


@functools.lru_cache(maxsize=None)
def unify_preconds_effects_options(
        preconds1: FrozenSet[LiftedOrGroundAtom],
        preconds2: FrozenSet[LiftedOrGroundAtom],
        add_effects1: FrozenSet[LiftedOrGroundAtom],
        add_effects2: FrozenSet[LiftedOrGroundAtom],
        delete_effects1: FrozenSet[LiftedOrGroundAtom],
        delete_effects2: FrozenSet[LiftedOrGroundAtom],
        param_option1: ParameterizedOption, param_option2: ParameterizedOption,
        option_args1: Tuple[_TypedEntity, ...],
        option_args2: Tuple[_TypedEntity, ...]) -> Tuple[bool, EntToEntSub]:
    """Wrapper around unify() that handles option arguments, preconditions, add
    effects, and delete effects.

    Changes predicate names so that all are treated differently by
    unify().
    """
    if param_option1 != param_option2:
        # Can't unify if the parameterized options are different.
        return False, {}
    opt_arg_pred1 = Predicate("OPT-ARGS", [a.type for a in option_args1],
                              _classifier=lambda s, o: False)  # dummy
    f_option_args1 = frozenset({GroundAtom(opt_arg_pred1, option_args1)})
    new_preconds1 = wrap_atom_predicates(preconds1, "PRE-")
    f_new_preconds1 = frozenset(new_preconds1)
    new_add_effects1 = wrap_atom_predicates(add_effects1, "ADD-")
    f_new_add_effects1 = frozenset(new_add_effects1)
    new_delete_effects1 = wrap_atom_predicates(delete_effects1, "DEL-")
    f_new_delete_effects1 = frozenset(new_delete_effects1)

    opt_arg_pred2 = Predicate("OPT-ARGS", [a.type for a in option_args2],
                              _classifier=lambda s, o: False)  # dummy
    f_option_args2 = frozenset({LiftedAtom(opt_arg_pred2, option_args2)})
    new_preconds2 = wrap_atom_predicates(preconds2, "PRE-")
    f_new_preconds2 = frozenset(new_preconds2)
    new_add_effects2 = wrap_atom_predicates(add_effects2, "ADD-")
    f_new_add_effects2 = frozenset(new_add_effects2)
    new_delete_effects2 = wrap_atom_predicates(delete_effects2, "DEL-")
    f_new_delete_effects2 = frozenset(new_delete_effects2)

    all_atoms1 = (f_option_args1 | f_new_preconds1 | f_new_add_effects1
                  | f_new_delete_effects1)
    all_atoms2 = (f_option_args2 | f_new_preconds2 | f_new_add_effects2
                  | f_new_delete_effects2)
    return unify(all_atoms1, all_atoms2)


def wrap_predicate(predicate: Predicate, prefix: str) -> Predicate:
    """Return a new predicate which adds the given prefix string to the name.

    NOTE: the classifier is removed.
    """
    new_predicate = Predicate(prefix + predicate.name,
                              predicate.types,
                              _classifier=lambda s, o: False)  # dummy
    return new_predicate


def wrap_atom_predicates(atoms: Collection[LiftedOrGroundAtom],
                         prefix: str) -> Set[LiftedOrGroundAtom]:
    """Return a new set of atoms which adds the given prefix string to the name
    of every atom's predicate.

    NOTE: all the classifiers are removed.
    """
    new_atoms = set()
    for atom in atoms:
        new_predicate = wrap_predicate(atom.predicate, prefix)
        new_atoms.add(atom.__class__(new_predicate, atom.entities))
    return new_atoms


class LinearChainParameterizedOption(ParameterizedOption):
    """A parameterized option implemented via a sequence of "child"
    parameterized options.

    This class is meant to help ParameterizedOption manual design.

    The children are executed in order starting with the first in the sequence
    and transitioning when the terminal function of each child is hit.

    The children are assumed to chain together, so the initiable of the next
    child should always be True when the previous child terminates. If this
    is not the case, an AssertionError is raised.

    The children must all have the same types and params_space, which in turn
    become the types and params_space for this ParameterizedOption.

    The LinearChainParameterizedOption has memory, which stores the current
    child index.
    """

    def __init__(self, name: str,
                 children: Sequence[ParameterizedOption]) -> None:
        assert len(children) > 0
        self._children = children

        # Make sure that the types and params spaces are consistent.
        types = children[0].types
        params_space = children[0].params_space
        for i in range(1, len(self._children)):
            child = self._children[i]
            assert types == child.types
            assert np.allclose(params_space.low, child.params_space.low)
            assert np.allclose(params_space.high, child.params_space.high)

        super().__init__(name,
                         types,
                         params_space,
                         policy=self._policy,
                         initiable=self._initiable,
                         terminal=self._terminal)

    def _initiable(self, state: State, memory: Dict, objects: Sequence[Object],
                   params: Array) -> bool:
        # Initialize the current child to the first one.
        memory["current_child_index"] = 0
        # Create memory dicts for each child to avoid key collisions. One
        # example of a failure that arises without this is when using
        # multiple SingletonParameterizedOption instances, each of those
        # options would be referencing the same start_state in memory.
        memory["child_memory"] = [{} for _ in self._children]
        current_child = self._children[0]
        child_memory = memory["child_memory"][0]
        return current_child.initiable(state, child_memory, objects, params)

    def _policy(self, state: State, memory: Dict, objects: Sequence[Object],
                params: Array) -> Action:
        # Check if the current child has terminated.
        current_index = memory["current_child_index"]
        current_child = self._children[current_index]
        child_memory = memory["child_memory"][current_index]
        if current_child.terminal(state, child_memory, objects, params):
            # Move on to the next child.
            current_index += 1
            memory["current_child_index"] = current_index
            current_child = self._children[current_index]
            child_memory = memory["child_memory"][current_index]
            assert current_child.initiable(state, child_memory, objects,
                                           params)
        return current_child.policy(state, child_memory, objects, params)

    def _terminal(self, state: State, memory: Dict, objects: Sequence[Object],
                  params: Array) -> bool:
        # Check if the last child has terminated.
        current_index = memory["current_child_index"]
        if current_index < len(self._children) - 1:
            return False
        current_child = self._children[current_index]
        child_memory = memory["child_memory"][current_index]
        return current_child.terminal(state, child_memory, objects, params)


class SingletonParameterizedOption(ParameterizedOption):
    """A parameterized option that takes a single action and stops.

    For convenience:
        * Initiable defaults to always True.
        * Types defaults to [].
        * Params space defaults to Box(0, 1, (0, )).
    """

    def __init__(
        self,
        name: str,
        policy: Callable[[State, Dict, Sequence[Object], Array], Action],
        types: Optional[Sequence[Type]] = None,
        params_space: Optional[Box] = None,
        initiable: Optional[Callable[[State, Dict, Sequence[Object], Array],
                                     bool]] = None
    ) -> None:
        if types is None:
            types = []
        if params_space is None:
            params_space = Box(0, 1, (0, ))
        if initiable is None:
            initiable = lambda _1, _2, _3, _4: True

        # Wrap the given initiable so that we can track whether the action
        # has been executed yet.
        def _initiable(state: State, memory: Dict, objects: Sequence[Object],
                       params: Array) -> bool:
            if "start_state" in memory:
                assert state.allclose(memory["start_state"])
            # Always update the memory dict due to the "is" check in _terminal.
            memory["start_state"] = state
            assert initiable is not None
            return initiable(state, memory, objects, params)

        def _terminal(state: State, memory: Dict, objects: Sequence[Object],
                      params: Array) -> bool:
            del objects, params  # unused
            assert "start_state" in memory, \
                "Must call initiable() before terminal()."
            return state is not memory["start_state"]

        super().__init__(name,
                         types,
                         params_space,
                         policy=policy,
                         initiable=_initiable,
                         terminal=_terminal)


class Monitor(abc.ABC):
    """Observes states and actions during environment interaction."""

    @abc.abstractmethod
    def observe(self, state: State, action: Optional[Action]) -> None:
        """Record a state and the action that is about to be taken.

        On the last timestep of a trajectory, no action is taken, so
        action is None.
        """
        raise NotImplementedError("Override me!")


def run_policy(
        policy: Callable[[State], Action],
        env: BaseEnv,
        train_or_test: str,
        task_idx: int,
        termination_function: Callable[[State], bool],
        max_num_steps: int,
        exceptions_to_break_on: Optional[Set[TypingType[Exception]]] = None,
        monitor: Optional[Monitor] = None
) -> Tuple[LowLevelTrajectory, Metrics]:
    """Execute a policy starting from the initial state of a train or test task
    in the environment. The task's goal is not used.

    Note that the environment internal state is updated.

    Terminates when any of these conditions hold:
    (1) the termination_function returns True
    (2) max_num_steps is reached
    (3) policy() raises any exception of type in exceptions_to_break_on
    """
    state = env.reset(train_or_test, task_idx)
    states = [state]
    actions: List[Action] = []
    metrics: Metrics = defaultdict(float)
    metrics["policy_call_time"] = 0.0
    if not termination_function(state):
        for _ in range(max_num_steps):
            try:
                start_time = time.time()
                act = policy(state)
                metrics["policy_call_time"] += time.time() - start_time
            except Exception as e:
                if exceptions_to_break_on is not None and \
                   type(e) in exceptions_to_break_on:
                    break
                if monitor is not None:
                    monitor.observe(state, None)
                raise e
            if monitor is not None:
                monitor.observe(state, act)
            state = env.step(act)
            actions.append(act)
            states.append(state)
            if termination_function(state):
                break
    if monitor is not None:
        monitor.observe(state, None)
    traj = LowLevelTrajectory(states, actions)
    return traj, metrics


def run_policy_with_simulator(
        policy: Callable[[State], Action],
        simulator: Callable[[State, Action], State],
        init_state: State,
        termination_function: Callable[[State], bool],
        max_num_steps: int,
        exceptions_to_break_on: Optional[Set[TypingType[Exception]]] = None,
        monitor: Optional[Monitor] = None) -> LowLevelTrajectory:
    """Execute a policy from a given initial state, using a simulator.

    *** This function should not be used with any core code, because we want
    to avoid the assumption of a simulator when possible. ***

    This is similar to run_policy, with three major differences:
    (1) The initial state `init_state` can be any state, not just the initial
    state of a train or test task. (2) A simulator (function that takes state
    as input) is assumed. (3) Metrics are not returned.

    Note that the environment internal state is NOT updated.

    Terminates when any of these conditions hold:
    (1) the termination_function returns True
    (2) max_num_steps is reached
    (3) policy() raises any exception of type in exceptions_to_break_on
    """
    state = init_state
    states = [state]
    actions: List[Action] = []
    if not termination_function(state):
        for _ in range(max_num_steps):
            try:
                act = policy(state)
            except Exception as e:
                if exceptions_to_break_on is not None and \
                   type(e) in exceptions_to_break_on:
                    break
                if monitor is not None:
                    monitor.observe(state, None)
                raise e
            if monitor is not None:
                monitor.observe(state, act)
            state = simulator(state, act)
            actions.append(act)
            states.append(state)
            if termination_function(state):
                break
    if monitor is not None:
        monitor.observe(state, None)
    traj = LowLevelTrajectory(states, actions)
    return traj


class ExceptionWithInfo(Exception):
    """An exception with an optional info dictionary that is initially
    empty."""

    def __init__(self, message: str, info: Optional[Dict] = None) -> None:
        super().__init__(message)
        if info is None:
            info = {}
        assert isinstance(info, dict)
        self.info = info


class OptionExecutionFailure(ExceptionWithInfo):
    """An exception raised by an option policy in the course of execution."""


class EnvironmentFailure(ExceptionWithInfo):
    """Exception raised when any type of failure occurs in an environment.

    The info dictionary must contain a key "offending_objects", which
    maps to a set of objects responsible for the failure.
    """

    def __repr__(self) -> str:
        return f"{super().__repr__()}: {self.info}"

    def __str__(self) -> str:
        return repr(self)


def option_plan_to_policy(
        plan: Sequence[_Option]) -> Callable[[State], Action]:
    """Create a policy that executes a sequence of options in order."""
    queue = list(plan)  # don't modify plan, just in case
    cur_option = DummyOption

    def _policy(state: State) -> Action:
        nonlocal cur_option
        if cur_option.terminal(state):
            if not queue:
                raise OptionExecutionFailure("Option plan exhausted!")
            cur_option = queue.pop(0)
            assert cur_option.initiable(state), "Unsound option plan"
        return cur_option.policy(state)

    return _policy


def action_arrs_to_policy(
        action_arrs: Sequence[Array]) -> Callable[[State], Action]:
    """Create a policy that executes action arrays in sequence."""

    queue = list(action_arrs)  # don't modify original, just in case

    def _policy(s: State) -> Action:
        del s  # unused
        return Action(queue.pop(0))

    return _policy


@functools.lru_cache(maxsize=None)
def get_all_groundings(
    atoms: FrozenSet[LiftedAtom], objects: FrozenSet[Object]
) -> List[Tuple[FrozenSet[GroundAtom], VarToObjSub]]:
    """Get all the ways to ground the given set of lifted atoms into a set of
    ground atoms, using the given objects.

    Returns a list of (ground atoms, substitution dictionary) tuples.
    """
    variables = set()
    for atom in atoms:
        variables.update(atom.variables)
    sorted_variables = sorted(variables)
    types = [var.type for var in sorted_variables]
    # NOTE: We WON'T use a generator here because that breaks lru_cache.
    result = []
    for choice in get_object_combinations(objects, types):
        sub: VarToObjSub = dict(zip(sorted_variables, choice))
        ground_atoms = {atom.ground(sub) for atom in atoms}
        result.append((frozenset(ground_atoms), sub))
    return result


def get_object_combinations(objects: Collection[Object],
                            types: Sequence[Type]) -> Iterator[List[Object]]:
    """Get all combinations of objects satisfying the given types sequence."""
    sorted_objects = sorted(objects)
    choices = []
    for vt in types:
        this_choices = []
        for obj in sorted_objects:
            if obj.is_instance(vt):
                this_choices.append(obj)
        choices.append(this_choices)
    for choice in itertools.product(*choices):
        yield list(choice)


@functools.lru_cache(maxsize=None)
def get_all_ground_atoms_for_predicate(
        predicate: Predicate, objects: FrozenSet[Object]) -> Set[GroundAtom]:
    """Get all groundings of the predicate given objects."""
    ground_atoms = set()
    for args in get_object_combinations(objects, predicate.types):
        ground_atom = GroundAtom(predicate, args)
        ground_atoms.add(ground_atom)
    return ground_atoms


@functools.lru_cache(maxsize=None)
def get_all_ground_atoms(predicates: FrozenSet[Predicate],
                         objects: FrozenSet[Object]) -> Set[GroundAtom]:
    """Get all groundings of the predicates given objects."""
    ground_atoms = set()
    for predicate in predicates:
        ground_atoms.update(
            get_all_ground_atoms_for_predicate(predicate, objects))
    return ground_atoms


def get_random_object_combination(
        objects: Collection[Object], types: Sequence[Type],
        rng: np.random.Generator) -> Optional[List[Object]]:
    """Get a random list of objects from the given collection that satisfy the
    given sequence of types.

    Duplicates are always allowed. If a particular type has no object,
    return None.
    """
    types_to_objs = defaultdict(list)
    for obj in objects:
        types_to_objs[obj.type].append(obj)
    result = []
    for t in types:
        t_objs = types_to_objs[t]
        if not t_objs:
            return None
        result.append(t_objs[rng.choice(len(t_objs))])
    return result


def find_substitution(
    super_atoms: Collection[LiftedOrGroundAtom],
    sub_atoms: Collection[LiftedOrGroundAtom],
    allow_redundant: bool = False,
) -> Tuple[bool, EntToEntSub]:
    """Find a substitution from the entities in super_atoms to the entities in
    sub_atoms s.t. sub_atoms is a subset of super_atoms.

    If allow_redundant is True, then multiple entities in sub_atoms can
    refer to the same single entity in super_atoms.

    If no substitution exists, return (False, {}).
    """
    super_entities_by_type: Dict[Type, List[_TypedEntity]] = defaultdict(list)
    super_pred_to_tuples = defaultdict(set)
    for atom in super_atoms:
        for obj in atom.entities:
            if obj not in super_entities_by_type[obj.type]:
                super_entities_by_type[obj.type].append(obj)
        super_pred_to_tuples[atom.predicate].add(tuple(atom.entities))
    sub_variables = sorted({e for atom in sub_atoms for e in atom.entities})
    return _find_substitution_helper(sub_atoms, super_entities_by_type,
                                     sub_variables, super_pred_to_tuples, {},
                                     allow_redundant)


def _find_substitution_helper(
        sub_atoms: Collection[LiftedOrGroundAtom],
        super_entities_by_type: Dict[Type, List[_TypedEntity]],
        remaining_sub_variables: List[_TypedEntity],
        super_pred_to_tuples: Dict[Predicate,
                                   Set[Tuple[_TypedEntity,
                                             ...]]], partial_sub: EntToEntSub,
        allow_redundant: bool) -> Tuple[bool, EntToEntSub]:
    """Helper for find_substitution."""
    # Base case: check if all assigned
    if not remaining_sub_variables:
        return True, partial_sub
    # Find next variable to assign
    remaining_sub_variables = remaining_sub_variables.copy()
    next_sub_var = remaining_sub_variables.pop(0)
    # Consider possible assignments
    for super_obj in super_entities_by_type[next_sub_var.type]:
        if not allow_redundant and super_obj in partial_sub.values():
            continue
        new_sub = partial_sub.copy()
        new_sub[next_sub_var] = super_obj
        # Check if consistent
        if not _substitution_consistent(new_sub, super_pred_to_tuples,
                                        sub_atoms):
            continue
        # Backtracking search
        solved, final_sub = _find_substitution_helper(sub_atoms,
                                                      super_entities_by_type,
                                                      remaining_sub_variables,
                                                      super_pred_to_tuples,
                                                      new_sub, allow_redundant)
        if solved:
            return solved, final_sub
    # Failure
    return False, {}


def _substitution_consistent(
        partial_sub: EntToEntSub,
        super_pred_to_tuples: Dict[Predicate, Set[Tuple[_TypedEntity, ...]]],
        sub_atoms: Collection[LiftedOrGroundAtom]) -> bool:
    """Helper for _find_substitution_helper."""
    for sub_atom in sub_atoms:
        if not set(sub_atom.entities).issubset(partial_sub.keys()):
            continue
        substituted_vars = tuple(partial_sub[e] for e in sub_atom.entities)
        if substituted_vars not in super_pred_to_tuples[sub_atom.predicate]:
            return False
    return True


def powerset(seq: Sequence, exclude_empty: bool) -> Iterator[Sequence]:
    """Get an iterator over the powerset of the given sequence."""
    start = 1 if exclude_empty else 0
    return itertools.chain.from_iterable(
        itertools.combinations(list(seq), r)
        for r in range(start,
                       len(seq) + 1))


def create_new_variables(
    types: Sequence[Type],
    existing_vars: Optional[Collection[Variable]] = None,
    var_prefix: str = "?x",
) -> List[Variable]:
    """Create new variables of the given types, avoiding name collisions with
    existing variables.

    By convention, all new variables are of the form
    <var_prefix><number>.
    """
    pre_len = len(var_prefix)
    existing_var_nums = set()
    if existing_vars:
        for v in existing_vars:
            if v.name.startswith(var_prefix) and v.name[pre_len:].isdigit():
                existing_var_nums.add(int(v.name[pre_len:]))
    if existing_var_nums:
        counter = itertools.count(max(existing_var_nums) + 1)
    else:
        counter = itertools.count(0)
    new_vars = []
    for t in types:
        new_var_name = f"{var_prefix}{next(counter)}"
        new_var = Variable(new_var_name, t)
        new_vars.append(new_var)
    return new_vars


_S = TypeVar("_S", bound=Hashable)  # state in heuristic search
_A = TypeVar("_A")  # action in heuristic search


@dataclass(frozen=True)
class _HeuristicSearchNode(Generic[_S, _A]):
    state: _S
    edge_cost: float
    cumulative_cost: float
    parent: Optional[_HeuristicSearchNode[_S, _A]] = None
    action: Optional[_A] = None


def _run_heuristic_search(
        initial_state: _S,
        check_goal: Callable[[_S], bool],
        get_successors: Callable[[_S], Iterator[Tuple[_A, _S, float]]],
        get_priority: Callable[[_HeuristicSearchNode[_S, _A]], Any],
        max_expansions: int = 10000000,
        max_evals: int = 10000000,
        lazy_expansion: bool = False) -> Tuple[List[_S], List[_A]]:
    """A generic heuristic search implementation.

    Depending on get_priority, can implement A*, GBFS, or UCS.

    If no goal is found, returns the state with the best priority.
    """
    queue: List[Tuple[Any, int, _HeuristicSearchNode[_S, _A]]] = []
    state_to_best_path_cost: Dict[_S, float] = \
        defaultdict(lambda : float("inf"))

    root_node: _HeuristicSearchNode[_S, _A] = _HeuristicSearchNode(
        initial_state, 0, 0)
    root_priority = get_priority(root_node)
    best_node = root_node
    best_node_priority = root_priority
    tiebreak = itertools.count()
    hq.heappush(queue, (root_priority, next(tiebreak), root_node))
    num_expansions = 0
    num_evals = 1

    while len(queue) > 0 and num_expansions < max_expansions and \
        num_evals < max_evals:
        _, _, node = hq.heappop(queue)
        # If we already found a better path here, don't bother.
        if state_to_best_path_cost[node.state] < node.cumulative_cost:
            continue
        # If the goal holds, return.
        if check_goal(node.state):
            return _finish_plan(node)
        num_expansions += 1
        # Generate successors.
        for action, child_state, cost in get_successors(node.state):
            child_path_cost = node.cumulative_cost + cost
            # If we already found a better path to child, don't bother.
            if state_to_best_path_cost[child_state] <= child_path_cost:
                continue
            # Add new node.
            child_node = _HeuristicSearchNode(state=child_state,
                                              edge_cost=cost,
                                              cumulative_cost=child_path_cost,
                                              parent=node,
                                              action=action)
            priority = get_priority(child_node)
            num_evals += 1
            hq.heappush(queue, (priority, next(tiebreak), child_node))
            state_to_best_path_cost[child_state] = child_path_cost
            if priority < best_node_priority:
                best_node_priority = priority
                best_node = child_node
                # Optimization: if we've found a better child, immediately
                # explore the child without expanding the rest of the children.
                # Accomplish this by putting the parent node back on the queue.
                if lazy_expansion:
                    hq.heappush(queue, (priority, next(tiebreak), node))
                    break
            if num_evals >= max_evals:
                break

    # Did not find path to goal; return best path seen.
    return _finish_plan(best_node)


def _finish_plan(
        node: _HeuristicSearchNode[_S, _A]) -> Tuple[List[_S], List[_A]]:
    """Helper for _run_heuristic_search and run_hill_climbing."""
    rev_state_sequence: List[_S] = []
    rev_action_sequence: List[_A] = []

    while node.parent is not None:
        action = cast(_A, node.action)
        rev_action_sequence.append(action)
        rev_state_sequence.append(node.state)
        node = node.parent
    rev_state_sequence.append(node.state)

    return rev_state_sequence[::-1], rev_action_sequence[::-1]


def run_gbfs(initial_state: _S,
             check_goal: Callable[[_S], bool],
             get_successors: Callable[[_S], Iterator[Tuple[_A, _S, float]]],
             heuristic: Callable[[_S], float],
             max_expansions: int = 10000000,
             max_evals: int = 10000000,
             lazy_expansion: bool = False) -> Tuple[List[_S], List[_A]]:
    """Greedy best-first search."""
    get_priority = lambda n: heuristic(n.state)
    return _run_heuristic_search(initial_state, check_goal, get_successors,
                                 get_priority, max_expansions, max_evals,
                                 lazy_expansion)


def run_hill_climbing(
        initial_state: _S,
        check_goal: Callable[[_S], bool],
        get_successors: Callable[[_S], Iterator[Tuple[_A, _S, float]]],
        heuristic: Callable[[_S], float],
        enforced_depth: int = 0,
        parallelize: bool = False) -> Tuple[List[_S], List[_A], List[float]]:
    """Enforced hill climbing local search.

    For each node, the best child node is always selected, if that child is
    an improvement over the node. If no children improve on the node, look
    at the children's children, etc., up to enforced_depth, where enforced_depth
    0 corresponds to simple hill climbing. Terminate when no improvement can
    be found.

    Lower heuristic is better.
    """
    assert enforced_depth >= 0
    cur_node: _HeuristicSearchNode[_S, _A] = _HeuristicSearchNode(
        initial_state, 0, 0)
    last_heuristic = heuristic(cur_node.state)
    heuristics = [last_heuristic]
    visited = {initial_state}
    logging.info(f"\n\nStarting hill climbing at state {cur_node.state} "
                 f"with heuristic {last_heuristic}")
    while True:
        if check_goal(cur_node.state):
            logging.info("\nTerminating hill climbing, achieved goal")
            break
        best_heuristic = float("inf")
        best_child_node = None
        current_depth_nodes = [cur_node]
        all_best_heuristics = []
        for depth in range(0, enforced_depth + 1):
            logging.info(f"Searching for an improvement at depth {depth}")
            # This is a list to ensure determinism. Note that duplicates are
            # filtered out in the `child_state in visited` check.
            successors_at_depth = []
            for parent in current_depth_nodes:
                for action, child_state, cost in get_successors(parent.state):
                    if child_state in visited:
                        continue
                    visited.add(child_state)
                    child_path_cost = parent.cumulative_cost + cost
                    child_node = _HeuristicSearchNode(
                        state=child_state,
                        edge_cost=cost,
                        cumulative_cost=child_path_cost,
                        parent=parent,
                        action=action)
                    successors_at_depth.append(child_node)
                    if parallelize:
                        continue  # heuristic computation is parallelized later
                    child_heuristic = heuristic(child_node.state)
                    if child_heuristic < best_heuristic:
                        best_heuristic = child_heuristic
                        best_child_node = child_node
            if parallelize:
                # Parallelize the expensive part (heuristic computation).
                num_cpus = mp.cpu_count()
                fn = lambda n: (heuristic(n.state), n)
                with mp.Pool(processes=num_cpus) as p:
                    for child_heuristic, child_node in p.map(
                            fn, successors_at_depth):
                        if child_heuristic < best_heuristic:
                            best_heuristic = child_heuristic
                            best_child_node = child_node
            all_best_heuristics.append(best_heuristic)
            if last_heuristic > best_heuristic:
                # Some improvement found.
                logging.info(f"Found an improvement at depth {depth}")
                break
            # Continue on to the next depth.
            current_depth_nodes = successors_at_depth
            logging.info(f"No improvement found at depth {depth}")
        if best_child_node is None:
            logging.info("\nTerminating hill climbing, no more successors")
            break
        if last_heuristic <= best_heuristic:
            logging.info(
                "\nTerminating hill climbing, could not improve score")
            break
        heuristics.extend(all_best_heuristics)
        cur_node = best_child_node
        last_heuristic = best_heuristic
        logging.info(f"\nHill climbing reached new state {cur_node.state} "
                     f"with heuristic {last_heuristic}")
    states, actions = _finish_plan(cur_node)
    assert len(states) == len(heuristics)
    return states, actions, heuristics


def strip_predicate(predicate: Predicate) -> Predicate:
    """Remove classifier from predicate to make new Predicate."""
    return Predicate(predicate.name, predicate.types, lambda s, o: False)


def strip_task(task: Task, included_predicates: Set[Predicate]) -> Task:
    """Create a new task where any excluded predicates have their classifiers
    removed."""
    stripped_goal: Set[GroundAtom] = set()
    for atom in task.goal:
        # The atom's goal is known.
        if atom.predicate in included_predicates:
            stripped_goal.add(atom)
            continue
        # The atom's goal is unknown.
        stripped_pred = strip_predicate(atom.predicate)
        stripped_atom = GroundAtom(stripped_pred, atom.objects)
        stripped_goal.add(stripped_atom)
    return Task(task.init, stripped_goal)


def abstract(state: State, preds: Collection[Predicate]) -> Set[GroundAtom]:
    """Get the atomic representation of the given state (i.e., a set of ground
    atoms), using the given set of predicates.

    NOTE: Duplicate arguments in predicates are DISALLOWED.
    """
    atoms = set()
    for pred in preds:
        for choice in get_object_combinations(list(state), pred.types):
            if pred.holds(state, choice):
                atoms.add(GroundAtom(pred, choice))
    return atoms


def all_ground_operators(
        operator: STRIPSOperator,
        objects: Collection[Object]) -> Iterator[_GroundSTRIPSOperator]:
    """Get all possible groundings of the given operator with the given
    objects."""
    types = [p.type for p in operator.parameters]
    for choice in get_object_combinations(objects, types):
        yield operator.ground(tuple(choice))


def all_ground_operators_given_partial(
        operator: STRIPSOperator, objects: Collection[Object],
        sub: VarToObjSub) -> Iterator[_GroundSTRIPSOperator]:
    """Get all possible groundings of the given operator with the given objects
    such that the parameters are consistent with the given substitution."""
    assert set(sub).issubset(set(operator.parameters))
    types = [p.type for p in operator.parameters if p not in sub]
    for choice in get_object_combinations(objects, types):
        # Complete the choice with the args that are determined from the sub.
        choice_lst = list(choice)
        choice_lst.reverse()
        completed_choice = []
        for p in operator.parameters:
            if p in sub:
                completed_choice.append(sub[p])
            else:
                completed_choice.append(choice_lst.pop())
        assert not choice_lst
        ground_op = operator.ground(tuple(completed_choice))
        yield ground_op


def all_ground_nsrts(nsrt: NSRT,
                     objects: Collection[Object]) -> Iterator[_GroundNSRT]:
    """Get all possible groundings of the given NSRT with the given objects."""
    types = [p.type for p in nsrt.parameters]
    for choice in get_object_combinations(objects, types):
        yield nsrt.ground(choice)


def all_ground_predicates(pred: Predicate,
                          objects: Collection[Object]) -> Set[GroundAtom]:
    """Get all possible groundings of the given predicate with the given
    objects.

    NOTE: Duplicate arguments in predicates are DISALLOWED.
    """
    return {
        GroundAtom(pred, choice)
        for choice in get_object_combinations(objects, pred.types)
    }


def all_possible_ground_atoms(state: State,
                              preds: Set[Predicate]) -> List[GroundAtom]:
    """Get a sorted list of all possible ground atoms in a state given the
    predicates.

    Ignores the predicates' classifiers.
    """
    objects = list(state)
    ground_atoms = set()
    for pred in preds:
        ground_atoms |= all_ground_predicates(pred, objects)
    return sorted(ground_atoms)


_T = TypeVar("_T")  # element of a set


def sample_subsets(universe: Sequence[_T], num_samples: int, min_set_size: int,
                   max_set_size: int,
                   rng: np.random.Generator) -> Iterator[Set[_T]]:
    """Sample multiple subsets from a universe."""
    assert min_set_size <= max_set_size
    assert max_set_size <= len(universe), "Not enough elements in universe"
    for _ in range(num_samples):
        set_size = rng.integers(min_set_size, max_set_size + 1)
        idxs = rng.choice(np.arange(len(universe)),
                          size=set_size,
                          replace=False)
        sample = {universe[i] for i in idxs}
        yield sample


def create_ground_atom_dataset(
        trajectories: Sequence[LowLevelTrajectory],
        predicates: Set[Predicate]) -> List[GroundAtomTrajectory]:
    """Apply all predicates to all trajectories in the dataset."""
    ground_atom_dataset = []
    for traj in trajectories:
        atoms = [abstract(s, predicates) for s in traj.states]
        ground_atom_dataset.append((traj, atoms))
    return ground_atom_dataset


def prune_ground_atom_dataset(
        ground_atom_dataset: List[GroundAtomTrajectory],
        kept_predicates: Collection[Predicate]) -> List[GroundAtomTrajectory]:
    """Create a new ground atom dataset by keeping only some predicates."""
    new_ground_atom_dataset = []
    for traj, atoms in ground_atom_dataset:
        assert len(traj.states) == len(atoms)
        kept_atoms = [{a
                       for a in sa if a.predicate in kept_predicates}
                      for sa in atoms]
        new_ground_atom_dataset.append((traj, kept_atoms))
    return new_ground_atom_dataset


def extract_preds_and_types(
    ops: Collection[NSRTOrSTRIPSOperator]
) -> Tuple[Dict[str, Predicate], Dict[str, Type]]:
    """Extract the predicates and types used in the given operators."""
    preds = {}
    types = {}
    for op in ops:
        for atom in op.preconditions | op.add_effects | op.delete_effects:
            for var_type in atom.predicate.types:
                types[var_type.name] = var_type
            preds[atom.predicate.name] = atom.predicate
    return preds, types


def get_static_preds(ops: Collection[NSRTOrSTRIPSOperator],
                     predicates: Collection[Predicate]) -> Set[Predicate]:
    """Get the subset of predicates from the given set that are static with
    respect to the given lifted operators."""
    static_preds = set()
    for pred in predicates:
        # This predicate is not static if it appears in any op's effects.
        if any(
                any(atom.predicate == pred for atom in op.add_effects) or any(
                    atom.predicate == pred for atom in op.delete_effects)
                for op in ops):
            continue
        static_preds.add(pred)
    return static_preds


def get_static_atoms(ground_ops: Collection[GroundNSRTOrSTRIPSOperator],
                     atoms: Collection[GroundAtom]) -> Set[GroundAtom]:
    """Get the subset of atoms from the given set that are static with respect
    to the given ground operators.

    Note that this can include MORE than simply the set of atoms whose
    predicates are static, because now we have ground operators.
    """
    static_atoms = set()
    for atom in atoms:
        # This atom is not static if it appears in any op's effects.
        if any(
                any(atom == eff for eff in op.add_effects) or any(
                    atom == eff for eff in op.delete_effects)
                for op in ground_ops):
            continue
        static_atoms.add(atom)
    return static_atoms


def get_reachable_atoms(ground_ops: Collection[GroundNSRTOrSTRIPSOperator],
                        atoms: Collection[GroundAtom]) -> Set[GroundAtom]:
    """Get all atoms that are reachable from the init atoms."""
    reachables = set(atoms)
    while True:
        fixed_point_reached = True
        for op in ground_ops:
            if op.preconditions.issubset(reachables):
                for new_reachable_atom in op.add_effects - reachables:
                    fixed_point_reached = False
                    reachables.add(new_reachable_atom)
        if fixed_point_reached:
            break
    return reachables


def get_applicable_operators(
        ground_ops: Collection[GroundNSRTOrSTRIPSOperator],
        atoms: Collection[GroundAtom]) -> Iterator[GroundNSRTOrSTRIPSOperator]:
    """Iterate over ground operators whose preconditions are satisfied.

    Note: the order may be nondeterministic. Users should be invariant.
    """
    for op in ground_ops:
        applicable = op.preconditions.issubset(atoms)
        if applicable:
            yield op


def apply_operator(op: GroundNSRTOrSTRIPSOperator,
                   atoms: Set[GroundAtom]) -> Set[GroundAtom]:
    """Get a next set of atoms given a current set and a ground operator."""
    # Note that we are removing the side predicates before the
    # application of the operator, because if the side predicate
    # appears in the effects, we still know that the effects
    # will be true, so we don't want to remove them.
    new_atoms = {a for a in atoms if a.predicate not in op.side_predicates}
    for atom in op.add_effects:
        new_atoms.add(atom)
    for atom in op.delete_effects:
        new_atoms.discard(atom)
    return new_atoms


def get_successors_from_ground_ops(
        atoms: Set[GroundAtom],
        ground_ops: Collection[GroundNSRTOrSTRIPSOperator],
        unique: bool = True) -> Iterator[Set[GroundAtom]]:
    """Get all next atoms from ground operators.

    If unique is true, only yield each unique successor once.
    """
    seen_successors = set()
    for ground_op in get_applicable_operators(ground_ops, atoms):
        next_atoms = apply_operator(ground_op, atoms)
        if unique:
            frozen_next_atoms = frozenset(next_atoms)
            if frozen_next_atoms in seen_successors:
                continue
            seen_successors.add(frozen_next_atoms)
        yield next_atoms


def ops_and_specs_to_dummy_nsrts(
        strips_ops: Sequence[STRIPSOperator],
        option_specs: Sequence[OptionSpec]) -> Set[NSRT]:
    """Create NSRTs from strips operators and option specs with dummy
    samplers."""
    assert len(strips_ops) == len(option_specs)
    nsrts = set()
    for op, (param_option, option_vars) in zip(strips_ops, option_specs):
        nsrt = op.make_nsrt(
            param_option,
            option_vars,  # dummy sampler
            lambda s, g, rng, o: np.zeros(1, dtype=np.float32))
        nsrts.add(nsrt)
    return nsrts


# Note: create separate `heuristics.py` module if we need to add new
#  heuristics in the future.


def create_task_planning_heuristic(
    heuristic_name: str,
    init_atoms: Set[GroundAtom],
    goal: Set[GroundAtom],
    ground_ops: Collection[GroundNSRTOrSTRIPSOperator],
    predicates: Collection[Predicate],
    objects: Collection[Object],
) -> _TaskPlanningHeuristic:
    """Create a task planning heuristic that consumes ground atoms and
    estimates the cost-to-go."""
    if heuristic_name in _PYPERPLAN_HEURISTICS:
        return _create_pyperplan_heuristic(heuristic_name, init_atoms, goal,
                                           ground_ops, predicates, objects)
    if heuristic_name == GoalCountHeuristic.HEURISTIC_NAME:
        return GoalCountHeuristic(heuristic_name, init_atoms, goal, ground_ops)
    raise ValueError(f"Unrecognized heuristic name: {heuristic_name}.")


@dataclass(frozen=True)
class _TaskPlanningHeuristic:
    """A task planning heuristic."""
    name: str
    init_atoms: Collection[GroundAtom]
    goal: Set[GroundAtom]
    ground_ops: Collection[Union[_GroundNSRT, _GroundSTRIPSOperator]]

    def __call__(self, atoms: Collection[GroundAtom]) -> float:
        raise NotImplementedError("Override me!")


class GoalCountHeuristic(_TaskPlanningHeuristic):
    """The number of goal atoms that are not in the current state."""
    HEURISTIC_NAME: ClassVar[str] = "goal_count"

    def __call__(self, atoms: Collection[GroundAtom]) -> float:
        return len(self.goal.difference(atoms))


############################### Pyperplan Glue ###############################


def _create_pyperplan_heuristic(
    heuristic_name: str,
    init_atoms: Set[GroundAtom],
    goal: Set[GroundAtom],
    ground_ops: Collection[GroundNSRTOrSTRIPSOperator],
    predicates: Collection[Predicate],
    objects: Collection[Object],
) -> _PyperplanHeuristicWrapper:
    """Create a pyperplan heuristic that inherits from
    _TaskPlanningHeuristic."""
    assert heuristic_name in _PYPERPLAN_HEURISTICS
    static_atoms = get_static_atoms(ground_ops, init_atoms)
    pyperplan_heuristic_cls = _PYPERPLAN_HEURISTICS[heuristic_name]
    pyperplan_task = _create_pyperplan_task(init_atoms, goal, ground_ops,
                                            predicates, objects, static_atoms)
    pyperplan_heuristic = pyperplan_heuristic_cls(pyperplan_task)
    pyperplan_goal = _atoms_to_pyperplan_facts(goal - static_atoms)
    return _PyperplanHeuristicWrapper(heuristic_name, init_atoms, goal,
                                      ground_ops, static_atoms,
                                      pyperplan_heuristic, pyperplan_goal)


_PyperplanFacts = FrozenSet[str]


@dataclass(frozen=True)
class _PyperplanNode:
    """Container glue for pyperplan heuristics."""
    state: _PyperplanFacts
    goal: _PyperplanFacts


@dataclass(frozen=True)
class _PyperplanOperator:
    """Container glue for pyperplan heuristics."""
    name: str
    preconditions: _PyperplanFacts
    add_effects: _PyperplanFacts
    del_effects: _PyperplanFacts


@dataclass(frozen=True)
class _PyperplanTask:
    """Container glue for pyperplan heuristics."""
    facts: _PyperplanFacts
    initial_state: _PyperplanFacts
    goals: _PyperplanFacts
    operators: Collection[_PyperplanOperator]


@dataclass(frozen=True)
class _PyperplanHeuristicWrapper(_TaskPlanningHeuristic):
    """A light wrapper around pyperplan's heuristics."""
    _static_atoms: Set[GroundAtom]
    _pyperplan_heuristic: _PyperplanBaseHeuristic
    _pyperplan_goal: _PyperplanFacts

    def __call__(self, atoms: Collection[GroundAtom]) -> float:
        # Note: filtering out static atoms.
        pyperplan_facts = _atoms_to_pyperplan_facts(set(atoms) \
                                                    - self._static_atoms)
        return self._evaluate(pyperplan_facts, self._pyperplan_goal,
                              self._pyperplan_heuristic)

    @staticmethod
    @functools.lru_cache(maxsize=None)
    def _evaluate(pyperplan_facts: _PyperplanFacts,
                  pyperplan_goal: _PyperplanFacts,
                  pyperplan_heuristic: _PyperplanBaseHeuristic) -> float:
        pyperplan_node = _PyperplanNode(pyperplan_facts, pyperplan_goal)
        logging.disable(logging.DEBUG)
        result = pyperplan_heuristic(pyperplan_node)
        logging.disable(logging.NOTSET)
        return result


def _create_pyperplan_task(
    init_atoms: Set[GroundAtom],
    goal: Set[GroundAtom],
    ground_ops: Collection[GroundNSRTOrSTRIPSOperator],
    predicates: Collection[Predicate],
    objects: Collection[Object],
    static_atoms: Set[GroundAtom],
) -> _PyperplanTask:
    """Helper glue for pyperplan heuristics."""
    all_atoms = get_all_ground_atoms(frozenset(predicates), frozenset(objects))
    # Note: removing static atoms.
    pyperplan_facts = _atoms_to_pyperplan_facts(all_atoms - static_atoms)
    pyperplan_state = _atoms_to_pyperplan_facts(init_atoms - static_atoms)
    pyperplan_goal = _atoms_to_pyperplan_facts(goal - static_atoms)
    pyperplan_operators = set()
    for op in ground_ops:
        # Note: the pyperplan operator must include the objects, because hFF
        # uses the operator name in constructing the relaxed plan, and the
        # relaxed plan is a set. If we instead just used op.name, there would
        # be a very nasty bug where two ground operators in the relaxed plan
        # that have different objects are counted as just one.
        name = op.name + "-".join(o.name for o in op.objects)
        pyperplan_operator = _PyperplanOperator(
            name,
            # Note: removing static atoms from preconditions.
            _atoms_to_pyperplan_facts(op.preconditions - static_atoms),
            _atoms_to_pyperplan_facts(op.add_effects),
            _atoms_to_pyperplan_facts(op.delete_effects))
        pyperplan_operators.add(pyperplan_operator)
    return _PyperplanTask(pyperplan_facts, pyperplan_state, pyperplan_goal,
                          pyperplan_operators)


@functools.lru_cache(maxsize=None)
def _atom_to_pyperplan_fact(atom: GroundAtom) -> str:
    """Convert atom to tuple for interface with pyperplan."""
    arg_str = " ".join(o.name for o in atom.objects)
    return f"({atom.predicate.name} {arg_str})"


def _atoms_to_pyperplan_facts(
        atoms: Collection[GroundAtom]) -> _PyperplanFacts:
    """Light wrapper around _atom_to_pyperplan_fact() that operates on a
    collection of atoms."""
    return frozenset({_atom_to_pyperplan_fact(atom) for atom in atoms})


############################## End Pyperplan Glue ##############################


def create_pddl_domain(operators: Collection[NSRTOrSTRIPSOperator],
                       predicates: Collection[Predicate],
                       types: Collection[Type], domain_name: str) -> str:
    """Create a PDDL domain str from STRIPSOperators or NSRTs."""
    # Sort everything to ensure determinism.
    preds_lst = sorted(predicates)
    types_lst = sorted(types)
    ops_lst = sorted(operators)
    types_str = " ".join(t.name for t in types_lst)
    preds_str = "\n    ".join(pred.pddl_str() for pred in preds_lst)
    ops_strs = "\n\n  ".join(op.pddl_str() for op in ops_lst)
    return f"""(define (domain {domain_name})
  (:requirements :typing)
  (:types {types_str})

  (:predicates\n    {preds_str}
  )

  {ops_strs}
)"""


def create_pddl_problem(objects: Collection[Object],
                        init_atoms: Collection[GroundAtom],
                        goal: Set[GroundAtom], domain_name: str,
                        problem_name: str) -> str:
    """Create a PDDL problem str."""
    # Sort everything to ensure determinism.
    objects_lst = sorted(objects)
    init_atoms_lst = sorted(init_atoms)
    goal_lst = sorted(goal)
    objects_str = "\n    ".join(f"{o.name} - {o.type.name}"
                                for o in objects_lst)
    init_str = "\n    ".join(atom.pddl_str() for atom in init_atoms_lst)
    goal_str = "\n    ".join(atom.pddl_str() for atom in goal_lst)
    return f"""(define (problem {problem_name}) (:domain {domain_name})
  (:objects\n    {objects_str}
  )
  (:init\n    {init_str}
  )
  (:goal (and {goal_str}))
)
"""


@dataclass
class VideoMonitor(Monitor):
    """A monitor that renders each state and action encountered.

    The render_fn is generally env.render. Note that the state is unused
    because the environment should use its current internal state to
    render.
    """
    _render_fn: Callable[[Optional[Action], Optional[str]], List[Image]]
    _video: Video = field(init=False, default_factory=list)

    def observe(self, state: State, action: Optional[Action]) -> None:
        del state  # unused
        self._video.extend(self._render_fn(action, None))

    def get_video(self) -> Video:
        """Return the video."""
        return self._video


@dataclass
class SimulateVideoMonitor(Monitor):
    """A monitor that calls render_state on each state and action seen.

    This monitor is meant for use with run_policy_with_simulator, as
    opposed to VideoMonitor, which is meant for use with run_policy.
    """
    _task: Task
    _render_state_fn: Callable[[State, Task, Optional[Action]], List[Image]]
    _video: Video = field(init=False, default_factory=list)

    def observe(self, state: State, action: Optional[Action]) -> None:
        self._video.extend(self._render_state_fn(state, self._task, action))

    def get_video(self) -> Video:
        """Return the video."""
        return self._video


def create_video_from_partial_refinements(
    partial_refinements: Sequence[Tuple[Sequence[_GroundNSRT],
                                        Sequence[_Option]]],
    env: BaseEnv,
    train_or_test: str,
    task_idx: int,
    max_num_steps: int,
) -> Video:
    """Create a video from a list of skeletons and partial refinements.

    Note that the environment internal state is updated.
    """
    # Right now, the video is created by finding the longest partial
    # refinement. One could also implement an "all_skeletons" mode
    # that would create one video per skeleton.
    if CFG.failure_video_mode == "longest_only":
        # Visualize only the overall longest failed plan.
        _, plan = max(partial_refinements, key=lambda x: len(x[1]))
        policy = option_plan_to_policy(plan)
        video: Video = []
        state = env.reset(train_or_test, task_idx)
        for _ in range(max_num_steps):
            try:
                act = policy(state)
            except OptionExecutionFailure:
                video.extend(env.render())
                break
            video.extend(env.render(act))
            try:
                state = env.step(act)
            except EnvironmentFailure:
                break
        return video
    raise NotImplementedError("Unrecognized failure video mode: "
                              f"{CFG.failure_video_mode}.")


def fig2data(fig: matplotlib.figure.Figure, dpi: int = 150) -> Image:
    """Convert matplotlib figure into Image."""
    fig.set_dpi(dpi)
    fig.canvas.draw()
    data = np.frombuffer(
        fig.canvas.tostring_argb(),  # type: ignore
        dtype=np.uint8).copy()
    data = data.reshape(fig.canvas.get_width_height()[::-1] + (4, ))
    data[..., [0, 1, 2, 3]] = data[..., [1, 2, 3, 0]]
    return data


def save_video(outfile: str, video: Video) -> None:
    """Save the video to video_dir/outfile."""
    outdir = CFG.video_dir
    os.makedirs(outdir, exist_ok=True)
    outpath = os.path.join(outdir, outfile)
    imageio.mimwrite(outpath, video, fps=CFG.video_fps)
    logging.info(f"Wrote out to {outpath}")


def get_env_asset_path(asset_name: str, assert_exists: bool = True) -> str:
    """Return the absolute path to env asset."""
    dir_path = os.path.dirname(os.path.realpath(__file__))
    asset_dir_path = os.path.join(dir_path, "envs", "assets")
    path = os.path.join(asset_dir_path, asset_name)
    if assert_exists:
        assert os.path.exists(path), f"Env asset not found: {asset_name}."
    return path


def update_config(args: Dict[str, Any]) -> None:
    """Args is a dictionary of new arguments to add to the config CFG."""
    arg_specific_settings = GlobalSettings.get_arg_specific_settings(args)
    # Only override attributes, don't create new ones.
    allowed_args = set(CFG.__dict__) | set(arg_specific_settings)
    parser = create_arg_parser()
    # Unfortunately, can't figure out any other way to do this.
    for parser_action in parser._actions:  # pylint: disable=protected-access
        allowed_args.add(parser_action.dest)
    for k in args:
        if k not in allowed_args:
            raise ValueError(f"Unrecognized arg: {k}")
    for k in ("env", "approach", "seed", "experiment_id"):
        if k not in args and hasattr(CFG, k):
            # For env, approach, seed, and experiment_id, if we don't
            # pass in a value and this key is already in the
            # configuration dict, add the current value to args.
            args[k] = getattr(CFG, k)
    for d in [arg_specific_settings, args]:
        for k, v in d.items():
            CFG.__setattr__(k, v)


def reset_config(args: Optional[Dict[str, Any]] = None,
                 default_seed: int = 123) -> None:
    """Reset to the default CFG, overriding with anything in args.

    This utility is meant for use in testing only.
    """
    parser = create_arg_parser()
    default_args = parser.parse_args([
        "--env",
        "default env placeholder",
        "--seed",
        str(default_seed),
        "--approach",
        "default approach placeholder",
    ])
    arg_dict = {
        k: v
        for k, v in GlobalSettings.__dict__.items() if not k.startswith("_")
    }
    arg_dict.update(vars(default_args))
    if args is not None:
        arg_dict.update(args)
    update_config(arg_dict)


def get_config_path_str() -> str:
    """Get a filename prefix for configuration based on the current CFG."""
    return (f"{CFG.env}__{CFG.approach}__{CFG.seed}__{CFG.excluded_predicates}"
            f"__{CFG.experiment_id}")


def get_approach_save_path_str() -> str:
    """Get a path for saving and loading approaches."""
    os.makedirs(CFG.approach_dir, exist_ok=True)
    return f"{CFG.approach_dir}/{get_config_path_str()}.saved"


def parse_args(env_required: bool = True,
               approach_required: bool = True,
               seed_required: bool = True) -> Dict[str, Any]:
    """Parses command line arguments."""
    parser = create_arg_parser(env_required=env_required,
                               approach_required=approach_required,
                               seed_required=seed_required)
    args, overrides = parser.parse_known_args()
    arg_dict = vars(args)
    if len(overrides) == 0:
        return arg_dict
    # Update initial settings to make sure we're overriding
    # existing flags only
    update_config(arg_dict)
    # Override global settings
    assert len(overrides) >= 2
    assert len(overrides) % 2 == 0
    for flag, value in zip(overrides[:-1:2], overrides[1::2]):
        assert flag.startswith("--")
        setting_name = flag[2:]
        if setting_name not in CFG.__dict__:
            raise ValueError(f"Unrecognized flag: {setting_name}")
        arg_dict[setting_name] = string_to_python_object(value)
    return arg_dict


def string_to_python_object(value: str) -> Any:
    """Return the Python object corresponding to the given string value."""
    if value == "None":
        return None
    if value == "True":
        return True
    if value == "False":
        return False
    if value.isdigit():
        return eval(value)
    try:
        return float(value)
    except ValueError:
        pass
    if value.startswith("["):
        assert value.endswith("]")
        inner_strs = value[1:-1].split(",")
        return [string_to_python_object(s) for s in inner_strs]
    if value.startswith("("):
        assert value.endswith(")")
        inner_strs = value[1:-1].split(",")
        return tuple(string_to_python_object(s) for s in inner_strs)
    return value


def flush_cache() -> None:
    """Clear all lru caches."""
    gc.collect()
    wrappers = [
        a for a in gc.get_objects()
        if isinstance(a, functools._lru_cache_wrapper)  # pylint: disable=protected-access
    ]

    for wrapper in wrappers:
        wrapper.cache_clear()


def parse_config_excluded_predicates(
        env: BaseEnv) -> Tuple[Set[Predicate], Set[Predicate]]:
    """Parse the CFG.excluded_predicates string, given an environment.

    Return a tuple of (included predicate set, excluded predicate set).
    """
    if CFG.excluded_predicates:
        if CFG.excluded_predicates == "all":
            excluded_names = {
                pred.name
                for pred in env.predicates if pred not in env.goal_predicates
            }
            logging.info(f"All non-goal predicates excluded: {excluded_names}")
            included = env.goal_predicates
        else:
            excluded_names = set(CFG.excluded_predicates.split(","))
            assert excluded_names.issubset(
                {pred.name for pred in env.predicates}), \
                "Unrecognized predicate in excluded_predicates!"
            included = {
                pred
                for pred in env.predicates if pred.name not in excluded_names
            }
            if CFG.offline_data_method != "demo+ground_atoms":
                assert env.goal_predicates.issubset(included), \
                    "Can't exclude a goal predicate!"
    else:
        excluded_names = set()
        included = env.predicates
    excluded = {pred for pred in env.predicates if pred.name in excluded_names}
    return included, excluded


def null_sampler(state: State, goal: Set[GroundAtom], rng: np.random.Generator,
                 objs: Sequence[Object]) -> Array:
    """A sampler for an NSRT with no continuous parameters."""
    del state, goal, rng, objs  # unused
    return np.array([], dtype=np.float32)  # no continuous parameters


@functools.lru_cache(maxsize=None)
def get_git_commit_hash() -> str:
    """Return the hash of the current git commit."""
    out = subprocess.check_output(["git", "rev-parse", "HEAD"])
    return out.decode("ascii").strip()


def get_all_subclasses(cls: Any) -> Set[Any]:
    """Get all subclasses of the given class."""
    return set(cls.__subclasses__()).union(
        [s for c in cls.__subclasses__() for s in get_all_subclasses(c)])<|MERGE_RESOLUTION|>--- conflicted
+++ resolved
@@ -45,15 +45,9 @@
 
 
 def count_positives_for_ops(
-<<<<<<< HEAD
-        strips_ops: List[STRIPSOperator],
-        option_specs: List[OptionSpec],
-        segments: List[Segment],
-=======
     strips_ops: List[STRIPSOperator],
     option_specs: List[OptionSpec],
     segments: List[Segment],
->>>>>>> 2ecdcdbe
 ) -> Tuple[int, int, List[Set[int]], List[Set[int]]]:
     """Returns num true positives, num false positives, and for each strips op,
     lists of segment indices that contribute true or false positives.
