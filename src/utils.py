--- conflicted
+++ resolved
@@ -1465,11 +1465,7 @@
                  f"with heuristic {last_heuristic}")
     while True:
         
-<<<<<<< HEAD
         # Stops when heuristic reaches specified value.
-=======
-        #Stops when heuristic reaches specified value.
->>>>>>> fb0e56d1
         if early_termination_heuristic_thresh is not None and last_heuristic <= early_termination_heuristic_thresh:
             break
              
