"""Algorithms for task and motion planning.

Mainly, "SeSamE": SEarch-and-SAMple planning, then Execution.
"""

from __future__ import annotations
from collections import defaultdict
import heapq as hq
import time
from typing import Collection, List, Set, Optional, Tuple, Iterator, Sequence
from dataclasses import dataclass
import numpy as np
from predicators.src.approaches import ApproachFailure, ApproachTimeout
from predicators.src.structs import State, Task, NSRT, Predicate, \
    GroundAtom, _GroundNSRT, DummyOption, DefaultState, _Option, \
    Metrics, STRIPSOperator, OptionSpec, Object
from predicators.src import utils
from predicators.src.envs import EnvironmentFailure
from predicators.src.option_model import _OptionModel
from predicators.src.settings import CFG

_NOT_CAUSES_FAILURE = "NotCausesFailure"


@dataclass(repr=False, eq=False)
class _Node:
<<<<<<< HEAD
    """A node for the search over skeletons.
    """

=======
    """A node for the search over skeletons."""
>>>>>>> 6cc16794
    atoms: Collection[GroundAtom]
    skeleton: List[_GroundNSRT]
    atoms_sequence: List[Collection[GroundAtom]]  # expected state sequence
    parent: Optional[_Node]
<<<<<<< HEAD
    pyperplan_facts: PyperplanFacts = field(
        init=False, default_factory=frozenset
    )
=======
>>>>>>> 6cc16794


def sesame_plan(
    task: Task,
    option_model: _OptionModel,
    nsrts: Set[NSRT],
    initial_predicates: Set[Predicate],
    timeout: float,
    seed: int,
    check_dr_reachable: bool = True,
) -> Tuple[List[_Option], Metrics]:
    """Run TAMP.

    Return a sequence of options, and a dictionary of metrics for this
    run of the planner. Uses the SeSamE strategy: SEarch-and-SAMple
    planning, then Execution.
    """
    nsrt_preds, _ = utils.extract_preds_and_types(nsrts)
    # Ensure that initial predicates are always included.
    predicates = initial_predicates | set(nsrt_preds.values())
    init_atoms = utils.abstract(task.init, predicates)
    objects = list(task.init)
    start_time = time.time()
    ground_nsrts = []
    for nsrt in nsrts:
        for ground_nsrt in utils.all_ground_nsrts(nsrt, objects):
            ground_nsrts.append(ground_nsrt)
            if time.time() - start_time > timeout:
                raise ApproachTimeout("Planning timed out in grounding!")
    # Keep restarting the A* search while we get new discovered failures.
    metrics: Metrics = defaultdict(float)
    while True:
        # There is no point in using NSRTs with empty effects, and they can
        # slow down search significantly, so we exclude them. Note however
        # that we need to do this inside the while True here, because an NSRT
        # that initially has empty effects may later have a _NOT_CAUSES_FAILURE.
        nonempty_ground_nsrts = [
            nsrt for nsrt in ground_nsrts
            if nsrt.add_effects | nsrt.delete_effects
        ]
        all_reachable_atoms = utils.get_reachable_atoms(
            nonempty_ground_nsrts, init_atoms)
        if check_dr_reachable and not task.goal.issubset(all_reachable_atoms):
            raise ApproachFailure(f"Goal {task.goal} not dr-reachable")
        reachable_nsrts = [
            nsrt for nsrt in nonempty_ground_nsrts
            if nsrt.preconditions.issubset(all_reachable_atoms)
        ]
        try:
            new_seed = seed + int(metrics["num_failures_discovered"])
            for skeleton, atoms_sequence in _skeleton_generator(
                    task, reachable_nsrts, init_atoms, predicates, objects,
                    new_seed, timeout - (time.time() - start_time), metrics):
                plan = _run_low_level_search(
                    task, option_model, skeleton, atoms_sequence, predicates,
                    new_seed, timeout - (time.time() - start_time))
                if plan is not None:
                    print(
                        f"Planning succeeded! Found plan of length "
                        f"{len(plan)} after "
                        f"{int(metrics['num_skeletons_optimized'])} "
                        f"skeletons, discovering "
                        f"{int(metrics['num_failures_discovered'])} failures")
                    metrics["plan_length"] = len(plan)
                    return plan, metrics
        except _DiscoveredFailureException as e:
            metrics["num_failures_discovered"] += 1
            new_predicates, ground_nsrts = _update_nsrts_with_failure(
                e.discovered_failure, ground_nsrts)
            predicates |= new_predicates


def task_plan(
    init_atoms: Set[GroundAtom],
    objects: Set[Object],
    goal: Set[GroundAtom],
    strips_ops: Sequence[STRIPSOperator],
    option_specs: Sequence[OptionSpec],
    seed: int,
    timeout: float,
) -> Tuple[List[_GroundNSRT], List[Collection[GroundAtom]], Metrics]:
    """Run only the task planning portion of SeSamE. A* search is run, and the
    first skeleton that achieves the goal symbolically is returned. Returns a
    tuple of (skeleton, atoms sequence, metrics dictionary).

    This method is NOT used by SeSamE, but is instead provided as a
    convenient wrapper around _skeleton_generator below (which IS used
    by SeSamE) that takes in only the minimal necessary arguments.
    """
    nsrts = utils.ops_and_specs_to_dummy_nsrts(strips_ops, option_specs)
    ground_nsrts = []
    for nsrt in nsrts:
        for ground_nsrt in utils.all_ground_nsrts(nsrt, objects):
            ground_nsrts.append(ground_nsrt)
    nonempty_ground_nsrts = [
        nsrt for nsrt in ground_nsrts if nsrt.add_effects | nsrt.delete_effects
    ]
    all_reachable_atoms = utils.get_reachable_atoms(nonempty_ground_nsrts,
                                                    init_atoms)
    if not goal.issubset(all_reachable_atoms):
        raise ApproachFailure(f"Goal {goal} not dr-reachable")
    reachable_nsrts = [
        nsrt for nsrt in nonempty_ground_nsrts
        if nsrt.preconditions.issubset(all_reachable_atoms)
    ]
    dummy_task = Task(State({}), goal)
    metrics: Metrics = defaultdict(float)
    predicates_dict, _ = utils.extract_preds_and_types(strips_ops)
    predicates = set(predicates_dict.values())
    generator = _skeleton_generator(dummy_task, reachable_nsrts, init_atoms,
                                    predicates, objects, seed, timeout,
                                    metrics)
    skeleton, atoms_sequence = next(generator)  # get the first one
    return skeleton, atoms_sequence, metrics


def _skeleton_generator(
    task: Task, ground_nsrts: List[_GroundNSRT], init_atoms: Set[GroundAtom],
    predicates: Collection[Predicate], objects: Collection[Object], seed: int,
    timeout: float, metrics: Metrics
) -> Iterator[Tuple[List[_GroundNSRT], List[Collection[GroundAtom]]]]:
    """A* search over skeletons (sequences of ground NSRTs).
    Iterates over pairs of (skeleton, atoms sequence).
    """
    start_time = time.time()
    queue: List[Tuple[float, float, _Node]] = []
    root_node = _Node(atoms=init_atoms,
                      skeleton=[],
                      atoms_sequence=[init_atoms],
                      parent=None)
    rng_prio = np.random.default_rng(seed)
    heuristic = utils.create_task_planning_heuristic(
        CFG.task_planning_heuristic, init_atoms, task.goal, ground_nsrts,
        predicates, objects)
    hq.heappush(queue,
                (heuristic(root_node.atoms), rng_prio.uniform(), root_node))
    # Start search.
    while queue and (time.time() - start_time < timeout):
<<<<<<< HEAD
        if (
            int(metrics["num_skeletons_optimized"])
            == CFG.max_skeletons_optimized
        ):
=======
        if (int(metrics["num_skeletons_optimized"]) ==
                CFG.max_skeletons_optimized):
>>>>>>> 6cc16794
            raise ApproachFailure("Planning reached max_skeletons_optimized!")
        _, _, node = hq.heappop(queue)

        # Good debug point #1: print node.skeleton here to see what
        # the high-level search is doing.
        # print(node.skeleton)
        if task.goal.issubset(node.atoms):
            # If this skeleton satisfies the goal, yield it.
            metrics["num_skeletons_optimized"] += 1
            yield node.skeleton, node.atoms_sequence
        else:
            # Generate successors.
            metrics["num_nodes_expanded"] += 1
            for nsrt in utils.get_applicable_operators(ground_nsrts,
                                                       node.atoms):
                child_atoms = utils.apply_operator(nsrt, set(node.atoms))
                child_node = _Node(atoms=child_atoms,
                                   skeleton=node.skeleton + [nsrt],
                                   atoms_sequence=node.atoms_sequence +
                                   [child_atoms],
                                   parent=node)
                # priority is g [plan length] plus h [heuristic]
                priority = (len(child_node.skeleton) +
                            heuristic(child_node.atoms))
                hq.heappush(queue, (priority, rng_prio.uniform(), child_node))
    if not queue:
        raise ApproachFailure("Planning ran out of skeletons!")
    assert time.time() - start_time >= timeout
    raise ApproachTimeout("Planning timed out in skeleton search!")


def _run_low_level_search(task: Task, option_model: _OptionModel,
                          skeleton: List[_GroundNSRT],
                          atoms_sequence: List[Collection[GroundAtom]],
                          predicates: Set[Predicate], seed: int,
                          timeout: float) -> Optional[List[_Option]]:
    """Backtracking search over continuous values."""
    start_time = time.time()
    rng_sampler = np.random.default_rng(seed)
    assert CFG.sesame_propagate_failures in \
        {"after_exhaust", "immediately", "never"}
    cur_idx = 0
    num_tries = [0 for _ in skeleton]
    plan: List[_Option] = [DummyOption for _ in skeleton]
    traj: List[State] = [task.init] + [DefaultState for _ in skeleton]
    # We'll use a maximum of one discovered failure per step, since
    # resampling can render old discovered failures obsolete.
    discovered_failures: List[Optional[_DiscoveredFailure]] = [
        None for _ in skeleton
    ]
    while cur_idx < len(skeleton):
        if time.time() - start_time > timeout:
            raise ApproachTimeout("Planning timed out in backtracking!")
        assert num_tries[cur_idx] < CFG.max_samples_per_step
        # Good debug point #2: if you have a skeleton that you think is
        # reasonable, but sampling isn't working, print num_tries here to
        # see at what step the backtracking search is getting stuck.
        num_tries[cur_idx] += 1
        state = traj[cur_idx]
        nsrt = skeleton[cur_idx]
        # Ground the NSRT's ParameterizedOption into an _Option.
        # This invokes the NSRT's sampler.
        option = nsrt.sample_option(state, rng_sampler)
        plan[cur_idx] = option
        if option.initiable(state):
            # print(f"Trying option {option}")
            try:
                next_state = option_model.get_next_state(state, option)
                discovered_failures[cur_idx] = None  # no failure occurred
            except EnvironmentFailure as e:
                can_continue_on = False
                failure = _DiscoveredFailure(e, nsrt)
                # Remember only the most recent failure.
                discovered_failures[cur_idx] = failure
                # If we're immediately propagating failures, raise it now.
                if CFG.sesame_propagate_failures == "immediately":
                    raise _DiscoveredFailureException("Discovered a failure",
                                                      failure)
            if not discovered_failures[cur_idx]:
                traj[cur_idx + 1] = next_state
                cur_idx += 1
                # Check atoms against expected atoms_sequence constraint.
                assert len(traj) == len(atoms_sequence)
                atoms = utils.abstract(traj[cur_idx], predicates)
                # The expected atoms are ones that we definitely expect to be
                # true at this point in the plan. They are not *all* the atoms
                # that could be true.
                expected_atoms = {
                    atom
                    for atom in atoms_sequence[cur_idx]
                    if atom.predicate.name != _NOT_CAUSES_FAILURE
                }
                if atoms.issuperset(expected_atoms):
                    can_continue_on = True
                    # print("Option achieved expected high-level state!" +
                    # "Moving on to next action in skeleton.")
                    if cur_idx == len(skeleton):  # success!
                        result = plan
                        return result
                else:
                    # print("Option did not result in expected high-level " +
                    # "termination state :(. Moving on...")
                    can_continue_on = False
            else:
                cur_idx += 1  # it's about to be decremented again
        else:
            # If the option is not initiable, need to resample / backtrack.
            can_continue_on = False
            cur_idx += 1  # it's about to be decremented again
        if not can_continue_on:
            # Go back to re-do the step we just did. If necessary, backtrack.
            cur_idx -= 1
            assert cur_idx >= 0
            while num_tries[cur_idx] == CFG.max_samples_per_step:
                num_tries[cur_idx] = 0
                plan[cur_idx] = DummyOption
                traj[cur_idx + 1] = DefaultState
                cur_idx -= 1
                if cur_idx < 0:
                    # Backtracking exhausted. If we're only propagating failures
                    # after exhaustion, and if there are any failures,
                    # propagate up the EARLIEST one so that search restarts.
                    # Otherwise, return None so that search continues.
                    for earliest_failure in discovered_failures:
                        if (CFG.sesame_propagate_failures == "after_exhaust"
                                and earliest_failure is not None):
                            raise _DiscoveredFailureException(
                                "Discovered a failure", earliest_failure)
                    return None
    # Should only get here if the skeleton was empty
    assert not skeleton
    return []


def _update_nsrts_with_failure(
    discovered_failure: _DiscoveredFailure, ground_nsrts: List[_GroundNSRT]
) -> Tuple[Set[Predicate], List[_GroundNSRT]]:
    """Update the given set of ground_nsrts based on the given
    DiscoveredFailure.

    Returns a new list of ground NSRTs to replace the input one, where
    all ground NSRTs that need modification are replaced with new ones
    (because _GroundNSRTs are frozen).
    """
    new_predicates = set()
    new_ground_nsrts = []
    for obj in discovered_failure.env_failure.offending_objects:
        pred = Predicate(_NOT_CAUSES_FAILURE, [obj.type],
                         _classifier=lambda s, o: False)
        new_predicates.add(pred)
        atom = GroundAtom(pred, [obj])
        for ground_nsrt in ground_nsrts:
            # Update the preconditions of the failing NSRT.
            if ground_nsrt == discovered_failure.failing_nsrt:
                new_ground_nsrt = ground_nsrt.copy_with(
                    preconditions=ground_nsrt.preconditions | {atom})
            # Update the effects of all NSRTs that use this object.
            # Note that this is an elif rather than an if, because it would
            # never be possible to use the failing NSRT's effects to set
            # the _NOT_CAUSES_FAILURE precondition.
            elif obj in ground_nsrt.objects:
                new_ground_nsrt = ground_nsrt.copy_with(
                    add_effects=ground_nsrt.add_effects | {atom})
            else:
                new_ground_nsrt = ground_nsrt
            new_ground_nsrts.append(new_ground_nsrt)
    return new_predicates, new_ground_nsrts


@dataclass(frozen=True, eq=False)
class _DiscoveredFailure:
<<<<<<< HEAD
    """Container class for holding information related to a low-level
    discovery of a failure which must be propagated up to the main
    search function, in order to restart A* search with new NSRTs.
    """

=======
    """Container class for holding information related to a low-level discovery
    of a failure which must be propagated up to the main search function, in
    order to restart A* search with new NSRTs."""
>>>>>>> 6cc16794
    env_failure: EnvironmentFailure
    failing_nsrt: _GroundNSRT


class _DiscoveredFailureException(Exception):
<<<<<<< HEAD
    """Exception class for DiscoveredFailure propagation.
    """
=======
    """Exception class for DiscoveredFailure propagation."""
>>>>>>> 6cc16794

    def __init__(self, message: str, discovered_failure: _DiscoveredFailure):
        super().__init__(message)
        self.discovered_failure = discovered_failure<|MERGE_RESOLUTION|>--- conflicted
+++ resolved
@@ -24,24 +24,11 @@
 
 @dataclass(repr=False, eq=False)
 class _Node:
-<<<<<<< HEAD
-    """A node for the search over skeletons.
-    """
-
-=======
     """A node for the search over skeletons."""
->>>>>>> 6cc16794
     atoms: Collection[GroundAtom]
     skeleton: List[_GroundNSRT]
     atoms_sequence: List[Collection[GroundAtom]]  # expected state sequence
     parent: Optional[_Node]
-<<<<<<< HEAD
-    pyperplan_facts: PyperplanFacts = field(
-        init=False, default_factory=frozenset
-    )
-=======
->>>>>>> 6cc16794
-
 
 def sesame_plan(
     task: Task,
@@ -179,15 +166,8 @@
                 (heuristic(root_node.atoms), rng_prio.uniform(), root_node))
     # Start search.
     while queue and (time.time() - start_time < timeout):
-<<<<<<< HEAD
-        if (
-            int(metrics["num_skeletons_optimized"])
-            == CFG.max_skeletons_optimized
-        ):
-=======
         if (int(metrics["num_skeletons_optimized"]) ==
                 CFG.max_skeletons_optimized):
->>>>>>> 6cc16794
             raise ApproachFailure("Planning reached max_skeletons_optimized!")
         _, _, node = hq.heappop(queue)
 
@@ -359,28 +339,15 @@
 
 @dataclass(frozen=True, eq=False)
 class _DiscoveredFailure:
-<<<<<<< HEAD
-    """Container class for holding information related to a low-level
-    discovery of a failure which must be propagated up to the main
-    search function, in order to restart A* search with new NSRTs.
-    """
-
-=======
     """Container class for holding information related to a low-level discovery
     of a failure which must be propagated up to the main search function, in
     order to restart A* search with new NSRTs."""
->>>>>>> 6cc16794
     env_failure: EnvironmentFailure
     failing_nsrt: _GroundNSRT
 
 
 class _DiscoveredFailureException(Exception):
-<<<<<<< HEAD
-    """Exception class for DiscoveredFailure propagation.
-    """
-=======
     """Exception class for DiscoveredFailure propagation."""
->>>>>>> 6cc16794
 
     def __init__(self, message: str, discovered_failure: _DiscoveredFailure):
         super().__init__(message)
