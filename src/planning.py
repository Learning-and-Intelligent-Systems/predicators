"""Algorithms for task and motion planning.

Mainly, "SeSamE": SEarch-and-SAMple planning, then Execution.
"""

from __future__ import annotations
from collections import defaultdict
import heapq as hq
import time
from typing import Collection, Callable, List, Set, Optional, Tuple, \
    Iterator, Sequence
from dataclasses import dataclass, field
import numpy as np
from predicators.src.approaches import ApproachFailure, ApproachTimeout
from predicators.src.structs import State, Task, NSRT, Predicate, \
    GroundAtom, _GroundNSRT, DummyOption, DefaultState, _Option, \
<<<<<<< HEAD
    PyperplanFacts, Metrics, Object
=======
    PyperplanFacts, Metrics, STRIPSOperator, OptionSpec, Object
>>>>>>> 6973a50f
from predicators.src import utils
from predicators.src.envs import EnvironmentFailure
from predicators.src.option_model import _OptionModel
from predicators.src.settings import CFG

_NOT_CAUSES_FAILURE = "NotCausesFailure"


@dataclass(repr=False, eq=False)
class _Node:
    """A node for the search over skeletons.
    """
    atoms: Collection[GroundAtom]
    skeleton: List[_GroundNSRT]
    atoms_sequence: List[Collection[GroundAtom]]  # expected state sequence
    parent: Optional[_Node]
    pyperplan_facts: PyperplanFacts = field(
        init=False, default_factory=frozenset)

    def __post_init__(self) -> None:
        self.pyperplan_facts = utils.atoms_to_tuples(self.atoms)


def sesame_plan(task: Task,
                option_model: _OptionModel,
                nsrts: Set[NSRT],
                initial_predicates: Set[Predicate],
                timeout: float,
                seed: int,
                check_dr_reachable: bool = True,
                ) -> Tuple[List[_Option], Metrics]:
    """Run TAMP. Return a sequence of options, and a dictionary
    of metrics for this run of the planner. Uses the SeSamE strategy:
    SEarch-and-SAMple planning, then Execution.
    """
    nsrt_preds, _ = utils.extract_preds_and_types(nsrts)
    # Ensure that initial predicates are always included.
    predicates = initial_predicates | set(nsrt_preds.values())
    # TODO resolve...
    if not isinstance(task.init, State):
        objects, atoms = task.init
    else:
        atoms = utils.abstract(task.init, predicates)
        objects = list(task.init)
        goal = task.goal
    ground_nsrts = []
    for nsrt in nsrts:
        for ground_nsrt in utils.all_ground_nsrts(nsrt, objects):
            ground_nsrts.append(ground_nsrt)
    ground_nsrts = utils.filter_static_nsrts(ground_nsrts, atoms)
    # Keep restarting the A* search while we get new discovered failures.
    start_time = time.time()
    metrics: Metrics = defaultdict(float)
    while True:
        # There is no point in using NSRTs with empty effects, and they can
        # slow down search significantly, so we exclude them. Note however
        # that we need to do this inside the while True here, because an NSRT
        # that initially has empty effects may later have a _NOT_CAUSES_FAILURE.
        nonempty_ground_nsrts = [nsrt for nsrt in ground_nsrts
                                 if nsrt.add_effects | nsrt.delete_effects]
        if check_dr_reachable and \
           not utils.is_dr_reachable(nonempty_ground_nsrts, atoms, task.goal):
            raise ApproachFailure(f"Goal {task.goal} not dr-reachable")
        try:
            new_seed = seed+int(metrics["num_failures_discovered"])
            for skeleton, atoms_sequence in _skeleton_generator(
                    task, nonempty_ground_nsrts, atoms, new_seed,
                    timeout-(time.time()-start_time), metrics):
                plan = _run_low_level_search(
                    task, option_model, skeleton, atoms_sequence, predicates,
                    new_seed, timeout-(time.time()-start_time))
                if plan is not None:
                    print(f"Planning succeeded! Found plan of length "
                          f"{len(plan)} after "
                          f"{int(metrics['num_skeletons_optimized'])} "
                          f"skeletons, discovering "
                          f"{int(metrics['num_failures_discovered'])} failures")
                    metrics["plan_length"] = len(plan)
                    return plan, metrics
        except _DiscoveredFailureException as e:
            metrics["num_failures_discovered"] += 1
            _update_nsrts_with_failure(e.discovered_failure, ground_nsrts)


def task_plan(init_atoms: Set[GroundAtom],
              objects: Set[Object],
              goal: Set[GroundAtom],
              strips_ops: Sequence[STRIPSOperator],
              option_specs: Sequence[OptionSpec],
              seed: int,
              timeout: float,
              ) -> Tuple[List[_GroundNSRT], Metrics]:
    """Run only the task planning portion of SeSamE. A* search is run, and the
    first skeleton that achieves the goal symbolically is returned.

    This method is NOT used by SeSamE, but is instead provided as a convenient
    wrapper around _skeleton_generator below (which IS used by SeSamE) that
    takes in only the minimal necessary arguments.
    """
    nsrts = utils.ops_and_specs_to_dummy_nsrts(strips_ops, option_specs)
    ground_nsrts = []
    for nsrt in nsrts:
        for ground_nsrt in utils.all_ground_nsrts(nsrt, objects):
            ground_nsrts.append(ground_nsrt)
    ground_nsrts = utils.filter_static_nsrts(ground_nsrts, init_atoms)
    nonempty_ground_nsrts = [nsrt for nsrt in ground_nsrts
                             if nsrt.add_effects | nsrt.delete_effects]
    if not utils.is_dr_reachable(nonempty_ground_nsrts, init_atoms, goal):
        raise ApproachFailure(f"Goal {goal} not dr-reachable")
    dummy_task = Task(State({}), goal)
    metrics: Metrics = defaultdict(float)
    generator = _skeleton_generator(dummy_task, ground_nsrts, init_atoms,
                                    seed, timeout, metrics)
    skeleton, _ = next(generator)  # get the first one
    return skeleton, metrics


def _skeleton_generator(task: Task,
                        ground_nsrts: List[_GroundNSRT],
                        init_atoms: Set[GroundAtom],
                        seed: int,
                        timeout: float,
                        metrics: Metrics) -> Iterator[
                            Tuple[List[_GroundNSRT],
                                  List[Collection[GroundAtom]]]]:
    """A* search over skeletons (sequences of ground NSRTs).
    Iterates over pairs of (skeleton, atoms sequence).
    """
    start_time = time.time()
    queue: List[Tuple[float, float, _Node]] = []
    root_node = _Node(atoms=init_atoms, skeleton=[],
                      atoms_sequence=[init_atoms], parent=None)
    rng_prio = np.random.default_rng(seed)
    # Set up stuff for pyperplan heuristic.
    relaxed_operators = frozenset({utils.RelaxedOperator(
        nsrt.name, utils.atoms_to_tuples(nsrt.preconditions),
        utils.atoms_to_tuples(nsrt.add_effects)) for nsrt in ground_nsrts})
    heuristic: Callable[[PyperplanFacts], float] = utils.HAddHeuristic(
        utils.atoms_to_tuples(init_atoms),
        utils.atoms_to_tuples(task.goal), relaxed_operators)
    hq.heappush(queue, (heuristic(root_node.pyperplan_facts),
                        rng_prio.uniform(),
                        root_node))
    # Start search.
    while queue and (time.time()-start_time < timeout):
        if (int(metrics["num_skeletons_optimized"]) ==
            CFG.max_skeletons_optimized):
            raise ApproachFailure("Planning reached max_skeletons_optimized!")
        _, _, node = hq.heappop(queue)
        # Good debug point #1: print node.skeleton here to see what
        # the high-level search is doing.
        if task.goal.issubset(node.atoms):
            # If this skeleton satisfies the goal, yield it.
            metrics["num_skeletons_optimized"] += 1
            yield node.skeleton, node.atoms_sequence
        else:
            # Generate successors.
            metrics["num_nodes_expanded"] += 1
            for nsrt in utils.get_applicable_nsrts(ground_nsrts, node.atoms):
                child_atoms = utils.apply_nsrt(nsrt, set(node.atoms))
                child_node = _Node(
                    atoms=child_atoms,
                    skeleton=node.skeleton+[nsrt],
                    atoms_sequence=node.atoms_sequence+[child_atoms],
                    parent=node)
                # priority is g [plan length] plus h [heuristic]
                priority = (len(child_node.skeleton)+
                            heuristic(child_node.pyperplan_facts))
                hq.heappush(queue, (priority,
                                    rng_prio.uniform(),
                                    child_node))
    if not queue:
        raise ApproachFailure("Planning ran out of skeletons!")
    assert time.time()-start_time > timeout
    raise ApproachTimeout("Planning timed out in skeleton search!")


def _run_low_level_search(
        task: Task,
        option_model: _OptionModel,
        skeleton: List[_GroundNSRT],
        atoms_sequence: List[Collection[GroundAtom]],
        predicates: Set[Predicate],
        seed: int,
        timeout: float) -> Optional[List[_Option]]:
    """Backtracking search over continuous values.
    """
    start_time = time.time()
    rng_sampler = np.random.default_rng(seed)
    assert CFG.sesame_propagate_failures in \
        {"after_exhaust", "immediately", "never"}
    cur_idx = 0
    num_tries = [0 for _ in skeleton]
    plan: List[_Option] = [DummyOption for _ in skeleton]
    traj: List[State] = [task.init]+[DefaultState for _ in skeleton]
    # We'll use a maximum of one discovered failure per step, since
    # resampling can render old discovered failures obsolete.
    discovered_failures: List[
        Optional[_DiscoveredFailure]] = [None for _ in skeleton]
    while cur_idx < len(skeleton):
        if time.time()-start_time > timeout:
            raise ApproachTimeout("Planning timed out in backtracking!")
        assert num_tries[cur_idx] < CFG.max_samples_per_step
        # Good debug point #2: if you have a skeleton that you think is
        # reasonable, but sampling isn't working, print num_tries here to
        # see at what step the backtracking search is getting stuck.
        num_tries[cur_idx] += 1
        state = traj[cur_idx]
        nsrt = skeleton[cur_idx]
        # Ground the NSRT's ParameterizedOption into an _Option.
        # This invokes the NSRT's sampler.
        option = nsrt.sample_option(state, rng_sampler)
        plan[cur_idx] = option
        if option.initiable(state):
            try:
                next_state = option_model.get_next_state(state, option)
                discovered_failures[cur_idx] = None  # no failure occurred
            except EnvironmentFailure as e:
                can_continue_on = False
                failure = _DiscoveredFailure(e, nsrt)
                # Remember only the most recent failure.
                discovered_failures[cur_idx] = failure
                # If we're immediately propagating failures, raise it now.
                if CFG.sesame_propagate_failures == "immediately":
                    raise _DiscoveredFailureException(
                        "Discovered a failure", failure)
            if not discovered_failures[cur_idx]:
                traj[cur_idx+1] = next_state
                cur_idx += 1
                # Check atoms against expected atoms_sequence constraint.
                assert len(traj) == len(atoms_sequence)
                atoms = utils.abstract(traj[cur_idx], predicates)
                if atoms == {atom for atom in atoms_sequence[cur_idx]
                             if atom.predicate.name != _NOT_CAUSES_FAILURE}:
                    can_continue_on = True
                    if cur_idx == len(skeleton):  # success!
                        result = plan
                        return result
                else:
                    can_continue_on = False
            else:
                cur_idx += 1  # it's about to be decremented again
        else:
            # If the option is not initiable, need to resample / backtrack.
            can_continue_on = False
            cur_idx += 1  # it's about to be decremented again
        if not can_continue_on:
            # Go back to re-do the step we just did. If necessary, backtrack.
            cur_idx -= 1
            assert cur_idx >= 0
            while num_tries[cur_idx] == CFG.max_samples_per_step:
                num_tries[cur_idx] = 0
                plan[cur_idx] = DummyOption
                traj[cur_idx+1] = DefaultState
                cur_idx -= 1
                if cur_idx < 0:
                    # Backtracking exhausted. If we're only propagating failures
                    # after exhaustion, and if there are any failures,
                    # propagate up the EARLIEST one so that search restarts.
                    # Otherwise, return None so that search continues.
                    for earliest_failure in discovered_failures:
                        if (CFG.sesame_propagate_failures == "after_exhaust"
                            and earliest_failure is not None):
                            raise _DiscoveredFailureException(
                                "Discovered a failure", earliest_failure)
                    return None
    # Should only get here if the skeleton was empty
    assert not skeleton
    return []


def _update_nsrts_with_failure(
        discovered_failure: _DiscoveredFailure,
        ground_nsrts: Collection[_GroundNSRT]) -> None:
    """Update the given set of ground_nsrts based on the given
    DiscoveredFailure.
    """
    for obj in discovered_failure.env_failure.offending_objects:
        atom = GroundAtom(Predicate(_NOT_CAUSES_FAILURE, [obj.type],
                                    _classifier=lambda s, o: False), [obj])
        # Update the preconditions of the failing NSRT.
        discovered_failure.failing_nsrt.preconditions.add(atom)
        # Update the effects of all nsrts that use this object.
        for nsrt in ground_nsrts:
            if obj in nsrt.objects:
                nsrt.add_effects.add(atom)


@dataclass(frozen=True, eq=False)
class _DiscoveredFailure:
    """Container class for holding information related to a low-level
    discovery of a failure which must be propagated up to the main
    search function, in order to restart A* search with new NSRTs.
    """
    env_failure: EnvironmentFailure
    failing_nsrt: _GroundNSRT


class _DiscoveredFailureException(Exception):
    """Exception class for DiscoveredFailure propagation.
    """
    def __init__(self, message: str, discovered_failure: _DiscoveredFailure):
        super().__init__(message)
        self.discovered_failure = discovered_failure<|MERGE_RESOLUTION|>--- conflicted
+++ resolved
@@ -14,11 +14,7 @@
 from predicators.src.approaches import ApproachFailure, ApproachTimeout
 from predicators.src.structs import State, Task, NSRT, Predicate, \
     GroundAtom, _GroundNSRT, DummyOption, DefaultState, _Option, \
-<<<<<<< HEAD
-    PyperplanFacts, Metrics, Object
-=======
     PyperplanFacts, Metrics, STRIPSOperator, OptionSpec, Object
->>>>>>> 6973a50f
 from predicators.src import utils
 from predicators.src.envs import EnvironmentFailure
 from predicators.src.option_model import _OptionModel
