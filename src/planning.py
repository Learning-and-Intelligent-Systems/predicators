--- conflicted
+++ resolved
@@ -486,13 +486,8 @@
     # Should only get here if the plan was empty.
     assert not plan
     if task.goal_holds(task.init):
-<<<<<<< HEAD
-        # Empty plan successfully achieved goal
-        return LowLevelTrajectory([], [], False), True 
-=======
         return LowLevelTrajectory(
             [], [], False), True  # empty plan successfully achieved goal
->>>>>>> c045200e
     return LowLevelTrajectory([], [], False), False
 
 
