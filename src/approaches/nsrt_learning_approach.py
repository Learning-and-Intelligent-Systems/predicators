"""A bilevel planning approach that learns NSRTs.

Learns operators and samplers. Does not attempt to learn new predicates
or options.
"""

<<<<<<< HEAD
import logging
from typing import Set, List, Sequence, Optional
=======
from typing import Set, List, Optional
>>>>>>> 504c9377
import dill as pkl
from gym.spaces import Box
from predicators.src.approaches import BilevelPlanningApproach
from predicators.src.structs import Dataset, NSRT, ParameterizedOption, \
    Predicate, Type, Task, LowLevelTrajectory
from predicators.src.nsrt_learning.nsrt_learning_main import \
    learn_nsrts_from_data
from predicators.src.settings import CFG
from predicators.src import utils


class NSRTLearningApproach(BilevelPlanningApproach):
    """A bilevel planning approach that learns NSRTs."""

    def __init__(self, initial_predicates: Set[Predicate],
                 initial_options: Set[ParameterizedOption], types: Set[Type],
                 action_space: Box, train_tasks: List[Task]) -> None:
        super().__init__(initial_predicates, initial_options, types,
                         action_space, train_tasks)
        self._nsrts: Set[NSRT] = set()

    @property
    def is_learning_based(self) -> bool:
        return True

    def _get_current_nsrts(self) -> Set[NSRT]:
        return self._nsrts

    def learn_from_offline_dataset(self, dataset: Dataset) -> None:
        # The only thing we need to do here is learn NSRTs,
        # which we split off into a different function in case
        # subclasses want to make use of it.
        self._learn_nsrts(dataset.trajectories, online_learning_cycle=None)

    def _learn_nsrts(self, trajectories: List[LowLevelTrajectory],
                     online_learning_cycle: Optional[int]) -> None:
        self._nsrts = learn_nsrts_from_data(
            trajectories,
            self._train_tasks,
            self._get_current_predicates(),
            sampler_learner=CFG.sampler_learner)
        save_path = utils.get_approach_save_path_str()
        with open(f"{save_path}_{online_learning_cycle}.NSRTs", "wb") as f:
            pkl.dump(self._nsrts, f)

    def load(self, online_learning_cycle: Optional[int]) -> None:
        save_path = utils.get_approach_save_path_str()
        with open(f"{save_path}_{online_learning_cycle}.NSRTs", "rb") as f:
            self._nsrts = pkl.load(f)
        if CFG.pretty_print_when_loading:
            preds, _ = utils.extract_preds_and_types(self._nsrts)
            name_map = {}
            logging.info("Invented predicates:")
            for idx, pred in enumerate(
                    sorted(set(preds.values()) - self._initial_predicates)):
                vars_str, body_str = pred.pretty_str()
                logging.info(f"\tP{idx+1}({vars_str}) ≜ {body_str}")
                name_map[body_str] = f"P{idx+1}"
        logging.info("\n\nLoaded NSRTs:")
        for nsrt in sorted(self._nsrts):
            if CFG.pretty_print_when_loading:
                logging.info(nsrt.pretty_str(name_map))
            else:
                logging.info(nsrt)
        logging.info("")
        # Seed the option parameter spaces after loading.
        for nsrt in self._nsrts:
            nsrt.option.params_space.seed(CFG.seed)<|MERGE_RESOLUTION|>--- conflicted
+++ resolved
@@ -4,12 +4,8 @@
 or options.
 """
 
-<<<<<<< HEAD
 import logging
-from typing import Set, List, Sequence, Optional
-=======
 from typing import Set, List, Optional
->>>>>>> 504c9377
 import dill as pkl
 from gym.spaces import Box
 from predicators.src.approaches import BilevelPlanningApproach
