--- conflicted
+++ resolved
@@ -23,11 +23,7 @@
     ParameterizedOption, Predicate, Segment, State, Task, Type, _GroundNSRT
 
 
-<<<<<<< HEAD
-class GNNMetacontrollerApproach(NSRTMetacontrollerApproach, GNNApproach):
-=======
 class GNNMetacontrollerApproach(GNNApproach, NSRTMetacontrollerApproach):
->>>>>>> 94add9ee
     """GNNMetacontrollerApproach definition."""
 
     def __init__(self, initial_predicates: Set[Predicate],
