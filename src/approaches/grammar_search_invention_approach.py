"""An approach that invents predicates by searching over candidate sets, with
the candidates proposed from a grammar.
"""

from dataclasses import dataclass
import itertools
from functools import cached_property, lru_cache
from operator import ge, le
from typing import Set, Callable, List, Sequence, FrozenSet, Iterator, Tuple, \
    Dict
from gym.spaces import Box
from predicators.src import utils
from predicators.src.approaches import NSRTLearningApproach
from predicators.src.nsrt_learning import segment_trajectory, \
    learn_strips_operators
from predicators.src.structs import State, Predicate, ParameterizedOption, \
    Type, Task, Action, Dataset, Object, GroundAtomTrajectory, STRIPSOperator
from predicators.src.settings import CFG


@dataclass(frozen=True, eq=False, repr=False)
class _PredicateGrammar:
    """A grammar for generating predicate candidates.
    """
    dataset: Dataset

    @cached_property
    def types(self) -> Set[Type]:
        """Infer types from the dataset.
        """
        types: Set[Type] = set()
        for (states, _) in self.dataset:
            types.update(o.type for o in states[0])
        return types

    def generate(self, max_num: int) -> Dict[Predicate, float]:
        """Generate candidate predicates from the grammar.

        The dict values are costs, e.g., negative log prior probability for the
        predicate in a PCFG.
        """
        candidates = {}
        for i, (candidate, cost) in enumerate(self._generate()):
            if i >= max_num:
                break
            candidates[candidate] = cost
        return candidates

    def _generate(self) -> Iterator[Tuple[Predicate, float]]:
        raise NotImplementedError("Override me!")


@dataclass(frozen=True, eq=False, repr=False)
class _SingleAttributeCompareClassifier:
    """Compare a single feature value with a constant value.
    """
    object_index: int
    attribute_name: str
    constant: float
    compare: Callable[[float, float], bool]
    compare_str: str

    def __call__(self, s: State, o: Sequence[Object]) -> bool:
        obj = o[self.object_index]
        return self.compare(s.get(obj, self.attribute_name), self.constant)

    def __str__(self) -> str:
        return f"<?x{self.object_index}.{self.attribute_name}" + \
               f"{self.compare_str}{self.constant:.3}>"


@dataclass(frozen=True, eq=False, repr=False)
class _HoldingDummyPredicateGrammar(_PredicateGrammar):
    """A hardcoded cover-specific grammar.

    Good for testing with:
        python src/main.py --env cover --approach grammar_search_invention \
            --seed 0 --excluded_predicates Holding
    """
    def _generate(self) -> Iterator[Tuple[Predicate, float]]:
        # A necessary predicate
        block_type = [t for t in self.types if t.name == "block"][0]
        types = [block_type]
        classifier = _SingleAttributeCompareClassifier(0, "grasp", -0.9,
                                                       ge, ">=")
        yield (Predicate(str(classifier), types, classifier), 1.)

        # An unnecessary predicate (because it's redundant)
        classifier = _SingleAttributeCompareClassifier(0, "is_block", 0.5,
                                                       ge, ">=")
        yield (Predicate(str(classifier), types, classifier), 1.)


def _halving_constant_generator(lo: float, hi: float) -> Iterator[float]:
    mid = (hi + lo) / 2.
    yield mid
    left_gen = _halving_constant_generator(lo, mid)
    right_gen = _halving_constant_generator(mid, hi)
    while True:
        yield next(left_gen)
        yield next(right_gen)


@dataclass(frozen=True, eq=False, repr=False)
class _SingleFeatureInequalitiesPredicateGrammar(_PredicateGrammar):
    """Generates features of the form "?x.feature >= c" or "?x.feature <= c".
    """
    def _generate(self) -> Iterator[Tuple[Predicate, float]]:
        # Get ranges of feature values from data.
        feature_ranges = self._get_feature_ranges()
        # 0., 1., 0.5, 0.25, 0.75, 0.125, 0.375, ...
        constant_generator = itertools.chain([0., 1.],
            _halving_constant_generator(0., 1.))
        for c in constant_generator:
            for t in sorted(self.types):
                for f in t.feature_names:
                    lb, ub = feature_ranges[t][f]
                    # Optimization: if lb == ub, there is no variation
                    # among this feature, so there's no point in trying to
                    # learn a classifier with it. So, skip the feature.
                    if lb == ub:
                        continue
                    # Scale the constant by the feature range.
                    k = (c + lb) / (ub - lb)
                    for (comp, comp_str) in [(ge, ">="), (le, "<=")]:
                        classifier = _SingleAttributeCompareClassifier(
                            0, f, k, comp, comp_str)
                        name = str(classifier)
                        types = [t]
                        yield (Predicate(name, types, classifier), 1.)


    def _get_feature_ranges(self) -> Dict[Type, Dict[str, Tuple[float, float]]]:
        feature_ranges: Dict[Type, Dict[str, Tuple[float, float]]] = {}
        for (states, _) in self.dataset:
            for state in states:
                for obj in state:
                    if obj.type not in feature_ranges:
                        feature_ranges[obj.type] = {}
                        for f in obj.type.feature_names:
                            v = state.get(obj, f)
                            feature_ranges[obj.type][f] = (v, v)
                    else:
                        for f in obj.type.feature_names:
                            mn, mx = feature_ranges[obj.type][f]
                            v = state.get(obj, f)
                            feature_ranges[obj.type][f] = (min(mn, v),
                                                           max(mx, v))
        return feature_ranges


def _create_grammar(grammar_name: str, dataset: Dataset) -> _PredicateGrammar:
    if grammar_name == "holding_dummy":
        return _HoldingDummyPredicateGrammar(dataset)
    if grammar_name == "single_feat_ineqs":
        return _SingleFeatureInequalitiesPredicateGrammar(dataset)
    raise NotImplementedError(f"Unknown grammar name: {grammar_name}.")


class GrammarSearchInventionApproach(NSRTLearningApproach):
    """An approach that invents predicates by searching over candidate sets,
    with the candidates proposed from a grammar.
    """
    def __init__(self, simulator: Callable[[State, Action], State],
                 all_predicates: Set[Predicate],
                 initial_options: Set[ParameterizedOption],
                 types: Set[Type],
                 action_space: Box,
                 train_tasks: List[Task]) -> None:
        super().__init__(simulator, all_predicates, initial_options,
                         types, action_space, train_tasks)
        self._learned_predicates: Set[Predicate] = set()
        self._num_inventions = 0

    def _get_current_predicates(self) -> Set[Predicate]:
        return self._initial_predicates | self._learned_predicates

    def learn_from_offline_dataset(self, dataset: Dataset) -> None:
        # Generate a candidate set of predicates.
        print("Generating candidate predicates...")
        grammar = _create_grammar(CFG.grammar_search_grammar_name, dataset)
        candidates = grammar.generate(max_num=CFG.grammar_search_max_predicates)
        print(f"Done: created {len(candidates)} candidates.")
        # Apply the candidate predicates to the data.
        print("Applying predicates to data...")
        atom_dataset = utils.create_ground_atom_dataset(dataset,
            set(candidates) | self._initial_predicates)
        print("Done.")
        # Select a subset of the candidates to keep.
        print("Selecting a subset...")
        self._learned_predicates = self._select_predicates_to_keep(candidates,
            atom_dataset)
        print("Done.")
        # Finally, learn NSRTs via superclass, using all the kept predicates.
        self._learn_nsrts(dataset)

    def _select_predicates_to_keep(self, candidates: Dict[Predicate, float],
                                   atom_dataset: List[GroundAtomTrajectory]
                                   ) -> Set[Predicate]:
        # Helper function for the below.
        @lru_cache(maxsize=None)
        def _learn_strips_ops_for_predicates(s: FrozenSet[Predicate]
                ) -> Tuple[List[STRIPSOperator], List[GroundAtomTrajectory]]:
            kept_preds = s | self._initial_predicates
            pruned_atom_data = utils.prune_ground_atom_dataset(atom_dataset,
                                                               kept_preds)
            segments = [seg for traj in pruned_atom_data
                        for seg in segment_trajectory(traj)]
            strips_ops, _ = learn_strips_operators(segments, verbose=False)
            return strips_ops, pruned_atom_data

        # Perform a greedy search over predicate sets.
<<<<<<< HEAD
        # Successively consider smaller predicate sets.
        def _get_successors(s: FrozenSet[Predicate]
                ) -> Iterator[Tuple[None, FrozenSet[Predicate], float]]:
            # Optimization: immediately remove any predicates that don't
            # appear in the operators learned with s.
            # TODO: does this make sense?
            ops, _ = _learn_strips_ops_for_predicates(s)
            reduced_s = s & utils.get_predicates_in_strips_operator(ops)
            for predicate in sorted(reduced_s):  # sorting for determinism
                # Actions not needed. Frozensets for hashing.
                yield (None, frozenset(reduced_s - {predicate}), 1.)
=======
>>>>>>> 97f9cbb4

        # The heuristic is where the action happens...
        def _heuristic(s: FrozenSet[Predicate]) -> float:
            print("Scoring predicates:", s)
            # Relearn operators with the current predicates.
            strips_ops, pruned_atom_data = _learn_strips_ops_for_predicates(s)
            # Score based on how well the operators fit the data.
            num_true_positives, num_false_positives = \
                _count_positives_for_ops(strips_ops, pruned_atom_data)
            # Also add a size penalty.
            op_size = _get_operators_size(strips_ops)
            # Also add a penalty based on predicate complexity.
            pred_complexity = sum(candidates[p] for p in s)
            # Lower is better.
            return CFG.grammar_search_false_pos_weight * num_false_positives + \
                CFG.grammar_search_true_pos_weight * (-num_true_positives) + \
                CFG.grammar_search_size_weight * op_size + \
                CFG.grammar_search_pred_complexity_weight * pred_complexity

        # There are no goal states for this search; run until exhausted.
        def _check_goal(s: FrozenSet[Predicate]) -> bool:
            del s  # unused
            return False

        if CFG.grammar_search_direction == "largetosmall":
            # Successively consider smaller predicate sets.
            def _get_successors(s: FrozenSet[Predicate]
                    ) -> Iterator[Tuple[None, FrozenSet[Predicate], float]]:
                for predicate in sorted(s):  # sorting for determinism
                    # Actions not needed. Frozensets for hashing.
                    yield (None, frozenset(s - {predicate}), 1.)

            # Start the search with all of the candidates.
            init = frozenset(candidates)
        else:
            assert CFG.grammar_search_direction == "smalltolarge"
            # Successively consider larger predicate sets.
            def _get_successors(s: FrozenSet[Predicate]
                    ) -> Iterator[Tuple[None, FrozenSet[Predicate], float]]:
                for predicate in sorted(set(candidates) - s):  # determinism
                    # Actions not needed. Frozensets for hashing.
                    yield (None, frozenset(s | {predicate}), 1.)

            # Start the search with no candidates.
            init = frozenset()

        # Greedy best first search.
        path, _ = utils.run_gbfs(
            init, _check_goal, _get_successors, _heuristic,
            max_expansions=CFG.grammar_search_max_expansions,
            lazy_expansion=True)
        kept_predicates = path[-1]

        print(f"Selected {len(kept_predicates)} predicates out of "
              f"{len(candidates)} candidates:")
        for pred in kept_predicates:
            print(pred)

        return set(kept_predicates)


def _count_positives_for_ops(strips_ops: List[STRIPSOperator],
                             pruned_atom_data: List[GroundAtomTrajectory]
                             ) -> Tuple[int, int]:
    """Returns num true positives, num false positives.
    """
    num_true_positives = 0
    num_false_positives = 0
    for (states, _, atom_sequence) in pruned_atom_data:
        objects = set(states[0])
        ground_ops = [o for op in strips_ops
                      for o in utils.all_ground_operators(op, objects)]
        for i in range(len(atom_sequence)-1):
            s = atom_sequence[i]
            ns = atom_sequence[i+1]
            for ground_op in ground_ops:
                if not ground_op.preconditions.issubset(s):
                    continue
                if ground_op.add_effects == ns - s and \
                   ground_op.delete_effects == s - ns:
                    num_true_positives += 1
                else:
                    num_false_positives += 1
    return num_true_positives, num_false_positives


def _get_operators_size(strips_ops: List[STRIPSOperator]) -> int:
    size = 0
    for op in strips_ops:
        size += len(op.parameters) + len(op.preconditions) + \
                len(op.add_effects) + len(op.delete_effects)
    return size<|MERGE_RESOLUTION|>--- conflicted
+++ resolved
@@ -209,22 +209,6 @@
             strips_ops, _ = learn_strips_operators(segments, verbose=False)
             return strips_ops, pruned_atom_data
 
-        # Perform a greedy search over predicate sets.
-<<<<<<< HEAD
-        # Successively consider smaller predicate sets.
-        def _get_successors(s: FrozenSet[Predicate]
-                ) -> Iterator[Tuple[None, FrozenSet[Predicate], float]]:
-            # Optimization: immediately remove any predicates that don't
-            # appear in the operators learned with s.
-            # TODO: does this make sense?
-            ops, _ = _learn_strips_ops_for_predicates(s)
-            reduced_s = s & utils.get_predicates_in_strips_operator(ops)
-            for predicate in sorted(reduced_s):  # sorting for determinism
-                # Actions not needed. Frozensets for hashing.
-                yield (None, frozenset(reduced_s - {predicate}), 1.)
-=======
->>>>>>> 97f9cbb4
-
         # The heuristic is where the action happens...
         def _heuristic(s: FrozenSet[Predicate]) -> float:
             print("Scoring predicates:", s)
@@ -252,9 +236,14 @@
             # Successively consider smaller predicate sets.
             def _get_successors(s: FrozenSet[Predicate]
                     ) -> Iterator[Tuple[None, FrozenSet[Predicate], float]]:
-                for predicate in sorted(s):  # sorting for determinism
+                # Optimization: immediately remove any predicates that don't
+                # appear in the operators learned with s.
+                # TODO: does this make sense?
+                ops, _ = _learn_strips_ops_for_predicates(s)
+                reduced_s = s & utils.get_predicates_in_strips_operator(ops)
+                for predicate in sorted(reduced_s):  # sorting for determinism
                     # Actions not needed. Frozensets for hashing.
-                    yield (None, frozenset(s - {predicate}), 1.)
+                    yield (None, frozenset(reduced_s - {predicate}), 1.)
 
             # Start the search with all of the candidates.
             init = frozenset(candidates)
