"""Contains global, immutable settings.

Anything that varies between runs should be a command-line arg
(args.py).
"""

import os
from collections import defaultdict
from types import SimpleNamespace
from typing import Dict, Any, Set
import numpy as np


class GlobalSettings:
    """Unchanging settings."""
    # global parameters
    num_train_tasks = 50
    num_test_tasks = 50
    # Perform online learning for this many cycles or until this many
    # transitions have been collected, whichever happens first.
    num_online_learning_cycles = 10
    online_learning_max_transitions = float("inf")
    # Maximum number of training tasks to give a demonstration for, if the
    # offline_data_method is demo-based.
    max_initial_demos = float("inf")
    # Maximum number of steps to roll out an option policy.
    max_num_steps_option_rollout = 1000
    # Maximum number of steps to run a policy when checking if it solves a task.
    max_num_steps_check_policy = 1000
    # Maximum number of steps to run an InteractionRequest policy.
    max_num_steps_interaction_request = 100
    # Whether to pretty print predicates and NSRTs when NSRTs are loaded.
    pretty_print_when_loading = False
    # Used for random seeding in test environment.
    test_env_seed_offset = 10000

    # cover env parameters
    cover_num_blocks = 2
    cover_num_targets = 2
    cover_block_widths = [0.1, 0.07]
    cover_target_widths = [0.05, 0.03]
    cover_initial_holding_prob = 0.75

    # cover_multistep_options env parameters
    cover_multistep_action_limits = [-np.inf, np.inf]
    cover_multistep_use_learned_equivalents = True
    cover_multistep_degenerate_oracle_samplers = False
    cover_multistep_max_tb_placements = 100  # max placements of targets/blocks
    cover_multistep_max_hr_placements = 100  # max placements of hand regions
    cover_multistep_thr_percent = 0.5  # target hand region percent of width
    cover_multistep_bhr_percent = 0.5  # block hand region percent of width
    cover_multistep_bimodal_goal = False
    cover_multistep_goal_conditioned_sampling = False  # assumes one goal

    # blocks env parameters
    blocks_num_blocks_train = [3, 4]
    blocks_num_blocks_test = [5, 6]

    # playroom env parameters
    playroom_num_blocks_train = [3]
    playroom_num_blocks_test = [3]

    # cluttered table env parameters
    cluttered_table_num_cans_train = 5
    cluttered_table_num_cans_test = 10
    cluttered_table_can_radius = 0.01
    cluttered_table_collision_angle_thresh = np.pi / 4
    cluttered_table_place_goal_conditioned_sampling = True

    # repeated nextto env parameters
    repeated_nextto_num_dots = 15

    # painting env parameters
    painting_initial_holding_prob = 0.5
    painting_lid_open_prob = 0.3
    painting_num_objs_train = [2, 3]
    painting_num_objs_test = [3, 4]

    # tools env parameters
    tools_num_items_train = [2]
    tools_num_items_test = [2, 3]
    tools_num_contraptions_train = [2]
    tools_num_contraptions_test = [3]

    # behavior env parameters
    behavior_config_file = os.path.join(  # relative to igibson.root_path
        "examples",
        "configs",
        "wbm3_modifiable_full_obs.yaml",
    )
    behavior_mode = "headless"  # headless, pbgui, iggui
    behavior_action_timestep = 1.0 / 10.0
    behavior_physics_timestep = 1.0 / 120.0
    behavior_task_name = "re-shelving_library_books"
    behavior_scene_name = "Pomaria_1_int"
    behavior_randomize_init_state = False

    # general pybullet parameters
<<<<<<< HEAD
    pybullet_use_gui = False
    pybullet_draw_debug = False
=======
    pybullet_use_gui = False  # must be True to make videos
    pybullet_draw_debug = False  # useful for annotating in the GUI
>>>>>>> 5ea0c472
    pybullet_camera_width = 335  # for high quality, use 1674
    pybullet_camera_height = 180  # for high quality, use 900
    pybullet_sim_steps_per_action = 20
    pybullet_max_ik_iters = 100
    pybullet_ik_tol = 1e-3

<<<<<<< HEAD
    # parameters for approaches
=======
    # parameters for random options approach
>>>>>>> 5ea0c472
    random_options_max_tries = 100

    # parameters for GNN policy approach
    gnn_policy_num_message_passing = 3
    gnn_policy_layer_size = 16
    gnn_policy_learning_rate = 1e-3
    gnn_policy_num_epochs = 25000
    gnn_policy_batch_size = 128
    gnn_policy_do_normalization = False  # performs worse in Cover when True
    gnn_policy_use_validation_set = True

    # SeSamE parameters
    sesame_task_planning_heuristic = "lmcut"
    sesame_allow_noops = True  # recommended to keep this False if using replays

    # evaluation parameters
    results_dir = "results"
    approach_dir = "saved_approaches"
    data_dir = "saved_datasets"
    video_dir = "videos"
    video_fps = 2
    failure_video_mode = "longest_only"

    # dataset parameters
    # For learning-based approaches, the data collection timeout for planning.
    offline_data_planning_timeout = 10
    # If "default", defaults to CFG.task_planning_heuristic.
    offline_data_task_planning_heuristic = "default"
    # If -1, defaults to CFG.sesame_max_skeletons_optimized.
    offline_data_max_skeletons_optimized = -1

    # teacher dataset parameters
    # Number of positive examples and negative examples per predicate.
    teacher_dataset_num_examples = 1

    # NSRT learning parameters
    min_data_for_nsrt = 0
    learn_side_predicates = False

    # torch model parameters
    normalization_scale_clip = 1
    learning_rate = 1e-3
    mlp_regressor_max_itr = 10000
    mlp_regressor_hid_sizes = [32, 32]
    mlp_regressor_clip_gradients = False
    mlp_regressor_gradient_clip_value = 5
    mlp_classifier_hid_sizes = [32, 32]
    mlp_classifier_balance_data = True
    neural_gaus_regressor_hid_sizes = [32, 32]
    neural_gaus_regressor_max_itr = 10000
<<<<<<< HEAD
    neural_gaus_regressor_sample_clip = 3
=======
>>>>>>> 5ea0c472
    mlp_classifier_n_iter_no_change = 5000

    # sampler learning parameters
    sampler_learner = "neural"  # "neural" or "random" or "oracle"
    max_rejection_sampling_tries = 100
    sampler_mlp_classifier_max_itr = 10000
    sampler_learning_use_goals = False
    sampler_disable_classifier = False

    # interactive learning parameters
    interactive_num_ensemble_members = 10
    interactive_action_strategy = "glib"
    interactive_query_policy = "strict_best_seen"
    interactive_score_function = "frequency"
    interactive_score_threshold = 0.5
    interactive_num_babbles = 10  # for action strategy glib
    interactive_max_num_atoms_babbled = 1  # for action strategy glib
    predicate_mlp_classifier_max_itr = 1000

    # grammar search invention parameters
    grammar_search_grammar_includes_givens = True
    grammar_search_grammar_includes_foralls = True
    grammar_search_use_handcoded_debug_grammar = False
    grammar_search_true_pos_weight = 10
    grammar_search_false_pos_weight = 1
    grammar_search_bf_weight = 1
    grammar_search_operator_size_weight = 0.0
    grammar_search_pred_complexity_weight = 1e-4
    grammar_search_max_predicates = 200
    grammar_search_predicate_cost_upper_bound = 6
    grammar_search_score_function = "expected_nodes_created"
    grammar_search_heuristic_based_weight = 10.
    grammar_search_max_demos = float("inf")
    grammar_search_max_nondemos = 50
    grammar_search_energy_based_temperature = 10.
    grammar_search_task_planning_timeout = 1.0
    grammar_search_search_algorithm = "hill_climbing"  # hill_climbing or gbfs
    grammar_search_hill_climbing_depth = 0
    grammar_search_parallelize_hill_climbing = False
    grammar_search_gbfs_num_evals = 1000
    grammar_search_off_demo_count_penalty = 1.0
    grammar_search_on_demo_count_penalty = 10.0
    grammar_search_suspicious_state_penalty = 10.0
    grammar_search_expected_nodes_upper_bound = 1e5
    grammar_search_expected_nodes_optimal_demo_prob = 1 - 1e-5
    grammar_search_expected_nodes_backtracking_cost = 1e3
    grammar_search_expected_nodes_include_suspicious_score = False
    grammar_search_expected_nodes_allow_noops = True
    grammar_search_classifier_pretty_str_names = ["?x", "?y", "?z"]

    @staticmethod
    def get_arg_specific_settings(args: Dict[str, Any]) -> Dict[str, Any]:
        """A workaround for global settings that are derived from the
        experiment-specific args."""

        return dict(
            # In SeSamE, when to propagate failures back up to the high level
            # search. Choices are: {"after_exhaust", "immediately", "never"}.
            sesame_propagate_failures=defaultdict(
                # Use "immediately" by default.
                lambda: "immediately",
                {
                    # We use a different strategy for cluttered_table because
                    # of the high likelihood of getting cyclic failures if you
                    # immediately raise failures, leading to unsolvable tasks.
                    "cluttered_table": "after_exhaust",
                    "cluttered_table_place": "after_exhaust",
                })[args.get("env", "")],

            # For learning-based approaches, the data collection strategy.
            offline_data_method=defaultdict(
                # Use only demonstrations by default.
                lambda: "demo",
                {
                    # Interactive learning project needs ground atom data.
                    "interactive_learning": "demo+ground_atoms",
                })[args.get("approach", "")],

            # Number of replays used when offline_data_method is demo+replay.
            offline_data_num_replays=defaultdict(
                # Default number of random replays.
                lambda: 500,
                {
                    # For the repeated_nextto environment, too many
                    # replays makes learning slow.
                    "repeated_nextto": 50,
                })[args.get("env", "")],

            # The name of the option model used by the agent.
            option_model_name=defaultdict(
                lambda: "oracle",
                {
                    # For the BEHAVIOR environment, use a special option model.
                    "behavior": "behavior_oracle",
                    # For PyBullet environments, use non-PyBullet analogs.
                    "pybullet_blocks": "oracle_blocks",
                })[args.get("env", "")],

            # In SeSamE, the maximum number of skeletons optimized before
            # giving up. If 1, can only solve downward refinable tasks.
            sesame_max_skeletons_optimized=defaultdict(
                lambda: 8,
                {
                    # For the tools environment, allow many more skeletons.
                    "tools": 1000,
                })[args.get("env", "")],

            # In SeSamE, the maximum effort put into sampling a single skeleton.
            # Concretely, this effort refers to the maximum number of calls to
            # the sampler on each step before backtracking.
            sesame_max_samples_per_step=defaultdict(
                lambda: 10,
                {
                    # For the tools environment, don't do any backtracking.
                    "tools": 1,
                })[args.get("env", "")],

            # Maximum number of skeletons used by ExpectedNodesScoreFunction.
            # If -1, defaults to CFG.sesame_max_skeletons_optimized.
            grammar_search_expected_nodes_max_skeletons=defaultdict(
                lambda: -1,
                {
                    # For the tools environment, keep it much lower.
                    "tools": 1,
                })[args.get("env", "")],

            # Segmentation parameters.
            segmenter=defaultdict(
                lambda: "atom_changes",
                {
                    # When options are given, use them to segment instead.
                    "no_learning": "option_changes",
                })[args.get("option_learner", "")],
        )


def get_allowed_query_type_names() -> Set[str]:
    """Get the set of names of query types that the teacher is allowed to
    answer, computed based on the configuration CFG."""
    if CFG.option_learner == "neural":
        return {"PathToStateQuery"}
    if CFG.approach == "interactive_learning":
        return {"GroundAtomsHoldQuery"}
    if CFG.approach == "unittest":
        return {
            "GroundAtomsHoldQuery",
            "DemonstrationQuery",
            "PathToStateQuery",
            "_MockQuery",
        }
    return set()


_attr_to_value = {}
for _attr, _value in GlobalSettings.__dict__.items():
    if _attr.startswith("_"):
        continue
    assert _attr not in _attr_to_value  # duplicate attributes
    _attr_to_value[_attr] = _value
CFG = SimpleNamespace(**_attr_to_value)<|MERGE_RESOLUTION|>--- conflicted
+++ resolved
@@ -26,7 +26,7 @@
     # Maximum number of steps to roll out an option policy.
     max_num_steps_option_rollout = 1000
     # Maximum number of steps to run a policy when checking if it solves a task.
-    max_num_steps_check_policy = 1000
+    max_num_steps_check_policy = 100
     # Maximum number of steps to run an InteractionRequest policy.
     max_num_steps_interaction_request = 100
     # Whether to pretty print predicates and NSRTs when NSRTs are loaded.
@@ -96,24 +96,15 @@
     behavior_randomize_init_state = False
 
     # general pybullet parameters
-<<<<<<< HEAD
-    pybullet_use_gui = False
-    pybullet_draw_debug = False
-=======
     pybullet_use_gui = False  # must be True to make videos
     pybullet_draw_debug = False  # useful for annotating in the GUI
->>>>>>> 5ea0c472
     pybullet_camera_width = 335  # for high quality, use 1674
     pybullet_camera_height = 180  # for high quality, use 900
     pybullet_sim_steps_per_action = 20
     pybullet_max_ik_iters = 100
     pybullet_ik_tol = 1e-3
 
-<<<<<<< HEAD
-    # parameters for approaches
-=======
     # parameters for random options approach
->>>>>>> 5ea0c472
     random_options_max_tries = 100
 
     # parameters for GNN policy approach
@@ -164,10 +155,6 @@
     mlp_classifier_balance_data = True
     neural_gaus_regressor_hid_sizes = [32, 32]
     neural_gaus_regressor_max_itr = 10000
-<<<<<<< HEAD
-    neural_gaus_regressor_sample_clip = 3
-=======
->>>>>>> 5ea0c472
     mlp_classifier_n_iter_no_change = 5000
 
     # sampler learning parameters
@@ -262,8 +249,6 @@
                 {
                     # For the BEHAVIOR environment, use a special option model.
                     "behavior": "behavior_oracle",
-                    # For PyBullet environments, use non-PyBullet analogs.
-                    "pybullet_blocks": "oracle_blocks",
                 })[args.get("env", "")],
 
             # In SeSamE, the maximum number of skeletons optimized before
