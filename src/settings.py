"""Contains global, immutable settings.

Anything that varies between runs should be a command-line arg
(args.py).
"""

import os
from collections import defaultdict
from types import SimpleNamespace
from typing import Any, Dict, Set

import numpy as np


class GlobalSettings:
    """Unchanging settings."""
    # global parameters
    num_train_tasks = 50
    num_test_tasks = 50
    # Perform online learning for this many cycles or until this many
    # transitions have been collected, whichever happens first.
    num_online_learning_cycles = 10
    online_learning_max_transitions = float("inf")
    # Maximum number of training tasks to give a demonstration for, if the
    # offline_data_method is demo-based.
    max_initial_demos = float("inf")
    # If this is False, then environment interactions can only take place
    # on tasks that have no demonstrations.
    allow_interaction_in_demo_tasks = True
    # Maximum number of steps to run an InteractionRequest policy.
    max_num_steps_interaction_request = 100
    # Whether to pretty print predicates and NSRTs when NSRTs are loaded.
    pretty_print_when_loading = False
    # Used for random seeding in test environment.
    test_env_seed_offset = 10000
    # The method to use for segmentation. By default, segment using options.
    # If you are learning options, you should change this via the command line.
    segmenter = "option_changes"
    # The method to use for generating demonstrations: "oracle" or "human".
    demonstrator = "oracle"
    # DPI for rendering the state. Increase this if video quality is poor.
    # Note that for unit testing, we use a much smaller value by default,
    # which is set in utils.reset_config(). If you want higher-quality videos
    # in unit tests, make sure to pass in a value for `render_state_dpi` into
    # your call to utils.reset_config().
    render_state_dpi = 150

    # cover env parameters
    cover_num_blocks = 2
    cover_num_targets = 2
    cover_block_widths = [0.1, 0.07]
    cover_target_widths = [0.05, 0.03]
    cover_initial_holding_prob = 0.75

    # cover_multistep_options env parameters
    cover_multistep_action_limits = [-np.inf, np.inf]
    cover_multistep_degenerate_oracle_samplers = False
    cover_multistep_max_tb_placements = 100  # max placements of targets/blocks
    cover_multistep_max_hr_placements = 100  # max placements of hand regions
    cover_multistep_thr_percent = 0.4  # target hand region percent of width
    cover_multistep_bhr_percent = 0.4  # block hand region percent of width
    cover_multistep_bimodal_goal = False
    cover_multistep_goal_conditioned_sampling = False  # assumes one goal

    # blocks env parameters
    blocks_num_blocks_train = [3, 4]
    blocks_num_blocks_test = [5, 6]

    # playroom env parameters
    playroom_num_blocks_train = [3]
    playroom_num_blocks_test = [3]

    # cluttered table env parameters
    cluttered_table_num_cans_train = 5
    cluttered_table_num_cans_test = 10
    cluttered_table_can_radius = 0.01
    cluttered_table_collision_angle_thresh = np.pi / 4
    cluttered_table_place_goal_conditioned_sampling = True

    # repeated nextto env parameters
    repeated_nextto_num_dots = 15

    # painting env parameters
    painting_initial_holding_prob = 0.5
    painting_lid_open_prob = 0.3
    painting_num_objs_train = [2, 3]
    painting_num_objs_test = [3, 4]
    painting_max_objs_in_goal = float("inf")
    painting_goal_receptacles = "box_and_shelf"  # box_and_shelf, box, shelf

    # repeated_nextto_painting (rnt_painting) env parameters
    rnt_painting_num_objs_train = [8, 9, 10]
    rnt_painting_num_objs_test = [11, 12, 13]
    rnt_painting_max_objs_in_goal = 2

    # tools env parameters
    tools_num_items_train = [2]
    tools_num_items_test = [2, 3]
    tools_num_contraptions_train = [2]
    tools_num_contraptions_test = [3]

    # behavior env parameters
    behavior_config_file = os.path.join(  # relative to igibson.root_path
        "examples",
        "configs",
        "wbm3_modifiable_full_obs.yaml",
    )
    behavior_mode = "headless"  # headless, pbgui, iggui
    behavior_action_timestep = 1.0 / 10.0
    behavior_physics_timestep = 1.0 / 120.0
    behavior_task_name = "re-shelving_library_books"
    behavior_scene_name = "Pomaria_1_int"
    behavior_randomize_init_state = True

    # general pybullet parameters
    pybullet_use_gui = False  # must be True to make videos
    pybullet_draw_debug = False  # useful for annotating in the GUI
    pybullet_camera_width = 335  # for high quality, use 1674
    pybullet_camera_height = 180  # for high quality, use 900
    pybullet_sim_steps_per_action = 20
    pybullet_max_ik_iters = 100
    pybullet_ik_tol = 1e-3
    pybullet_robot = "fetch"
    pybullet_birrt_num_attempts = 10
    pybullet_birrt_num_iters = 100
    pybullet_birrt_smooth_amt = 50
    pybullet_birrt_extend_num_interp = 10
    pybullet_control_mode = "position"

    # pddl blocks env parameters
    pddl_blocks_procedural_train_min_num_blocks = 3
    pddl_blocks_procedural_train_max_num_blocks = 4
    pddl_blocks_procedural_train_min_num_blocks_goal = 2
    pddl_blocks_procedural_train_max_num_blocks_goal = 3
    pddl_blocks_procedural_test_min_num_blocks = 5
    pddl_blocks_procedural_test_max_num_blocks = 6
    pddl_blocks_procedural_test_min_num_blocks_goal = 2
    pddl_blocks_procedural_test_max_num_blocks_goal = 5
    pddl_blocks_procedural_new_pile_prob = 0.5
    pddl_blocks_fixed_train_indices = list(range(1, 6))
    pddl_blocks_fixed_test_indices = list(range(6, 11))

    # pddl delivery env parameters
    pddl_delivery_procedural_train_min_num_locs = 5
    pddl_delivery_procedural_train_max_num_locs = 10
    pddl_delivery_procedural_train_min_want_locs = 2
    pddl_delivery_procedural_train_max_want_locs = 4
    pddl_delivery_procedural_train_min_extra_newspapers = 0
    pddl_delivery_procedural_train_max_extra_newspapers = 1
    pddl_delivery_procedural_test_min_num_locs = 31
    pddl_delivery_procedural_test_max_num_locs = 40
    pddl_delivery_procedural_test_min_want_locs = 20
    pddl_delivery_procedural_test_max_want_locs = 30
    pddl_delivery_procedural_test_min_extra_newspapers = 0
    pddl_delivery_procedural_test_max_extra_newspapers = 10
    pddl_easy_delivery_procedural_train_min_num_locs = 3
    pddl_easy_delivery_procedural_train_max_num_locs = 5
    pddl_easy_delivery_procedural_train_min_want_locs = 1
    pddl_easy_delivery_procedural_train_max_want_locs = 2
    pddl_easy_delivery_procedural_train_min_extra_newspapers = 0
    pddl_easy_delivery_procedural_train_max_extra_newspapers = 1
    pddl_easy_delivery_procedural_test_min_num_locs = 4
    pddl_easy_delivery_procedural_test_max_num_locs = 6
    pddl_easy_delivery_procedural_test_min_want_locs = 2
    pddl_easy_delivery_procedural_test_max_want_locs = 3
    pddl_easy_delivery_procedural_test_min_extra_newspapers = 0
    pddl_easy_delivery_procedural_test_max_extra_newspapers = 1

<<<<<<< HEAD
    # pddl spanner env parameters
    pddl_spanner_procedural_train_min_nuts = 1
    pddl_spanner_procedural_train_max_nuts = 3
    pddl_spanner_procedural_train_min_extra_spanners = 0
    pddl_spanner_procedural_train_max_extra_spanners = 2
    pddl_spanner_procedural_train_min_locs = 2
    pddl_spanner_procedural_train_max_locs = 4
    pddl_spanner_procedural_test_min_nuts = 10
    pddl_spanner_procedural_test_max_nuts = 20
    pddl_spanner_procedural_test_min_extra_spanners = 0
    pddl_spanner_procedural_test_max_extra_spanners = 10
    pddl_spanner_procedural_test_min_locs = 20
    pddl_spanner_procedural_test_max_locs = 30
=======
    # pddl forest env parameters
    pddl_forest_procedural_train_min_size = 8
    pddl_forest_procedural_train_max_size = 10
    pddl_forest_procedural_test_min_size = 10
    pddl_forest_procedural_test_max_size = 12
>>>>>>> 59e1bfdf

    # stick button env parameters
    stick_button_num_buttons_train = [1, 2]
    stick_button_num_buttons_test = [3, 4]
    stick_button_disable_angles = True
    stick_button_holder_scale = 0.1

    # screws env parameters
    screws_num_screws_train = [15, 20]
    screws_num_screws_test = [25, 30]

    # doors env parameters
    doors_room_map_size = 5
    doors_min_obstacles_per_room = 0
    doors_max_obstacles_per_room = 3
    doors_min_room_exists_frac = 0.25
    doors_max_room_exists_frac = 0.75
    doors_birrt_num_attempts = 10
    doors_birrt_num_iters = 100
    doors_birrt_smooth_amt = 50
    doors_draw_debug = False

    # coffee env parameters
    coffee_num_cups_train = [1, 2]
    coffee_num_cups_test = [2, 3]
    coffee_jug_init_rot_amt = 2 * np.pi / 3

    # satellites env parameters
    satellites_num_sat_train = [2, 3]
    satellites_num_obj_train = [3, 4]
    satellites_num_sat_test = [3, 4]
    satellites_num_obj_test = [4, 5]

    # parameters for random options approach
    random_options_max_tries = 100

    # parameters for abstract GNN approach
    gnn_num_message_passing = 3
    gnn_layer_size = 16
    gnn_learning_rate = 1e-3
    gnn_num_epochs = 25000
    gnn_batch_size = 128
    gnn_do_normalization = False  # performs worse in Cover when True
    gnn_use_validation_set = True

    # parameters for GNN option policy approach
    gnn_option_policy_solve_with_shooting = True
    gnn_option_policy_shooting_variance = 0.1
    gnn_option_policy_shooting_max_samples = 100

    # parameters for metacontroller approaches
    metacontroller_max_samples = 100

    # parameters for PG3 approach
    pg3_heuristic = "policy_guided"
    pg3_search_method = "hill_climbing"
    pg3_task_planning_heuristic = "lmcut"
    pg3_gbfs_max_expansions = 100
    pg3_hc_enforced_depth = 0
    pg3_max_policy_guided_rollout = 50
    pg3_plan_compare_inapplicable_cost = 0.99

    # parameters for NSRT reinforcement learning approach
    nsrt_rl_reward_epsilon = 1e-2  # reward if in epsilon-ball from subgoal
    nsrt_rl_pos_reward = 0
    nsrt_rl_neg_reward = -1
    nsrt_rl_option_learner = "dummy_rl"
    nsrt_rl_valid_reward_steps_threshold = 10

    # SeSamE parameters
    sesame_task_planning_heuristic = "lmcut"
    sesame_allow_noops = True  # recommended to keep this False if using replays
    sesame_check_expected_atoms = True
    # The algorithm used for grounding the planning problem. Choices are
    # "naive" or "fd_translator". The former does a type-aware cross product
    # of operators and objects to obtain ground operators, while the latter
    # calls Fast Downward's translator to produce an SAS task, then extracts
    # the ground operators from that. The latter is preferable when grounding
    # is a bottleneck in your environment, but will not work when operators
    # with no effects need to be part of the ground planning problem, like the
    # OpenLid() operator in painting. So, we'll keep the former as the
    # default.
    sesame_grounder = "naive"

    # evaluation parameters
    log_dir = "logs"
    results_dir = "results"
    approach_dir = "saved_approaches"
    data_dir = "saved_datasets"
    video_dir = "videos"
    video_fps = 2
    failure_video_mode = "longest_only"

    # dataset parameters
    # For learning-based approaches, the data collection timeout for planning.
    # If -1, defaults to CFG.timeout.
    offline_data_planning_timeout = -1
    # If "default", defaults to CFG.task_planning_heuristic.
    offline_data_task_planning_heuristic = "default"
    # If -1, defaults to CFG.sesame_max_skeletons_optimized.
    offline_data_max_skeletons_optimized = -1
    # Number of replays used when offline_data_method is replay-based.
    offline_data_num_replays = 500

    # teacher dataset parameters
    # Number of positive examples and negative examples per predicate.
    teacher_dataset_num_examples = 1

    # NSRT learning parameters
    min_data_for_nsrt = 0
    min_perc_data_for_nsrt = 0
    # STRIPS learning algorithm. See get_name() functions in the directory
    # nsrt_learning/strips_learning/ for valid settings.
    strips_learner = "cluster_and_intersect"
    disable_harmlessness_check = False  # some methods may want this to be True
    backchaining_check_intermediate_harmlessness = False
    compute_sidelining_objective_value = False
    clustering_learner_true_pos_weight = 10
    clustering_learner_false_pos_weight = 1
    cluster_and_intersect_prederror_max_groundings = 10
    cluster_and_search_inner_search_max_expansions = 2500
    cluster_and_search_inner_search_timeout = 30
    cluster_and_search_score_func_max_groundings = 10000
    cluster_and_search_var_count_weight = 0.1
    cluster_and_search_precon_size_weight = 0.01

    # torch model parameters
    learning_rate = 1e-3
    mlp_regressor_max_itr = 10000
    mlp_regressor_hid_sizes = [32, 32]
    mlp_regressor_clip_gradients = False
    mlp_regressor_gradient_clip_value = 5
    mlp_classifier_hid_sizes = [32, 32]
    mlp_classifier_balance_data = True
    neural_gaus_regressor_hid_sizes = [32, 32]
    neural_gaus_regressor_max_itr = 1000
    mlp_classifier_n_iter_no_change = 5000
    implicit_mlp_regressor_max_itr = 10000
    implicit_mlp_regressor_num_negative_data_per_input = 5
    implicit_mlp_regressor_num_samples_per_inference = 100
    implicit_mlp_regressor_temperature = 1.0
    implicit_mlp_regressor_inference_method = "derivative_free"
    implicit_mlp_regressor_derivative_free_num_iters = 3
    implicit_mlp_regressor_derivative_free_sigma_init = 0.33
    implicit_mlp_regressor_derivative_free_shrink_scale = 0.5
    implicit_mlp_regressor_grid_num_ticks_per_dim = 100

    # sampler learning parameters
    sampler_learner = "neural"  # "neural" or "random" or "oracle"
    max_rejection_sampling_tries = 100
    sampler_mlp_classifier_max_itr = 10000
    sampler_learning_use_goals = False
    sampler_disable_classifier = False
    sampler_learning_regressor_model = "neural_gaussian"
    sampler_learning_max_negative_data = 100000

    # interactive learning parameters
    interactive_num_ensemble_members = 10
    interactive_query_policy = "threshold"
    interactive_score_function = "entropy"
    interactive_score_threshold = 0.1
    interactive_random_query_prob = 0.5  # for query policy random
    interactive_num_requests_per_cycle = 10
    predicate_classifier_model = "mlp"  # "mlp" or "knn"
    predicate_mlp_classifier_max_itr = 1000
    predicate_knn_classifier_n_neighbors = 1

    # online NSRT learning parameters
    online_nsrt_learning_requests_per_cycle = 10

    # glib explorer parameters
    glib_min_goal_size = 1
    glib_max_goal_size = 1
    glib_num_babbles = 10

    # greedy lookahead explorer parameters
    greedy_lookahead_max_num_trajectories = 100
    greedy_lookahead_max_traj_length = 2

    # grammar search invention parameters
    grammar_search_grammar_includes_givens = True
    grammar_search_grammar_includes_foralls = True
    grammar_search_use_handcoded_debug_grammar = False
    grammar_search_true_pos_weight = 10
    grammar_search_false_pos_weight = 1
    grammar_search_bf_weight = 1
    grammar_search_operator_complexity_weight = 0.0
    grammar_search_pred_complexity_weight = 1e-4
    grammar_search_max_predicates = 200
    grammar_search_predicate_cost_upper_bound = 6
    grammar_search_score_function = "expected_nodes_created"
    grammar_search_heuristic_based_weight = 10.
    grammar_search_max_demos = float("inf")
    grammar_search_max_nondemos = 50
    grammar_search_energy_based_temperature = 10.
    grammar_search_task_planning_timeout = 1.0
    grammar_search_search_algorithm = "hill_climbing"  # hill_climbing or gbfs
    grammar_search_hill_climbing_depth = 0
    grammar_search_parallelize_hill_climbing = False
    grammar_search_gbfs_num_evals = 1000
    grammar_search_off_demo_count_penalty = 1.0
    grammar_search_on_demo_count_penalty = 10.0
    grammar_search_suspicious_state_penalty = 10.0
    grammar_search_expected_nodes_upper_bound = 1e5
    grammar_search_expected_nodes_optimal_demo_prob = 1 - 1e-5
    grammar_search_expected_nodes_backtracking_cost = 1e3
    grammar_search_expected_nodes_allow_noops = True
    grammar_search_classifier_pretty_str_names = ["?x", "?y", "?z"]

    @staticmethod
    def get_arg_specific_settings(args: Dict[str, Any]) -> Dict[str, Any]:
        """A workaround for global settings that are derived from the
        experiment-specific args."""

        return dict(
            # Horizon for each environment. When checking if a policy solves a
            # task, we run the policy for at most this many steps.
            horizon=defaultdict(
                lambda: 100,
                {
                    # For certain environments, actions are lower level, so
                    # tasks take more actions to complete.
                    "behavior": 5000,
                    "pybullet_cover": 1000,
                    "pybullet_blocks": 1000,
                    "doors": 1000,
                    "coffee": 1000,
                    # For the very simple touch point environment, restrict
                    # the horizon to be shorter.
                    "touch_point": 15,
                })[args.get("env", "")],

            # Maximum number of steps to roll out an option policy.
            max_num_steps_option_rollout=defaultdict(
                lambda: 1000,
                {
                    # For the stick button environment, limit the per-option
                    # horizon.
                    "stick_button": 50,
                })[args.get("env", "")],

            # In SeSamE, when to propagate failures back up to the high level
            # search. Choices are: {"after_exhaust", "immediately", "never"}.
            sesame_propagate_failures=defaultdict(
                # Use "immediately" by default.
                lambda: "immediately",
                {
                    # We use a different strategy for cluttered_table because
                    # of the high likelihood of getting cyclic failures if you
                    # immediately raise failures, leading to unsolvable tasks.
                    "cluttered_table": "after_exhaust",
                    "cluttered_table_place": "after_exhaust",
                })[args.get("env", "")],

            # For learning-based approaches, the data collection strategy.
            offline_data_method=defaultdict(
                # Use only demonstrations by default.
                lambda: "demo",
                {
                    # Interactive learning project needs ground atom data.
                    "interactive_learning": "demo+ground_atoms",
                })[args.get("approach", "")],

            # The name of the option model used by the agent.
            option_model_name=defaultdict(
                lambda: "oracle",
                {
                    # For the BEHAVIOR environment, use a special option model.
                    "behavior": "oracle_behavior",
                    # For PyBullet environments, use non-PyBullet analogs.
                    "pybullet_cover": "oracle_cover",
                    "pybullet_blocks": "oracle_blocks",
                })[args.get("env", "")],

            # In SeSamE, the maximum number of skeletons optimized before
            # giving up. If 1, can only solve downward refinable tasks.
            sesame_max_skeletons_optimized=defaultdict(
                lambda: 8,
                {
                    # For these environments, allow more skeletons.
                    "coffee": 1000,
                    "tools": 1000,
                    "stick_button": 1000,
                })[args.get("env", "")],

            # In SeSamE, the maximum effort put into refining a single skeleton.
            # Concretely, this effort refers to the maximum number of calls to
            # the sampler on each step before backtracking.
            sesame_max_samples_per_step=defaultdict(
                lambda: 10,
                {
                    # For the tools environment, don't do any backtracking.
                    "tools": 1,
                })[args.get("env", "")],

            # Maximum number of skeletons used by ExpectedNodesScoreFunction.
            # If -1, defaults to CFG.sesame_max_skeletons_optimized.
            grammar_search_expected_nodes_max_skeletons=defaultdict(
                lambda: -1,
                {
                    # For the tools environment, keep it much lower.
                    "tools": 1,
                })[args.get("env", "")],

            # Used to save NSRTs as strings in pickle file.
            dump_nsrts_as_strings=defaultdict(
                lambda: False,
                {
                    # We cannot pickle Behavior NSRTs
                    "behavior": True,
                })[args.get("env", "")],
        )


def get_allowed_query_type_names() -> Set[str]:
    """Get the set of names of query types that the teacher is allowed to
    answer, computed based on the configuration CFG."""
    if CFG.option_learner == "direct_bc":
        return {"PathToStateQuery"}
    if CFG.approach == "interactive_learning":
        return {"GroundAtomsHoldQuery"}
    if CFG.approach == "unittest":
        return {
            "GroundAtomsHoldQuery",
            "DemonstrationQuery",
            "PathToStateQuery",
            "_MockQuery",
        }
    return set()


_attr_to_value = {}
for _attr, _value in GlobalSettings.__dict__.items():
    if _attr.startswith("_"):
        continue
    assert _attr not in _attr_to_value  # duplicate attributes
    _attr_to_value[_attr] = _value
CFG = SimpleNamespace(**_attr_to_value)<|MERGE_RESOLUTION|>--- conflicted
+++ resolved
@@ -166,7 +166,6 @@
     pddl_easy_delivery_procedural_test_min_extra_newspapers = 0
     pddl_easy_delivery_procedural_test_max_extra_newspapers = 1
 
-<<<<<<< HEAD
     # pddl spanner env parameters
     pddl_spanner_procedural_train_min_nuts = 1
     pddl_spanner_procedural_train_max_nuts = 3
@@ -180,13 +179,12 @@
     pddl_spanner_procedural_test_max_extra_spanners = 10
     pddl_spanner_procedural_test_min_locs = 20
     pddl_spanner_procedural_test_max_locs = 30
-=======
+
     # pddl forest env parameters
     pddl_forest_procedural_train_min_size = 8
     pddl_forest_procedural_train_max_size = 10
     pddl_forest_procedural_test_min_size = 10
     pddl_forest_procedural_test_max_size = 12
->>>>>>> 59e1bfdf
 
     # stick button env parameters
     stick_button_num_buttons_train = [1, 2]
