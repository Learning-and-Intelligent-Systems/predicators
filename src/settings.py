"""Contains global, immutable settings.

Anything that varies between runs should be a command-line arg
(args.py).
"""

import os
from collections import defaultdict
from types import SimpleNamespace
from typing import Any, Dict, Set

import numpy as np


class GlobalSettings:
    """Unchanging settings."""
    # global parameters
    num_train_tasks = 50
    num_test_tasks = 50
    # Perform online learning for this many cycles or until this many
    # transitions have been collected, whichever happens first.
    num_online_learning_cycles = 10
    online_learning_max_transitions = float("inf")
    # Maximum number of training tasks to give a demonstration for, if the
    # offline_data_method is demo-based.
    max_initial_demos = float("inf")
    # If this is False, then environment interactions can only take place
    # on tasks that have no demonstrations.
    allow_interaction_in_demo_tasks = True
    # Maximum number of steps to run an InteractionRequest policy.
    max_num_steps_interaction_request = 100
    # Whether to pretty print predicates and NSRTs when NSRTs are loaded.
    pretty_print_when_loading = False
    # Used for random seeding in test environment.
    test_env_seed_offset = 10000

    # cover env parameters
    cover_num_blocks = 2
    cover_num_targets = 2
    cover_block_widths = [0.1, 0.07]
    cover_target_widths = [0.05, 0.03]
    cover_initial_holding_prob = 0.75

    # cover_multistep_options env parameters
    cover_multistep_action_limits = [-np.inf, np.inf]
    cover_multistep_degenerate_oracle_samplers = False
    cover_multistep_max_tb_placements = 100  # max placements of targets/blocks
    cover_multistep_max_hr_placements = 100  # max placements of hand regions
    cover_multistep_thr_percent = 0.4  # target hand region percent of width
    cover_multistep_bhr_percent = 0.4  # block hand region percent of width
    cover_multistep_bimodal_goal = False
    cover_multistep_goal_conditioned_sampling = False  # assumes one goal

    # blocks env parameters
    blocks_num_blocks_train = [3, 4]
    blocks_num_blocks_test = [5, 6]

    # playroom env parameters
    playroom_num_blocks_train = [3]
    playroom_num_blocks_test = [3]

    # cluttered table env parameters
    cluttered_table_num_cans_train = 5
    cluttered_table_num_cans_test = 10
    cluttered_table_can_radius = 0.01
    cluttered_table_collision_angle_thresh = np.pi / 4
    cluttered_table_place_goal_conditioned_sampling = True

    # repeated nextto env parameters
    repeated_nextto_num_dots = 15

    # painting env parameters
    painting_initial_holding_prob = 0.5
    painting_lid_open_prob = 0.3
    painting_num_objs_train = [2, 3]
    painting_num_objs_test = [3, 4]
    painting_max_objs_in_goal = float("inf")
    painting_goal_receptacles = "box_and_shelf"  # box_and_shelf, box, shelf

    # repeated_nextto_painting (rnt_painting) env parameters
    rnt_painting_num_objs_train = [8, 9, 10]
    rnt_painting_num_objs_test = [11, 12, 13]
    rnt_painting_max_objs_in_goal = 2

    # tools env parameters
    tools_num_items_train = [2]
    tools_num_items_test = [2, 3]
    tools_num_contraptions_train = [2]
    tools_num_contraptions_test = [3]

    # behavior env parameters
    behavior_config_file = os.path.join(  # relative to igibson.root_path
        "examples",
        "configs",
        "wbm3_modifiable_full_obs.yaml",
    )
    behavior_mode = "headless"  # headless, pbgui, iggui
    behavior_action_timestep = 1.0 / 10.0
    behavior_physics_timestep = 1.0 / 120.0
    behavior_task_name = "re-shelving_library_books"
    behavior_scene_name = "Pomaria_1_int"
    behavior_randomize_init_state = False

    # general pybullet parameters
    pybullet_use_gui = False  # must be True to make videos
    pybullet_draw_debug = False  # useful for annotating in the GUI
    pybullet_camera_width = 335  # for high quality, use 1674
    pybullet_camera_height = 180  # for high quality, use 900
    pybullet_sim_steps_per_action = 20
    pybullet_max_ik_iters = 100
    pybullet_ik_tol = 1e-3
    pybullet_robot = "fetch"
    pybullet_birrt_num_attempts = 10
    pybullet_birrt_num_iters = 100
    pybullet_birrt_smooth_amt = 50
    pybullet_birrt_extend_num_interp = 10
    pybullet_control_mode = "position"

    # pddl blocks env parameters
    pddl_blocks_procedural_train_min_num_blocks = 3
    pddl_blocks_procedural_train_max_num_blocks = 4
    pddl_blocks_procedural_train_min_num_blocks_goal = 2
    pddl_blocks_procedural_train_max_num_blocks_goal = 3
    pddl_blocks_procedural_test_min_num_blocks = 5
    pddl_blocks_procedural_test_max_num_blocks = 6
    pddl_blocks_procedural_test_min_num_blocks_goal = 2
    pddl_blocks_procedural_test_max_num_blocks_goal = 5
    pddl_blocks_procedural_new_pile_prob = 0.5
    pddl_blocks_fixed_train_indices = list(range(1, 6))
    pddl_blocks_fixed_test_indices = list(range(6, 11))

    # stick button env parameters
    stick_button_num_buttons_train = [1, 2]
    stick_button_num_buttons_test = [3, 4]
    stick_button_disable_angles = True
    stick_button_holder_scale = 0.1

<<<<<<< HEAD
    # screws env parameters
    screws_num_screws_train = [15, 20]
    screws_num_screws_test = [25, 30]
=======
    # doors env parameters
    doors_room_map_size = 5
    doors_min_obstacles_per_room = 0
    doors_max_obstacles_per_room = 3
    doors_min_room_exists_frac = 0.25
    doors_max_room_exists_frac = 0.75
    doors_birrt_num_attempts = 10
    doors_birrt_num_iters = 100
    doors_birrt_smooth_amt = 50
    doors_draw_debug = False
>>>>>>> 4017e38f

    # parameters for random options approach
    random_options_max_tries = 100

    # parameters for abstract GNN approach
    gnn_num_message_passing = 3
    gnn_layer_size = 16
    gnn_learning_rate = 1e-3
    gnn_num_epochs = 25000
    gnn_batch_size = 128
    gnn_do_normalization = False  # performs worse in Cover when True
    gnn_use_validation_set = True

    # parameters for GNN option policy approach
    gnn_option_policy_solve_with_shooting = True
    gnn_option_policy_shooting_variance = 0.1
    gnn_option_policy_shooting_max_samples = 100

    # parameters for GNN metacontroller approach
    gnn_metacontroller_max_samples = 100

    # SeSamE parameters
    sesame_task_planning_heuristic = "lmcut"
    sesame_allow_noops = True  # recommended to keep this False if using replays
    sesame_check_expected_atoms = True

    # evaluation parameters
    log_dir = "logs"
    results_dir = "results"
    approach_dir = "saved_approaches"
    data_dir = "saved_datasets"
    video_dir = "videos"
    video_fps = 2
    failure_video_mode = "longest_only"

    # dataset parameters
    # For learning-based approaches, the data collection timeout for planning.
    offline_data_planning_timeout = 10
    # If "default", defaults to CFG.task_planning_heuristic.
    offline_data_task_planning_heuristic = "default"
    # If -1, defaults to CFG.sesame_max_skeletons_optimized.
    offline_data_max_skeletons_optimized = -1

    # teacher dataset parameters
    # Number of positive examples and negative examples per predicate.
    teacher_dataset_num_examples = 1

    # NSRT learning parameters
    min_data_for_nsrt = 0
    min_perc_data_for_nsrt = 0
    # STRIPS learning algorithm. See get_name() functions in the directory
    # nsrt_learning/strips_learning/ for valid settings.
    strips_learner = "cluster_and_intersect"
    disable_harmlessness_check = False  # some methods may want this to be True
    clustering_learner_true_pos_weight = 10
    clustering_learner_false_pos_weight = 1
    cluster_and_search_inner_search_max_expansions = 10000
    cluster_and_search_var_count_weight = 0.1
    cluster_and_search_precon_size_weight = 0.01

    # torch model parameters
    learning_rate = 1e-3
    mlp_regressor_max_itr = 10000
    mlp_regressor_hid_sizes = [32, 32]
    mlp_regressor_clip_gradients = False
    mlp_regressor_gradient_clip_value = 5
    mlp_classifier_hid_sizes = [32, 32]
    mlp_classifier_balance_data = True
    neural_gaus_regressor_hid_sizes = [32, 32]
    neural_gaus_regressor_max_itr = 1000
    mlp_classifier_n_iter_no_change = 5000
    implicit_mlp_regressor_max_itr = 10000
    implicit_mlp_regressor_num_negative_data_per_input = 5
    implicit_mlp_regressor_num_samples_per_inference = 100
    implicit_mlp_regressor_temperature = 1.0
    implicit_mlp_regressor_inference_method = "derivative_free"
    implicit_mlp_regressor_derivative_free_num_iters = 3
    implicit_mlp_regressor_derivative_free_sigma_init = 0.33
    implicit_mlp_regressor_derivative_free_shrink_scale = 0.5
    implicit_mlp_regressor_grid_num_ticks_per_dim = 100

    # sampler learning parameters
    sampler_learner = "neural"  # "neural" or "random" or "oracle"
    max_rejection_sampling_tries = 100
    sampler_mlp_classifier_max_itr = 10000
    sampler_learning_use_goals = False
    sampler_disable_classifier = False
    sampler_learning_regressor_model = "neural_gaussian"

    # interactive learning parameters
    interactive_num_ensemble_members = 10
    interactive_action_strategy = "greedy_lookahead"
    interactive_query_policy = "threshold"
    interactive_score_function = "entropy"
    interactive_score_threshold = 0.1
    interactive_random_query_prob = 0.5  # for query policy random
    interactive_num_babbles = 10  # for action strategy glib
    interactive_max_num_atoms_babbled = 1  # for action strategy glib
    # for action strategy greedy_lookahead
    interactive_max_num_trajectories = 100
    # for action strategy greedy_lookahead
    interactive_max_trajectory_length = 2
    interactive_num_requests_per_cycle = 10
    predicate_mlp_classifier_max_itr = 1000

    # grammar search invention parameters
    grammar_search_grammar_includes_givens = True
    grammar_search_grammar_includes_foralls = True
    grammar_search_use_handcoded_debug_grammar = False
    grammar_search_true_pos_weight = 10
    grammar_search_false_pos_weight = 1
    grammar_search_bf_weight = 1
    grammar_search_operator_size_weight = 0.0
    grammar_search_pred_complexity_weight = 1e-4
    grammar_search_max_predicates = 200
    grammar_search_predicate_cost_upper_bound = 6
    grammar_search_score_function = "expected_nodes_created"
    grammar_search_heuristic_based_weight = 10.
    grammar_search_max_demos = float("inf")
    grammar_search_max_nondemos = 50
    grammar_search_energy_based_temperature = 10.
    grammar_search_task_planning_timeout = 1.0
    grammar_search_search_algorithm = "hill_climbing"  # hill_climbing or gbfs
    grammar_search_hill_climbing_depth = 0
    grammar_search_parallelize_hill_climbing = False
    grammar_search_gbfs_num_evals = 1000
    grammar_search_off_demo_count_penalty = 1.0
    grammar_search_on_demo_count_penalty = 10.0
    grammar_search_suspicious_state_penalty = 10.0
    grammar_search_expected_nodes_upper_bound = 1e5
    grammar_search_expected_nodes_optimal_demo_prob = 1 - 1e-5
    grammar_search_expected_nodes_backtracking_cost = 1e3
    grammar_search_expected_nodes_allow_noops = True
    grammar_search_classifier_pretty_str_names = ["?x", "?y", "?z"]

    @staticmethod
    def get_arg_specific_settings(args: Dict[str, Any]) -> Dict[str, Any]:
        """A workaround for global settings that are derived from the
        experiment-specific args."""

        return dict(
            # Horizon for each environment. When checking if a policy solves a
            # task, we run the policy for at most this many steps.
            horizon=defaultdict(
                lambda: 100,
                {
                    # For certain environments, actions are lower level, so
                    # tasks take more actions to complete.
                    "behavior": 1000,
                    "pybullet_cover": 1000,
                    "pybullet_blocks": 1000,
                    "doors": 1000,
                    # For the very simple TouchPoint environment, restrict
                    # the horizon to be shorter.
                    "touch_point": 15,
                })[args.get("env", "")],

            # Maximum number of steps to roll out an option policy.
            max_num_steps_option_rollout=defaultdict(
                lambda: 1000,
                {
                    # For the stick button environment, limit the per-option
                    # horizon.
                    "stick_button": 50,
                })[args.get("env", "")],

            # In SeSamE, when to propagate failures back up to the high level
            # search. Choices are: {"after_exhaust", "immediately", "never"}.
            sesame_propagate_failures=defaultdict(
                # Use "immediately" by default.
                lambda: "immediately",
                {
                    # We use a different strategy for cluttered_table because
                    # of the high likelihood of getting cyclic failures if you
                    # immediately raise failures, leading to unsolvable tasks.
                    "cluttered_table": "after_exhaust",
                    "cluttered_table_place": "after_exhaust",
                    # For the stick button environment, the only environment
                    # failure is one that involves no objects, which we want
                    # to be treated like a terminal environment state.
                    "stick_button": "never",
                })[args.get("env", "")],

            # For learning-based approaches, the data collection strategy.
            offline_data_method=defaultdict(
                # Use only demonstrations by default.
                lambda: "demo",
                {
                    # Interactive learning project needs ground atom data.
                    "interactive_learning": "demo+ground_atoms",
                })[args.get("approach", "")],

            # Number of replays used when offline_data_method is demo+replay.
            offline_data_num_replays=defaultdict(
                # Default number of random replays.
                lambda: 500,
                {
                    # For the repeated_nextto environment, too many
                    # replays makes learning slow.
                    "repeated_nextto": 50,
                })[args.get("env", "")],

            # The name of the option model used by the agent.
            option_model_name=defaultdict(
                lambda: "oracle",
                {
                    # For the BEHAVIOR environment, use a special option model.
                    "behavior": "oracle_behavior",
                    # For PyBullet environments, use non-PyBullet analogs.
                    "pybullet_cover": "oracle_cover",
                    "pybullet_blocks": "oracle_blocks",
                })[args.get("env", "")],

            # In SeSamE, the maximum number of skeletons optimized before
            # giving up. If 1, can only solve downward refinable tasks.
            sesame_max_skeletons_optimized=defaultdict(
                lambda: 8,
                {
                    # For the tools environment, allow more skeletons.
                    "tools": 1000,
                    # For the stick button environment, allow more skeletons.
                    "stick_button": 1000,
                })[args.get("env", "")],

            # In SeSamE, the maximum effort put into sampling a single skeleton.
            # Concretely, this effort refers to the maximum number of calls to
            # the sampler on each step before backtracking.
            sesame_max_samples_per_step=defaultdict(
                lambda: 10,
                {
                    # For the tools environment, don't do any backtracking.
                    "tools": 1,
                })[args.get("env", "")],

            # Maximum number of skeletons used by ExpectedNodesScoreFunction.
            # If -1, defaults to CFG.sesame_max_skeletons_optimized.
            grammar_search_expected_nodes_max_skeletons=defaultdict(
                lambda: -1,
                {
                    # For the tools environment, keep it much lower.
                    "tools": 1,
                })[args.get("env", "")],

            # Segmentation parameters.
            segmenter=defaultdict(
                lambda: "atom_changes",
                {
                    # When options are given, use them to segment instead.
                    "no_learning": "option_changes",
                })[args.get("option_learner", "no_learning")],
        )


def get_allowed_query_type_names() -> Set[str]:
    """Get the set of names of query types that the teacher is allowed to
    answer, computed based on the configuration CFG."""
    if CFG.option_learner == "direct_bc":
        return {"PathToStateQuery"}
    if CFG.approach == "interactive_learning":
        return {"GroundAtomsHoldQuery"}
    if CFG.approach == "unittest":
        return {
            "GroundAtomsHoldQuery",
            "DemonstrationQuery",
            "PathToStateQuery",
            "_MockQuery",
        }
    return set()


_attr_to_value = {}
for _attr, _value in GlobalSettings.__dict__.items():
    if _attr.startswith("_"):
        continue
    assert _attr not in _attr_to_value  # duplicate attributes
    _attr_to_value[_attr] = _value
CFG = SimpleNamespace(**_attr_to_value)<|MERGE_RESOLUTION|>--- conflicted
+++ resolved
@@ -135,11 +135,10 @@
     stick_button_disable_angles = True
     stick_button_holder_scale = 0.1
 
-<<<<<<< HEAD
     # screws env parameters
     screws_num_screws_train = [15, 20]
     screws_num_screws_test = [25, 30]
-=======
+
     # doors env parameters
     doors_room_map_size = 5
     doors_min_obstacles_per_room = 0
@@ -150,7 +149,7 @@
     doors_birrt_num_iters = 100
     doors_birrt_smooth_amt = 50
     doors_draw_debug = False
->>>>>>> 4017e38f
+
 
     # parameters for random options approach
     random_options_max_tries = 100
