"""Contains global, immutable settings.

Anything that varies between runs should be a command-line arg
(args.py).
"""

import os
from collections import defaultdict
from types import SimpleNamespace
from typing import Dict, Any, Set
import numpy as np


class GlobalSettings:
    """Unchanging settings."""
    # global parameters
    num_train_tasks = 50
    num_test_tasks = 50
    # Perform online learning for this many cycles or until this many
    # transitions have been collected, whichever happens first.
    num_online_learning_cycles = 10
    online_learning_max_transitions = float("inf")
    # Maximum number of training tasks to give a demonstration for, if the
    # offline_data_method is demo-based.
    max_initial_demos = float("inf")
    # Maximum number of steps to roll out an option policy.
    max_num_steps_option_rollout = 1000
    # Maximum number of steps to run a policy when checking if it solves a task.
    max_num_steps_check_policy = 1000
    # Maximum number of steps to run an InteractionRequest policy.
    max_num_steps_interaction_request = 100
    # Whether to pretty print predicates and NSRTs when NSRTs are loaded.
    pretty_print_when_loading = False
    # Used for random seeding in test environment.
    test_env_seed_offset = 10000

    # cover env parameters
    cover_num_blocks = 2
    cover_num_targets = 2
    cover_block_widths = [0.1, 0.07]
    cover_target_widths = [0.05, 0.03]
    cover_initial_holding_prob = 0.75

    # cover_multistep_options env parameters
    cover_multistep_action_limits = [-np.inf, np.inf]
    cover_multistep_use_learned_equivalents = True
    cover_multistep_degenerate_oracle_samplers = False
    cover_multistep_max_tb_placements = 100  # max placements of targets/blocks
    cover_multistep_max_hr_placements = 100  # max placements of hand regions
    cover_multistep_thr_percent = 0.5  # target hand region percent of width
    cover_multistep_bhr_percent = 0.5  # block hand region percent of width
    cover_multistep_bimodal_goal = False
    cover_multistep_goal_conditioned_sampling = False  # assumes one goal

<<<<<<< HEAD
    # block parameters
    blocks_num_blocks_train = [3, 4]
    blocks_num_blocks_test = [5, 6]

=======
    # blocks env parameters
    blocks_num_blocks_train = [3, 4]
    blocks_num_blocks_test = [5, 6]

    # playroom env parameters
    playroom_num_blocks_train = [3]
    playroom_num_blocks_test = [3]

>>>>>>> 3a9cd265
    # cluttered table env parameters
    cluttered_table_num_cans_train = 5
    cluttered_table_num_cans_test = 10
    cluttered_table_can_radius = 0.01
    cluttered_table_collision_angle_thresh = np.pi / 4
    cluttered_table_place_goal_conditioned_sampling = True

    # repeated nextto env parameters
    repeated_nextto_num_dots = 15

    # painting env parameters
    painting_initial_holding_prob = 0.5
    painting_lid_open_prob = 0.3
    painting_num_objs_train = [2, 3]
    painting_num_objs_test = [3, 4]

    # tools env parameters
    tools_num_items_train = [2]
    tools_num_items_test = [2, 3]
    tools_num_contraptions_train = [2]
    tools_num_contraptions_test = [3]

    # behavior env parameters
    behavior_config_file = os.path.join(  # relative to igibson.root_path
        "examples",
        "configs",
        "wbm3_modifiable_full_obs.yaml",
    )
    behavior_mode = "headless"  # headless, pbgui, iggui
    behavior_action_timestep = 1.0 / 10.0
    behavior_physics_timestep = 1.0 / 120.0
    behavior_task_name = "re-shelving_library_books"
    behavior_scene_name = "Pomaria_1_int"
    behavior_randomize_init_state = False

    # general pybullet parameters
    pybullet_use_gui = False
    pybullet_draw_debug = False
    pybullet_camera_width = 335  # for high quality, use 1674
    pybullet_camera_height = 180  # for high quality, use 900
    pybullet_sim_steps_per_action = 20
    pybullet_max_ik_iters = 100
    pybullet_ik_tol = 1e-3

    # parameters for approaches
    random_options_max_tries = 100

    # SeSamE parameters
    sesame_task_planning_heuristic = "lmcut"
    sesame_allow_noops = True  # recommended to keep this False if using replays

    # evaluation parameters
    results_dir = "results"
    approach_dir = "saved_approaches"
    data_dir = "saved_datasets"
    video_dir = "videos"
    video_fps = 2
    failure_video_mode = "longest_only"

    # dataset parameters
    # For learning-based approaches, the data collection timeout for planning.
    offline_data_planning_timeout = 10
    # If "default", defaults to CFG.task_planning_heuristic.
    offline_data_task_planning_heuristic = "default"
    # If -1, defaults to CFG.sesame_max_skeletons_optimized.
    offline_data_max_skeletons_optimized = -1

    # teacher dataset parameters
    # Number of positive examples and negative examples per predicate.
    teacher_dataset_num_examples = 1

    # NSRT learning parameters
    min_data_for_nsrt = 0
    learn_side_predicates = False

    # torch model parameters
    normalization_scale_clip = 1
    learning_rate = 1e-3
    mlp_regressor_max_itr = 10000
    mlp_regressor_hid_sizes = [32, 32]
    mlp_regressor_clip_gradients = False
    mlp_regressor_gradient_clip_value = 5
    mlp_classifier_hid_sizes = [32, 32]
    mlp_classifier_balance_data = True
    neural_gaus_regressor_hid_sizes = [32, 32]
    neural_gaus_regressor_max_itr = 10000
    neural_gaus_regressor_sample_clip = 3
    mlp_classifier_n_iter_no_change = 5000

    # sampler learning parameters
    sampler_learner = "neural"  # "neural" or "random" or "oracle"
    max_rejection_sampling_tries = 100
    sampler_mlp_classifier_max_itr = 10000
    sampler_learning_use_goals = False
    sampler_disable_classifier = False

    # interactive learning parameters
    interactive_num_ensemble_members = 10
    interactive_action_strategy = "glib"
    interactive_query_policy = "strict_best_seen"
    interactive_score_function = "frequency"
    interactive_score_threshold = 0.5
    interactive_num_babbles = 10  # for action strategy glib
    interactive_max_num_atoms_babbled = 1  # for action strategy glib
    predicate_mlp_classifier_max_itr = 1000

    # grammar search invention parameters
    grammar_search_grammar_includes_givens = True
    grammar_search_grammar_includes_foralls = True
    grammar_search_use_handcoded_debug_grammar = False
    grammar_search_true_pos_weight = 10
    grammar_search_false_pos_weight = 1
    grammar_search_bf_weight = 1
    grammar_search_operator_size_weight = 0.0
    grammar_search_pred_complexity_weight = 1e-4
    grammar_search_max_predicates = 200
    grammar_search_predicate_cost_upper_bound = 6
    grammar_search_score_function = "expected_nodes_created"
    grammar_search_heuristic_based_weight = 10.
    grammar_search_max_demos = float("inf")
    grammar_search_max_nondemos = 50
    grammar_search_energy_based_temperature = 10.
    grammar_search_task_planning_timeout = 1.0
    grammar_search_search_algorithm = "hill_climbing"  # hill_climbing or gbfs
    grammar_search_hill_climbing_depth = 0
    grammar_search_parallelize_hill_climbing = False
    grammar_search_gbfs_num_evals = 1000
    grammar_search_off_demo_count_penalty = 1.0
    grammar_search_on_demo_count_penalty = 10.0
    grammar_search_suspicious_state_penalty = 10.0
    grammar_search_expected_nodes_upper_bound = 1e5
    grammar_search_expected_nodes_optimal_demo_prob = 1 - 1e-5
    grammar_search_expected_nodes_backtracking_cost = 1e3
    grammar_search_expected_nodes_include_suspicious_score = False
    grammar_search_expected_nodes_allow_noops = True
    grammar_search_classifier_pretty_str_names = ["?x", "?y", "?z"]

    @staticmethod
    def get_arg_specific_settings(args: Dict[str, Any]) -> Dict[str, Any]:
        """A workaround for global settings that are derived from the
        experiment-specific args."""

        return dict(
            # In SeSamE, when to propagate failures back up to the high level
            # search. Choices are: {"after_exhaust", "immediately", "never"}.
            sesame_propagate_failures=defaultdict(
                # Use "immediately" by default.
                lambda: "immediately",
                {
                    # We use a different strategy for cluttered_table because
                    # of the high likelihood of getting cyclic failures if you
                    # immediately raise failures, leading to unsolvable tasks.
                    "cluttered_table": "after_exhaust",
                    "cluttered_table_place": "after_exhaust",
                })[args.get("env", "")],

            # For learning-based approaches, the data collection strategy.
            offline_data_method=defaultdict(
                # Use only demonstrations by default.
                lambda: "demo",
                {
                    # Interactive learning project needs ground atom data.
                    "interactive_learning": "demo+ground_atoms",
                })[args.get("approach", "")],

            # Number of replays used when offline_data_method is demo+replay.
            offline_data_num_replays=defaultdict(
                # Default number of random replays.
                lambda: 500,
                {
                    # For the repeated_nextto environment, too many
                    # replays makes learning slow.
                    "repeated_nextto": 50,
                })[args.get("env", "")],

            # The name of the option model used by the agent.
            option_model_name=defaultdict(
                lambda: "oracle",
                {
                    # For the BEHAVIOR environment, use a special option model.
                    "behavior": "behavior_oracle",
                    # For PyBullet environments, use non-PyBullet analogs.
                    "pybullet_blocks": "oracle_blocks",
                })[args.get("env", "")],

            # In SeSamE, the maximum number of skeletons optimized before
            # giving up. If 1, can only solve downward refinable tasks.
            sesame_max_skeletons_optimized=defaultdict(
                lambda: 8,
                {
                    # For the tools environment, allow many more skeletons.
                    "tools": 1000,
                })[args.get("env", "")],

            # In SeSamE, the maximum effort put into sampling a single skeleton.
            # Concretely, this effort refers to the maximum number of calls to
            # the sampler on each step before backtracking.
            sesame_max_samples_per_step=defaultdict(
                lambda: 10,
                {
                    # For the tools environment, don't do any backtracking.
                    "tools": 1,
                })[args.get("env", "")],

            # Maximum number of skeletons used by ExpectedNodesScoreFunction.
            # If -1, defaults to CFG.sesame_max_skeletons_optimized.
            grammar_search_expected_nodes_max_skeletons=defaultdict(
                lambda: -1,
                {
                    # For the tools environment, keep it much lower.
                    "tools": 1,
                })[args.get("env", "")],

            # Segmentation parameters.
            segmenter=defaultdict(
                lambda: "atom_changes",
                {
                    # When options are given, use them to segment instead.
                    "no_learning": "option_changes",
                })[args.get("option_learner", "")],
        )


def get_allowed_query_type_names() -> Set[str]:
    """Get the set of names of query types that the teacher is allowed to
    answer, computed based on the configuration CFG."""
    if CFG.option_learner == "neural":
        return {"DemonstrationQuery"}
    if CFG.approach == "interactive_learning":
        return {"GroundAtomsHoldQuery"}
    if CFG.approach == "unittest":
        return {"GroundAtomsHoldQuery", "DemonstrationQuery"}
    return set()


_attr_to_value = {}
for _attr, _value in GlobalSettings.__dict__.items():
    if _attr.startswith("_"):
        continue
    assert _attr not in _attr_to_value  # duplicate attributes
    _attr_to_value[_attr] = _value
CFG = SimpleNamespace(**_attr_to_value)<|MERGE_RESOLUTION|>--- conflicted
+++ resolved
@@ -52,12 +52,6 @@
     cover_multistep_bimodal_goal = False
     cover_multistep_goal_conditioned_sampling = False  # assumes one goal
 
-<<<<<<< HEAD
-    # block parameters
-    blocks_num_blocks_train = [3, 4]
-    blocks_num_blocks_test = [5, 6]
-
-=======
     # blocks env parameters
     blocks_num_blocks_train = [3, 4]
     blocks_num_blocks_test = [5, 6]
@@ -66,7 +60,6 @@
     playroom_num_blocks_train = [3]
     playroom_num_blocks_test = [3]
 
->>>>>>> 3a9cd265
     # cluttered table env parameters
     cluttered_table_num_cans_train = 5
     cluttered_table_num_cans_test = 10
