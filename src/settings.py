--- conflicted
+++ resolved
@@ -261,18 +261,10 @@
     # parameters for large language models
     llm_prompt_cache_dir = "llm_cache"
     llm_openai_max_response_tokens = 700
-<<<<<<< HEAD
-
-    # parameters for open loop LLM approach
-    open_loop_llm_model_name = "text-davinci-002"  # "text-davinci-002"
-    open_loop_llm_temperature = 0.5
-    open_loop_llm_num_completions = 2
-=======
     llm_use_cache_only = False
     llm_model_name = "text-curie-001"  # "text-davinci-002"
     llm_temperature = 0.5
     llm_num_completions = 1
->>>>>>> 9f116dab
 
     # SeSamE parameters
     sesame_task_planner = "astar"  # "astar" or "fdopt" or "fdsat"
