"""Contains global, immutable settings.

Anything that varies between runs should be a command-line arg
(args.py).
"""

import os
from collections import defaultdict
from types import SimpleNamespace
from typing import Dict, Any
import numpy as np


class GlobalSettings:
    """Unchanging settings."""
    # parameters for all envs
    num_train_tasks = 50
    num_test_tasks = 50
    max_num_steps_check_policy = 100  # maximum number of steps to run a policy
    # when checking whether it solves a task

    # cover env parameters
    cover_num_blocks = 2
    cover_num_targets = 2
    cover_block_widths = [0.1, 0.07]
    cover_target_widths = [0.05, 0.03]
    cover_initial_holding_prob = 0.75

    # cover_multistep_options parameters
    cover_multistep_action_limits = [-np.inf, np.inf]
    cover_multistep_use_learned_equivalents = True
    cover_multistep_degenerate_oracle_samplers = False

    # cluttered table env parameters
    cluttered_table_num_cans_train = 5
    cluttered_table_num_cans_test = 10
    cluttered_table_can_radius = 0.01
    cluttered_table_collision_angle_thresh = np.pi / 4

    # repeated nextto env parameters
    repeated_nextto_num_dots = 25

    # painting env parameters
    painting_initial_holding_prob = 0.5
    painting_lid_open_prob = 0.3
    painting_num_objs_train = [2]
    painting_num_objs_test = [3, 4]

    # behavior env parameters
    behavior_config_file = os.path.join(  # relative to igibson.root_path
        "examples",
        "configs",
        "wbm3_modifiable_full_obs.yaml",
    )
    behavior_mode = "headless"  # headless, pbgui, iggui
    behavior_action_timestep = 1.0 / 10.0
    behavior_physics_timestep = 1.0 / 120.0
    behavior_task_name = "re-shelving_library_books"
    behavior_scene_name = "Pomaria_1_int"
    behavior_randomize_init_state = False

    # parameters for approaches
    random_options_max_tries = 100

    # SeSamE parameters
<<<<<<< HEAD
    option_model_name = "default"  # can be "default" or "behavior"
=======
>>>>>>> 9e50168d
    max_num_steps_option_rollout = 1000
    max_skeletons_optimized = 8  # if 1, can only solve downward refinable tasks
    max_samples_per_step = 10  # max effort on sampling a single skeleton
    task_planning_heuristic = "lmcut"

    # evaluation parameters
    results_dir = "results"
    approach_dir = "saved_approaches"
    data_dir = "saved_datasets"
    video_dir = "videos"
    video_fps = 2

    # dataset parameters
    offline_data_planning_timeout = 3  # for learning-based approaches, the
    # data collection timeout for planning

    # teacher dataset parameters
    teacher_dataset_label_ratio = 1.0

    # NSRT learning parameters
    min_data_for_nsrt = 3
    learn_side_predicates = False

    # torch model parameters
    normalization_scale_clip = 1
    learning_rate = 1e-3
    mlp_regressor_max_itr = 10000
    mlp_regressor_hid_sizes = [32, 32]
    mlp_regressor_clip_gradients = False
    mlp_regressor_gradient_clip_value = 5
    mlp_classifier_hid_sizes = [32, 32]
    mlp_classifier_balance_data = True
    neural_gaus_regressor_hid_sizes = [32, 32]
    neural_gaus_regressor_max_itr = 10000
    neural_gaus_regressor_sample_clip = 1
    mlp_classifier_n_iter_no_change = 5000

    # option learning parameters
    option_learner = "no_learning"  # "no_learning" or "oracle" or "neural"

    # sampler learning parameters
    sampler_learner = "neural"  # "neural" or "random" or "oracle"
    max_rejection_sampling_tries = 100
    sampler_mlp_classifier_max_itr = 10000

    # iterative invention parameters
    iterative_invention_accept_score = 1 - 1e-3
    predicate_mlp_classifier_max_itr = 1000

    # interactive learning parameters
    interactive_known_predicates = "GripperOpen,Holding,Clear,NextToTable," \
        "NextToDoor,NextToDial,InRegion,Borders,Connects,IsBoringRoom," \
        "IsPlayroom,IsBoringRoomDoor,IsPlayroomDoor,DoorOpen,DoorClosed," \
        "LightOn,LightOff,On,OnTable"
    interactive_num_episodes = 0
    interactive_max_num_steps = 21
    interactive_relearn_every = 1
    interactive_num_babbles = 10
    interactive_max_num_atoms_babbled = 1
    interactive_num_tasks_babbled = 5
    interactive_atom_type_babbled = "ground"

    # grammar search invention parameters
    grammar_search_grammar_includes_givens = True
    grammar_search_grammar_includes_foralls = True
    grammar_search_use_handcoded_debug_grammar = False
    grammar_search_true_pos_weight = 10
    grammar_search_false_pos_weight = 1
    grammar_search_bf_weight = 1
    grammar_search_operator_size_weight = 0.0
    grammar_search_pred_complexity_weight = 1e-4
    grammar_search_max_predicates = 50
    grammar_search_predicate_cost_upper_bound = 6
    grammar_search_score_function = "expected_nodes"
    grammar_search_heuristic_based_weight = 10.
    grammar_search_max_demos = float("inf")
    grammar_search_max_nondemos = 50
    grammar_search_energy_based_temperature = 10.
    grammar_search_task_planning_timeout = 1.0
    grammar_search_search_algorithm = "hill_climbing"  # hill_climbing or gbfs
    grammar_search_hill_climbing_depth = 0
    grammar_search_parallelize_hill_climbing = False
    grammar_search_gbfs_num_evals = 1000
    grammar_search_off_demo_count_penalty = 1.0
    grammar_search_on_demo_count_penalty = 10.0
    grammar_search_suspicious_state_penalty = 10.0
    grammar_search_expected_nodes_upper_bound = 1e5
    grammar_search_expected_nodes_optimal_demo_prob = 1 - 1e-5
    grammar_search_expected_nodes_backtracking_cost = 1e3
    grammar_search_expected_nodes_include_suspicious_score = False
    grammar_search_expected_nodes_allow_noops = False

    @staticmethod
    def get_arg_specific_settings(args: Dict[str, Any]) -> Dict[str, Any]:
        """A workaround for global settings that are derived from the
        experiment-specific args."""
        return dict(
            # In SeSamE, when to propagate failures back up to the high level
            # search. Choices are: {"after_exhaust", "immediately", "never"}.
            sesame_propagate_failures=defaultdict(
                # Use "immediately" by default.
                lambda: "immediately",
                {
                    # We use a different strategy for cluttered_table because
                    # of the high likelihood of getting cyclic failures if you
                    # immediately raise failures, leading to unsolvable tasks.
                    "cluttered_table": "after_exhaust",
                    "cluttered_table_place": "after_exhaust",
                })[args.get("env", "")],

            # For learning-based approaches, the data collection strategy.
            offline_data_method=defaultdict(
                # Use both demonstrations and random replays by default.
                # To make sure that all replays are not optimal, use
                # demo+nonoptimalreplay.
                lambda: "demo+replay",
                {
                    # No replays for active learning project.
                    "interactive_learning": "demo",
                })[args.get("approach", "")],

            # Number of replays used when offline_data_method is demo+replay.
            offline_data_num_replays=defaultdict(
                # Default number of random replays.
                lambda: 500,
                {
                    # For the repeated_nextto environment, too many
                    # replays makes learning slow.
                    "repeated_nextto": 50,
                })[args.get("env", "")],

            # The name of the option model used by the agent.
            option_model_name=defaultdict(
                lambda: "oracle",
                {
                    # For the BEHAVIOR environment, use a special option model.
                    "behavior": "behavior_oracle",
                })[args.get("env", "")],
        )


_attr_to_value = {}
for _attr, _value in GlobalSettings.__dict__.items():
    if _attr.startswith("_"):
        continue
    assert _attr not in _attr_to_value  # duplicate attributes
    _attr_to_value[_attr] = _value
CFG = SimpleNamespace(**_attr_to_value)<|MERGE_RESOLUTION|>--- conflicted
+++ resolved
@@ -63,10 +63,6 @@
     random_options_max_tries = 100
 
     # SeSamE parameters
-<<<<<<< HEAD
-    option_model_name = "default"  # can be "default" or "behavior"
-=======
->>>>>>> 9e50168d
     max_num_steps_option_rollout = 1000
     max_skeletons_optimized = 8  # if 1, can only solve downward refinable tasks
     max_samples_per_step = 10  # max effort on sampling a single skeleton
