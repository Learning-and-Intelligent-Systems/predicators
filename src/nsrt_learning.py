--- conflicted
+++ resolved
@@ -95,10 +95,7 @@
         # we only have predicates, and not the continuous parameters that would
         # be used to distinguish between a PickPlace that is a pick vs a place.
         if actions[t].has_option():
-<<<<<<< HEAD
-=======
             # Check for a change in option specs.
->>>>>>> 131befbf
             if t < len(actions) - 1:
                 option_t = actions[t].get_option()
                 option_t1 = actions[t+1].get_option()
@@ -106,12 +103,6 @@
                 option_t1_spec = (option_t1.parent, option_t1.objects)
                 if option_t_spec != option_t1_spec:
                     switch = True
-<<<<<<< HEAD
-            else:
-                # TODO: is this right?
-                option_t = actions[t].get_option()
-                assert option_t.terminal(states[t])
-=======
             # Special case: if the final option terminates in the state, we
             # can safely segment without using any continuous info. Note that
             # excluding the final option from the data is highly problematic
@@ -119,7 +110,6 @@
             # because the replay data which causes no change in the symbolic
             # state would get excluded.
             elif actions[t].get_option().terminal(states[t]):
->>>>>>> 131befbf
                 switch = True
         if switch:
             # Include the final state as the end of this segment.
