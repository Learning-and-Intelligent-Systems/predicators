--- conflicted
+++ resolved
@@ -4,12 +4,6 @@
 from typing import List, Sequence, Set, cast
 
 import numpy as np
-<<<<<<< HEAD
-from predicators.src.envs import get_or_create_env, BlocksEnv, PaintingEnv, \
-    PlayroomEnv, BehaviorEnv, RepeatedNextToPaintingEnv
-from predicators.src.structs import NSRT, Predicate, State, GroundAtom, \
-    ParameterizedOption, Variable, Type, LiftedAtom, Object, Array
-=======
 
 from predicators.src.envs import get_or_create_env
 from predicators.src.envs.behavior import BehaviorEnv
@@ -18,7 +12,6 @@
 from predicators.src.envs.painting import PaintingEnv
 from predicators.src.envs.playroom import PlayroomEnv
 from predicators.src.envs.tools import ToolsEnv
->>>>>>> 3bf3cf8c
 from predicators.src.settings import CFG
 from predicators.src.structs import NSRT, Array, GroundAtom, LiftedAtom, \
     Object, ParameterizedOption, Predicate, State, Type, Variable
