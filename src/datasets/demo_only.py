--- conflicted
+++ resolved
@@ -169,12 +169,13 @@
         if idx >= CFG.max_initial_demos:
             break
         try:
-<<<<<<< HEAD
             continue_plan_search = True
             while continue_plan_search:
                 if CFG.demonstrator == "oracle":
-                    oracle_approach.solve(
-                        task, timeout=CFG.offline_data_planning_timeout)
+                    timeout = CFG.offline_data_planning_timeout
+                    if timeout == -1:
+                        timeout = CFG.timeout
+                    oracle_approach.solve(task, timeout=timeout)
                     # Since we're running the oracle approach, we know that the
                     # policy is actually a plan under the hood, and we can
                     # retrieve it with get_last_plan(). We do this because we want
@@ -231,44 +232,6 @@
                         },
                         monitor=monitor)
                     continue_plan_search = False
-=======
-            if CFG.demonstrator == "oracle":
-                timeout = CFG.offline_data_planning_timeout
-                if timeout == -1:
-                    timeout = CFG.timeout
-                oracle_approach.solve(task, timeout=timeout)
-                # Since we're running the oracle approach, we know that the
-                # policy is actually a plan under the hood, and we can
-                # retrieve it with get_last_plan(). We do this because we want
-                # to run the full plan.
-                last_plan = oracle_approach.get_last_plan()
-                policy = utils.option_plan_to_policy(last_plan)
-                # We will stop run_policy() when OptionExecutionFailure() is
-                # hit, which should only happen when the goal has been
-                # reached, as verified by the assertion later.
-                termination_function = lambda s: False
-            else:  # pragma: no cover
-                policy = functools.partial(_human_demonstrator_policy, env,
-                                           idx, num_tasks, task,
-                                           event_to_action)
-                termination_function = task.goal_holds
-            if CFG.make_demo_videos:
-                monitor = utils.VideoMonitor(env.render)
-            else:
-                monitor = None
-            traj, _ = utils.run_policy(
-                policy,
-                env,
-                "train",
-                idx,
-                termination_function=termination_function,
-                max_num_steps=CFG.horizon,
-                exceptions_to_break_on={
-                    utils.OptionExecutionFailure,
-                    utils.HumanDemonstrationFailure,
-                },
-                monitor=monitor)
->>>>>>> 5a039895
         except (ApproachTimeout, ApproachFailure,
                 utils.EnvironmentFailure) as e:
             logging.warning("WARNING: Approach failed to solve with error: "
