"""Create offline datasets by collecting demonstrations."""

import functools
import logging
import os
import re
from typing import Callable, List, Set

import dill as pkl
import matplotlib
import matplotlib.pyplot as plt

from predicators.src import utils
from predicators.src.approaches import ApproachFailure, ApproachTimeout
from predicators.src.approaches.oracle_approach import OracleApproach
from predicators.src.envs import BaseEnv
from predicators.src.planning import _run_low_level_plan
from predicators.src.settings import CFG
from predicators.src.structs import Action, Dataset, LowLevelTrajectory, \
    ParameterizedOption, State, Task


def create_demo_data(env: BaseEnv, train_tasks: List[Task],
                     known_options: Set[ParameterizedOption]) -> Dataset:
    """Create offline datasets by collecting demos."""
    assert CFG.demonstrator in ("oracle", "human")
    regex = r"(\d+)"
    if CFG.env == "behavior":  # pragma: no cover
        dataset_fname_template = (
            f"{CFG.env}__{CFG.behavior_task_name}__{CFG.behavior_scene_name}\
                __{CFG.offline_data_method}__{CFG.demonstrator}__"
            f"{regex}__{CFG.included_options}__{CFG.seed}.data")
    else:
        dataset_fname_template = (
            f"{CFG.env}__{CFG.offline_data_method}__{CFG.demonstrator}__"
            f"{regex}__{CFG.included_options}__{CFG.seed}.data")
    dataset_fname = os.path.join(
        CFG.data_dir,
        dataset_fname_template.replace(regex, str(CFG.num_train_tasks)))
    os.makedirs(CFG.data_dir, exist_ok=True)
    if CFG.load_data:
        dataset = _create_demo_data_with_loading(env, train_tasks,
                                                 known_options,
                                                 dataset_fname_template,
                                                 dataset_fname)
    else:
        trajectories = _generate_demonstrations(env,
                                                train_tasks,
                                                known_options,
                                                train_tasks_start_idx=0)
        logging.info(f"\n\nCREATED {len(trajectories)} DEMONSTRATIONS")
        dataset = Dataset(trajectories)

        # NOTE: This is necessary because BEHAVIOR options save
        # the BEHAVIOR environment object in their memory, and this
        # can't be pickled.
        if CFG.env == "behavior":  # pragma: no cover
            for traj in dataset.trajectories:
                for act in traj.actions:
                    act.get_option().memory = dict()

        with open(dataset_fname, "wb") as f:
            pkl.dump(dataset, f)
    return dataset


def _create_demo_data_with_loading(env: BaseEnv, train_tasks: List[Task],
                                   known_options: Set[ParameterizedOption],
                                   dataset_fname_template: str,
                                   dataset_fname: str) -> Dataset:
    """Create demonstration data while handling loading from disk.

    This method takes care of three cases: the demonstrations on disk
    are exactly the desired number, too many, or too few.
    """
    if os.path.exists(dataset_fname):
        # Case 1: we already have a file with the exact name that we need
        # (i.e., the correct amount of data).
        with open(dataset_fname, "rb") as f:
            dataset = pkl.load(f)
        logging.info(f"\n\nLOADED DATASET OF {len(dataset.trajectories)} "
                     "DEMONSTRATIONS")
        return dataset
    fnames_with_less_data = {}  # used later, in Case 3
    for fname in os.listdir(CFG.data_dir):
        regex_match = re.match(dataset_fname_template, fname)
        if not regex_match:
            continue
        num_train_tasks = int(regex_match.groups()[0])
        assert num_train_tasks != CFG.num_train_tasks  # would be Case 1
        # Case 2: we already have a file with MORE data than we need. Load
        # and truncate this data.
        if num_train_tasks > CFG.num_train_tasks:
            with open(os.path.join(CFG.data_dir, fname), "rb") as f:
                dataset = pkl.load(f)
            logging.info("\n\nLOADED AND TRUNCATED DATASET OF "
                         f"{len(dataset.trajectories)} DEMONSTRATIONS")
            assert not dataset.has_annotations
            # To truncate, note that we can't simply take the first
            # `CFG.num_train_tasks` elements of `dataset.trajectories`,
            # because some of these might have a `train_task_idx` that is
            # out of range (if there were errors in the course of
            # collecting those demonstrations). The correct thing to do
            # here is to truncate based on the value of `train_task_idx`.
            return Dataset([
                traj for traj in dataset.trajectories
                if traj.train_task_idx < CFG.num_train_tasks
            ])
        # Save the names of all datasets that have less data than
        # we need, to be used in Case 3.
        fnames_with_less_data[num_train_tasks] = fname
    if not fnames_with_less_data:
        # Give up: we did not find any data file we can load from.
        raise ValueError(f"Cannot load data: {dataset_fname}")
    # Case 3: we already have a file with LESS data than we need. Load
    # this data and generate some more. Specifically, we load from the
    # file with the maximum data among all files that have less data
    # than we need, then we generate the remaining demonstrations.
    train_tasks_start_idx = max(fnames_with_less_data)
    fname = fnames_with_less_data[train_tasks_start_idx]
    with open(os.path.join(CFG.data_dir, fname), "rb") as f:
        dataset = pkl.load(f)
    loaded_trajectories = dataset.trajectories
    generated_trajectories = _generate_demonstrations(
        env,
        train_tasks,
        known_options,
        train_tasks_start_idx=train_tasks_start_idx)
    logging.info(f"\n\nLOADED DATASET OF {len(loaded_trajectories)} "
                 "DEMONSTRATIONS")
    logging.info(f"CREATED {len(generated_trajectories)} DEMONSTRATIONS")
    dataset = Dataset(loaded_trajectories + generated_trajectories)
    with open(dataset_fname, "wb") as f:
        pkl.dump(dataset, f)
    return dataset


def _generate_demonstrations(
        env: BaseEnv, train_tasks: List[Task],
        known_options: Set[ParameterizedOption],
        train_tasks_start_idx: int) -> List[LowLevelTrajectory]:
    """Use the demonstrator to generate demonstrations, one per training task
    starting from train_tasks_start_idx."""
    if CFG.demonstrator == "oracle":
        oracle_approach = OracleApproach(
            env.predicates,
            env.options,
            env.types,
            env.action_space,
            train_tasks,
            task_planning_heuristic=CFG.offline_data_task_planning_heuristic,
            max_skeletons_optimized=CFG.offline_data_max_skeletons_optimized)
    else:  # pragma: no cover
        # Disable all built-in keyboard shortcuts.
        keymaps = {k for k in plt.rcParams if k.startswith("keymap.")}
        for k in keymaps:
            plt.rcParams[k].clear()
        # Create the environment-specific method for turning events into
        # actions. This should also log instructions.
        event_to_action = env.get_event_to_action_fn()
    trajectories = []
    num_tasks = min(len(train_tasks), CFG.max_initial_demos)
    for idx, task in enumerate(train_tasks):
        if idx < train_tasks_start_idx:  # ignore demos before this index
            continue
        # Note: we assume in main.py that demonstrations are only generated
        # for train tasks whose index is less than CFG.max_initial_demos. If
        # you modify code around here, make sure that this invariant holds.
        if idx >= CFG.max_initial_demos:
            break
        try:
            continue_plan_search = True
            while continue_plan_search:
                if CFG.demonstrator == "oracle":
                    timeout = CFG.offline_data_planning_timeout
                    if timeout == -1:
                        timeout = CFG.timeout
                    oracle_approach.solve(task, timeout=timeout)
                    # Since we're running the oracle approach, we know that
                    # the policy is actually a plan under the hood, and we 
                    # can retrieve it with get_last_plan(). We do this 
                    # because we want to run the full plan.
                    last_plan = oracle_approach.get_last_plan()
                    policy = utils.option_plan_to_policy(last_plan)
                    # We will stop run_policy() when OptionExecutionFailure()
                    # is hit, which should only happen when the goal has been
                    # reached, as verified by the assertion later.
                    termination_function = lambda s: False
                else:  # pragma: no cover
                    policy = functools.partial(_human_demonstrator_policy, env,
                                               idx, num_tasks, task,
                                               event_to_action)
                    termination_function = task.goal_holds
<<<<<<< HEAD
                if CFG.env == "behavior":
                    # For BEHAVIOR we are generating the trajectory by running
                    # our plan on our option models
=======
                if CFG.env == "behavior":  # pragma: no cover
                    # For BEHAVIOR we are generating the trajectory by running our plan on our option models
>>>>>>> c045200e
                    # # Uncomment if you want to load a plan from file
                    # file = open(f'plan_sorting_books.pkl', 'rb')
                    # pkld_plan = pkl.load(file)
                    # file.close()
                    # last_plan = []
                    # print("Loaded Plan:")
                    # for i in range(len(pkld_plan)):
                    #     curr_option = None
                    #     print(pkld_plan[i][0])
                    #     for option in env.options:
                    #         if option.name == pkld_plan[i][0]:
                    #             curr_option = option
                    #     last_plan.append(curr_option.ground(pkld_plan[i][1], pkld_plan[i][2]))
                    traj, success = _run_low_level_plan(
                        task, oracle_approach._option_model, last_plan,
                        CFG.offline_data_planning_timeout, CFG.horizon)
                    if not success:
                        print("Warning: low level plan execution failed")
                        continue
                    else:
                        continue_plan_search = False
                else:
                    if CFG.make_demo_videos:
                        monitor = utils.VideoMonitor(env.render)
                    else:
                        monitor = None
                    traj, _ = utils.run_policy(
                        policy,
                        env,
                        "train",
                        idx,
                        termination_function=termination_function,
                        max_num_steps=CFG.horizon,
                        exceptions_to_break_on={
                            utils.OptionExecutionFailure,
                            utils.HumanDemonstrationFailure,
                        },
                        monitor=monitor)
                    continue_plan_search = False
        except (ApproachTimeout, ApproachFailure,
                utils.EnvironmentFailure) as e:
            logging.warning("WARNING: Approach failed to solve with error: "
                            f"{e}")
            continue
        # Check that the goal holds at the end. Print a warning if not.
        if not task.goal_holds(traj.states[-1]):  # pragma: no cover
            logging.warning("WARNING: Oracle failed on training task.")
            continue
        if CFG.demonstrator == "human":  # pragma: no cover
            logging.info("Successfully collected human demonstration of "
                         f"length {len(traj.states)} for task {idx+1} / "
                         f"{num_tasks}.")
        # Add is_demo flag and task index information into the trajectory.
        traj = LowLevelTrajectory(traj.states,
                                  traj.actions,
                                  _is_demo=True,
                                  _train_task_idx=idx)
        # To prevent cheating by option learning approaches, remove all oracle
        # options from the trajectory actions, unless the options are known
        # (via CFG.included_options or CFG.option_learner = 'no_learning').
        if CFG.demonstrator == "oracle":
            for act in traj.actions:
                if act.get_option().parent not in known_options:
                    assert CFG.option_learner != "no_learning"
                    act.unset_option()
        trajectories.append(traj)
        if CFG.make_demo_videos:
            assert monitor is not None
            video = monitor.get_video()
            outfile = f"{CFG.env}__{CFG.seed}__demo__task{idx}.mp4"
            utils.save_video(outfile, video)
    return trajectories


def _human_demonstrator_policy(env: BaseEnv, idx: int, num_tasks: int,
                               task: Task, event_to_action: Callable[
                                   [State, matplotlib.backend_bases.Event],
                                   Action],
                               state: State) -> Action:  # pragma: no cover
    # Temporarily change the backend to one that supports a GUI.
    # We do this here because we don't want the rest of the codebase
    # to use GUI-based Matplotlib.
    cur_backend = matplotlib.get_backend()
    matplotlib.use("Qt5Agg")
    # Render the state.
    caption = (f"Task {idx+1} / {num_tasks}\nPlease demonstrate "
               f"achieving the goal:\n{task.goal}")
    fig = env.render_plt(caption=caption)
    container = {}

    def _handler(event: matplotlib.backend_bases.Event) -> None:
        container["action"] = event_to_action(state, event)

    keyboard_cid = fig.canvas.mpl_connect("key_press_event", _handler)
    mouse_cid = fig.canvas.mpl_connect("button_press_event", _handler)
    # Hang until either a mouse press or a keyboard press.
    plt.waitforbuttonpress()
    fig.canvas.mpl_disconnect(keyboard_cid)
    fig.canvas.mpl_disconnect(mouse_cid)
    plt.close()
    if "action" not in container:
        logging.warning("WARNING: Event handler failed. Its error message "
                        "should be printed above. Terminating task.")
        raise utils.HumanDemonstrationFailure("Event handler failed!")
    # Revert to the previous backend.
    matplotlib.use(cur_backend)
    return container["action"]<|MERGE_RESOLUTION|>--- conflicted
+++ resolved
@@ -191,14 +191,8 @@
                                                idx, num_tasks, task,
                                                event_to_action)
                     termination_function = task.goal_holds
-<<<<<<< HEAD
-                if CFG.env == "behavior":
-                    # For BEHAVIOR we are generating the trajectory by running
-                    # our plan on our option models
-=======
                 if CFG.env == "behavior":  # pragma: no cover
                     # For BEHAVIOR we are generating the trajectory by running our plan on our option models
->>>>>>> c045200e
                     # # Uncomment if you want to load a plan from file
                     # file = open(f'plan_sorting_books.pkl', 'rb')
                     # pkld_plan = pkl.load(file)
