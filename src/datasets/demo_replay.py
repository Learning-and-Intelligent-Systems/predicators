--- conflicted
+++ resolved
@@ -2,12 +2,8 @@
 
 from typing import List
 import numpy as np
-<<<<<<< HEAD
-from predicators.src.approaches import create_approach, ApproachTimeout, ApproachFailure
-=======
 from predicators.src.approaches import BaseApproach, ApproachFailure, \
     ApproachTimeout, create_approach
->>>>>>> e6a30292
 from predicators.src.ground_truth_nsrts import get_gt_nsrts
 from predicators.src.envs import BaseEnv, EnvironmentFailure
 from predicators.src.structs import Dataset, _GroundNSRT, Task, \
@@ -17,14 +13,6 @@
 from predicators.src import utils
 
 
-<<<<<<< HEAD
-def create_demo_replay_data(env: BaseEnv, train_tasks: List[Task]) -> Dataset:
-    """Create offline datasets by collecting demos and replaying."""
-    oracle_approach = create_approach("oracle", env.simulate, env.predicates,
-                                      env.options, env.types, env.action_space)
-    num_equal, total = 0, 0
-
-=======
 def create_demo_replay_data(env: BaseEnv,
                             train_tasks: List[Task],
                             nonoptimal_only: bool = False) -> Dataset:
@@ -38,7 +26,6 @@
         oracle_approach = create_approach("oracle", env.simulate,
                                           env.predicates, env.options,
                                           env.types, env.action_space)
->>>>>>> e6a30292
     demo_dataset = create_demo_data(env, train_tasks)
     # We will sample from states uniformly at random.
     # The reason for doing it this way, rather than combining
@@ -141,24 +128,11 @@
 
         replay_dataset.append(replay_traj)
 
-<<<<<<< HEAD
-=======
     assert len(replay_dataset) == CFG.offline_data_num_replays
->>>>>>> e6a30292
 
     return demo_dataset + replay_dataset
 
 
-<<<<<<< HEAD
-def _actions_to_cost_to_go(actions):
-    ctg = 0
-    last_option = None
-    for action in actions:
-        if action.get_option() != last_option:  # TODO: should change this to `is` later, Option objects don't have an equals method defined
-            last_option = action.get_option()
-            ctg += 1
-    return ctg
-=======
 def _replay_is_optimal(replay_traj: LowLevelTrajectory,
                        demo_traj: LowLevelTrajectory, state_idx: int,
                        oracle_approach: BaseApproach, env: BaseEnv) -> bool:
@@ -191,5 +165,4 @@
     replay_cost_to_go = 1 + utils.num_options_in_action_sequence(
         replay_actions)
     assert demo_cost_to_go <= replay_cost_to_go, "Demo was not optimal."
-    return demo_cost_to_go == replay_cost_to_go
->>>>>>> e6a30292
+    return demo_cost_to_go == replay_cost_to_go