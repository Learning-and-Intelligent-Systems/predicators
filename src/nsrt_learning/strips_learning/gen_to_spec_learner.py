"""Algorithms for STRIPS learning that start from the most general operators,
then specialize them based on the data."""

import itertools
from typing import Dict, List, Optional, Set

from predicators.src import utils
from predicators.src.nsrt_learning.strips_learning import BaseSTRIPSLearner
from predicators.src.structs import GroundAtom, ParameterizedOption, \
    PartialNSRTAndDatastore, Segment, STRIPSOperator, _GroundSTRIPSOperator


class GeneralToSpecificSTRIPSLearner(BaseSTRIPSLearner):
    """Base class for a general-to-specific STRIPS learner."""

    def _initialize_general_pnad_for_option(
            self, parameterized_option: ParameterizedOption
    ) -> PartialNSRTAndDatastore:
        """Create the most general PNAD for the given option."""
        # Create the parameters, which are determined solely from the option
        # types, since the most general operator has no add/delete effects.
        parameters = utils.create_new_variables(parameterized_option.types)
        option_spec = (parameterized_option, parameters)

        # In the most general operator, the side predicates contain ALL
        # predicates.
        side_predicates = self._predicates.copy()

        # There are no add effects or delete effects. The preconditions
        # are initialized to be trivial. They will be recomputed next.
        op = STRIPSOperator(parameterized_option.name, parameters, set(),
                            set(), set(), side_predicates)
        pnad = PartialNSRTAndDatastore(op, [], option_spec)

        # Recompute datastore. This simply clusters by option, since the
        # side predicates contain all predicates, and effects are trivial.
        self._recompute_datastores_from_segments([pnad])

        # Determine the initial preconditions via a lifted intersection.
        preconditions = self._induce_preconditions_via_intersection(pnad)
        pnad.op = pnad.op.copy_with(preconditions=preconditions)

        return pnad


class BackchainingSTRIPSLearner(GeneralToSpecificSTRIPSLearner):
    """Learn STRIPS operators by backchaining."""

    def _learn(self) -> List[PartialNSRTAndDatastore]:
        # Initialize the most general PNADs by merging self._initial_pnads.
        # As a result, we will have one very general PNAD per option.
        param_opt_to_general_pnad = {}
        param_opt_to_nec_pnads: Dict[ParameterizedOption,
                                     List[PartialNSRTAndDatastore]] = {}
        # Extract all parameterized options from the data.
        parameterized_options = set()
        for ll_traj, seg_traj in zip(self._trajectories,
                                     self._segmented_trajs):
            if not ll_traj.is_demo:
                continue
            for segment in seg_traj:
                parameterized_options.add(segment.get_option().parent)

        # Set up the param_opt_to_general_pnad and param_opt_to_nec_pnads
        # dictionaries.
        for param_opt in parameterized_options:
            pnad = self._initialize_general_pnad_for_option(param_opt)
            param_opt_to_general_pnad[param_opt] = pnad
            param_opt_to_nec_pnads[param_opt] = []
        self._assert_all_data_in_exactly_one_datastore(
            list(param_opt_to_general_pnad.values()))

        # Pass over the demonstrations multiple times. Each time, backchain
        # to learn PNADs. Repeat until a fixed point is reached.
        nec_pnad_set_changed = True
        while nec_pnad_set_changed:
            # Before each pass, clear the poss_keep_effects of all the
            # PNADs. We do this because we only want the poss_keep_effects
            # of the final pass, where the PNADs did not change.
            for pnads in param_opt_to_nec_pnads.values():
                for pnad in pnads:
                    pnad.poss_keep_effects = set()
            # Run one pass of backchaining.
            nec_pnad_set_changed = self._backchain_one_pass(
                param_opt_to_nec_pnads, param_opt_to_general_pnad)

        final_pnads = self._finish_learning(param_opt_to_nec_pnads)
        self._assert_all_data_in_exactly_one_datastore(final_pnads)
        return final_pnads

    def _backchain_one_pass(
        self, param_opt_to_nec_pnads: Dict[ParameterizedOption,
                                           List[PartialNSRTAndDatastore]],
        param_opt_to_general_pnad: Dict[ParameterizedOption,
                                        PartialNSRTAndDatastore]
    ) -> bool:
        """Take one pass through the demonstrations.

        Go through each one from the end back to the start, making the
        PNADs more specific whenever needed. Return whether any PNAD was
        changed.
        """
        nec_pnad_set_changed = False
        for ll_traj, seg_traj in zip(self._trajectories,
                                     self._segmented_trajs):
            if not ll_traj.is_demo:
                continue
            traj_goal = self._train_tasks[ll_traj.train_task_idx].goal
            atoms_seq = utils.segment_trajectory_to_atoms_sequence(seg_traj)
            assert traj_goal.issubset(atoms_seq[-1])
            # This variable, necessary_image, gets updated as we
            # backchain. It always holds the set of ground atoms that
            # are necessary for the remainder of the plan to reach the
            # goal. At the start, necessary_image is simply the goal.
            necessary_image = set(traj_goal)
            for t in range(len(atoms_seq) - 2, -1, -1):
                segment = seg_traj[t]
                option = segment.get_option()
                # Find the necessary PNADs associated with this option.
                # If there are none, then use the general PNAD
                # associated with this option.
                if len(param_opt_to_nec_pnads[option.parent]) == 0:
                    pnads_for_option = [
                        param_opt_to_general_pnad[option.parent]
                    ]
                else:
                    pnads_for_option = param_opt_to_nec_pnads[option.parent]

                # Compute the ground atoms that must be added on this timestep.
                # They must be a subset of the current PNAD's add effects.
                necessary_add_effects = necessary_image - atoms_seq[t]
                assert necessary_add_effects.issubset(segment.add_effects)

                # We start by checking if any of the PNADs associated with the
                # demonstrated option are able to match this transition.
                for pnad in pnads_for_option:
                    ground_op = self._find_unification(necessary_add_effects,
                                                       pnad, segment)
                    if ground_op is not None:
                        obj_to_var = dict(
                            zip(ground_op.objects, pnad.op.parameters))
                        if len(param_opt_to_nec_pnads[option.parent]) == 0:
                            param_opt_to_nec_pnads[option.parent].append(pnad)
                        break
                # If we weren't able to find a substitution (i.e, the above
                # for loop did not break), we need to try specializing each
                # of our PNADs.
                else:
                    nec_pnad_set_changed = True
                    for pnad in pnads_for_option:
                        new_pnad = self._try_specializing_pnad(
                            necessary_add_effects, pnad, segment)
                        if new_pnad is not None:
                            assert new_pnad.option_spec == pnad.option_spec
                            if len(param_opt_to_nec_pnads[option.parent]) > 0:
                                param_opt_to_nec_pnads[option.parent].remove(
                                    pnad)
                            del pnad
                            break
                    # If we were unable to specialize any of the PNADs, we need
                    # to spawn from the most general PNAD and make a new PNAD
                    # to cover these necessary add effects.
                    else:
                        new_pnad = self._try_specializing_pnad(
                            necessary_add_effects,
                            param_opt_to_general_pnad[option.parent], segment)
                        assert new_pnad is not None

                    pnad = new_pnad
                    del new_pnad  # unused from here
                    param_opt_to_nec_pnads[option.parent].append(pnad)

                    # Recompute datastores for ALL PNADs associated with this
                    # option. We need to do this because the new PNAD may now
                    # be a better match for some transition that we previously
                    # matched to another PNAD.
                    self._recompute_datastores_from_segments(
                        param_opt_to_nec_pnads[option.parent])
                    # Recompute all preconditions, now that we have recomputed
                    # the datastores.
                    for nec_pnad in param_opt_to_nec_pnads[option.parent]:
                        pre = self._induce_preconditions_via_intersection(
                            nec_pnad)
                        nec_pnad.op = nec_pnad.op.copy_with(preconditions=pre)

                    # After all this, the unification call that failed earlier
                    # (leading us into the current else statement) should work.
                    ground_op = self._find_unification(necessary_add_effects,
                                                       pnad, segment)
                    assert ground_op is not None
                    obj_to_var = dict(
                        zip(ground_op.objects, pnad.op.parameters))

                # For every atom in the necessary_image that wasn't in the
                # necessary_add_effects, if it only contains objects
                # already in obj_to_var, then it's a possible keep effect.
                for atom in necessary_image - necessary_add_effects:
                    if all(obj in obj_to_var for obj in atom.objects):
                        pnad.poss_keep_effects.add(atom.lift(obj_to_var))

                # Update necessary_image for this timestep. It no longer
                # needs to include the ground add effects of this PNAD, but
                # must now include its ground preconditions.
                var_to_obj = {v: k for k, v in obj_to_var.items()}
                assert len(var_to_obj) == len(obj_to_var)
                necessary_image -= {
                    a.ground(var_to_obj)
                    for a in pnad.op.add_effects
                }
                necessary_image |= {
                    a.ground(var_to_obj)
                    for a in pnad.op.preconditions
                }
        return nec_pnad_set_changed

    def _finish_learning(
        self, param_opt_to_nec_pnads: Dict[ParameterizedOption,
                                           List[PartialNSRTAndDatastore]]
    ) -> List[PartialNSRTAndDatastore]:
        """Given the current PNADs where add effects and preconditions are
        correct, learn the remaining components."""
        # Make a list of all final PNADs. Note
        # that these final PNADs only come from the
        # param_opt_to_nec_pnads dict, since we can be assured
        # that our backchaining process ensured that the
        # PNADs in this dict cover all of the data!
        nec_pnads = []
        for pnad_list in sorted(param_opt_to_nec_pnads.values(), key=str):
            for i, pnad in enumerate(pnad_list):
                pnad.op = pnad.op.copy_with(name=(pnad.op.name + str(i)))
                nec_pnads.append(pnad)

        # At this point, all PNADs have correct parameters, preconditions,
        # and add effects. We now compute the delete effects, side
        # predicates, and keep effects. The order is important: each
        # of these depends on the previous one.
        pnads_with_keep_effects = set()
        for pnad in nec_pnads:
            self._compute_pnad_delete_effects(pnad)
            self._compute_pnad_side_predicates(pnad)
            pnads_with_keep_effects |= self._get_pnads_with_keep_effects(pnad)
        for pnad in pnads_with_keep_effects:
            nec_pnads.append(pnad)

        # Recompute datastores and induce preconditions one final time.
        # Filter out PNADs that have an empty datastore.
        self._recompute_datastores_from_segments(nec_pnads)
        final_pnads = []
        for pnad in nec_pnads:
            if pnad.datastore:
                pre = self._induce_preconditions_via_intersection(pnad)
                pnad.op = pnad.op.copy_with(preconditions=pre)
                final_pnads.append(pnad)

        return final_pnads

    @classmethod
    def get_name(cls) -> str:
        return "backchaining"

    @staticmethod
    def _find_unification(
        necessary_add_effects: Set[GroundAtom],
        pnad: PartialNSRTAndDatastore,
        segment: Segment,
        ground_eff_subset_necessary_eff: bool = False
    ) -> Optional[_GroundSTRIPSOperator]:
        """Find a mapping from the variables in the PNAD add effects and option
        to the objects in necessary_add_effects and the segment's option.

        If one exists, we don't need to modify this PNAD. Otherwise, we
        must make its add effects more specific. Note that we are
        assuming all variables in the parameters of the PNAD will appear
        in either the option arguments or the add effects. This is in
        contrast to strips_learning.py, where delete effect variables
        also contribute to parameters. If
        ground_eff_subset_necessary_eff is True, we want to find a
        grounding that achieves some subset of the
        necessary_add_effects. Else, we want to find a grounding that is
        some superset of the necessary_add_effects and also such that
        the ground operator's add effects are always true in the
        segment's final atoms.
        """
        objects = list(segment.states[0])
        option_objs = segment.get_option().objects
        isub = dict(zip(pnad.option_spec[1], option_objs))
        # Loop over all groundings.
        for ground_op in utils.all_ground_operators_given_partial(
                pnad.op, objects, isub):
            if not ground_op.preconditions.issubset(segment.init_atoms):
                continue
            if ground_eff_subset_necessary_eff:
                if not ground_op.add_effects.issubset(necessary_add_effects):
                    continue
            else:
                if not ground_op.add_effects.issubset(segment.final_atoms):
                    continue
                if not necessary_add_effects.issubset(ground_op.add_effects):
                    continue
            return ground_op
        return None

    def _try_specializing_pnad(
        self,
        necessary_add_effects: Set[GroundAtom],
        pnad: PartialNSRTAndDatastore,
        segment: Segment,
    ) -> Optional[PartialNSRTAndDatastore]:
        """Given a PNAD and some necessary add effects that the PNAD must
        achieve, try to make the PNAD's add effects more specific
        ("specialize") so that they cover these necessary add effects.

        Returns the new constructed PNAD, without modifying the
        original. If the PNAD does not have a grounding that can even
        partially satisfy the necessary add effects, then returns None.
        If check_datastore_change is set to True, then additionally
        checks whether the newly created PNAD covers a smaller set of
        datapoints than the original, and returns None in this case.
        """

        # Get an arbitrary grounding of the PNAD's operator whose
        # preconditions hold in segment.init_atoms and whose add
        # effects are a subset of necessary_add_effects.
        ground_op = self._find_unification(
            necessary_add_effects,
            pnad,
            segment,
            ground_eff_subset_necessary_eff=True)
        # If no such grounding exists, specializing is not possible.
        if ground_op is None:
            return None
        # To figure out the effects we need to add to this PNAD,
        # we first look at the ground effects that are missing
        # from this arbitrary ground operator.
        missing_effects = necessary_add_effects - ground_op.add_effects
        obj_to_var = dict(zip(ground_op.objects, pnad.op.parameters))
        # Before we can lift missing_effects, we need to add new
        # entries to obj_to_var to account for the situation where
        # missing_effects contains objects that were not in
        # the ground operator's parameters.
        all_objs = {o for eff in missing_effects for o in eff.objects}
        missing_objs = sorted(all_objs - set(obj_to_var))
        new_var_types = [o.type for o in missing_objs]
        new_vars = utils.create_new_variables(new_var_types,
                                              existing_vars=pnad.op.parameters)
        obj_to_var.update(dict(zip(missing_objs, new_vars)))
        # Finally, we can lift missing_effects.
        updated_params = sorted(obj_to_var.values())
        updated_add_effects = pnad.op.add_effects | {
            a.lift(obj_to_var)
            for a in missing_effects
        }

        # Create a new PNAD with the given parameters and add effects. Set
        # the preconditions to be trivial. They will be recomputed later.
        new_pnad_op = pnad.op.copy_with(parameters=updated_params,
                                        preconditions=set(),
                                        add_effects=updated_add_effects)
        new_pnad = PartialNSRTAndDatastore(new_pnad_op, [], pnad.option_spec)
        # Note: we don't need to copy pnad.poss_keep_effects into new_pnad
        # here, because we only care about the poss_keep_effects on the final
        # iteration of backchaining, where this function is never called.

        return new_pnad

    @staticmethod
    def _compute_pnad_delete_effects(pnad: PartialNSRTAndDatastore) -> None:
        """Update the given PNAD to change the delete effects to ones obtained
        by unioning all lifted images in the datastore.

        IMPORTANT NOTE: We want to do a union here because the most
        general delete effects are the ones that capture _any possible_
        deletion that occurred in a training transition. (This is
        contrast to preconditions, where we want to take an intersection
        over our training transitions.) However, we do not allow
        creating new variables when we create these delete effects.
        Instead, we filter out delete effects that include new
        variables. Therefore, even though it may seem on the surface
        like this procedure will cause all delete effects in the data to
        be modeled accurately, this is not actually true.
        """
        delete_effects = set()
        for segment, var_to_obj in pnad.datastore:
            obj_to_var = {o: v for v, o in var_to_obj.items()}
            atoms = {
                atom
                for atom in segment.delete_effects
                if all(o in obj_to_var for o in atom.objects)
            }
            lifted_atoms = {atom.lift(obj_to_var) for atom in atoms}
            delete_effects |= lifted_atoms
        pnad.op = pnad.op.copy_with(delete_effects=delete_effects)

    @staticmethod
    def _compute_pnad_side_predicates(pnad: PartialNSRTAndDatastore) -> None:
        """Update the given PNAD to change the side predicates to ones that
        include every unmodeled add or delete effect seen in the data."""
        # First, strip out any existing side predicates so that the call
        # to apply_operator() cannot use them, which would defeat the purpose.
        pnad.op = pnad.op.copy_with(side_predicates=set())
        side_predicates = set()
        for (segment, var_to_obj) in pnad.datastore:
            objs = tuple(var_to_obj[param] for param in pnad.op.parameters)
            ground_op = pnad.op.ground(objs)
            next_atoms = utils.apply_operator(ground_op, segment.init_atoms)
            for atom in segment.final_atoms - next_atoms:
                side_predicates.add(atom.predicate)
            for atom in next_atoms - segment.final_atoms:
                side_predicates.add(atom.predicate)
        pnad.op = pnad.op.copy_with(side_predicates=side_predicates)

    @staticmethod
    def _get_pnads_with_keep_effects(
            pnad: PartialNSRTAndDatastore) -> Set[PartialNSRTAndDatastore]:
        """Return a new set of PNADs that include keep effects into the given
        PNAD."""
        # The keep effects that we want are the subset of possible keep
        # effects which are not already in the PNAD's add effects, and
        # whose predicates were determined to be side predicates.
        keep_effects = {
            eff
            for eff in pnad.poss_keep_effects if eff not in pnad.op.add_effects
            and eff.predicate in pnad.op.side_predicates
        }
        if not keep_effects:
            return set()
<<<<<<< HEAD

        new_pnad_with_keep_effects = set()
        i = 0
        for r in range(1, len(keep_effects) + 1):
            for curr_keep_effects in itertools.combinations(keep_effects, r):
                preconditions = pnad.op.preconditions | set(curr_keep_effects)
                add_effects = pnad.op.add_effects | set(curr_keep_effects)
                new_pnad_op = pnad.op.copy_with(name=f"{pnad.op.name}-KEEP{i}",
                                                preconditions=preconditions,
                                                add_effects=add_effects)
                new_pnad = PartialNSRTAndDatastore(new_pnad_op, [],
                                                   pnad.option_spec)
                new_pnad_with_keep_effects.add(new_pnad)
                i += 1

        return new_pnad_with_keep_effects
=======
        preconditions = pnad.op.preconditions | keep_effects
        add_effects = pnad.op.add_effects | keep_effects
        new_pnad_op = pnad.op.copy_with(name=f"{pnad.op.name}-KEEP",
                                        preconditions=preconditions,
                                        add_effects=add_effects)
        new_pnad = PartialNSRTAndDatastore(new_pnad_op, [], pnad.option_spec)
        return {new_pnad}
>>>>>>> a5240db4

    def _assert_all_data_in_exactly_one_datastore(
            self, pnads: List[PartialNSRTAndDatastore]) -> None:
        """Assert that every demo datapoint appears in exactly one datastore
        among the given PNADs' datastores."""
        all_segs_in_data_lst = [
            seg for pnad in pnads for seg, _ in pnad.datastore
        ]
        all_segs_in_data = set(all_segs_in_data_lst)
        assert len(all_segs_in_data_lst) == len(all_segs_in_data)
        for ll_traj, seg_traj in zip(self._trajectories,
                                     self._segmented_trajs):
            if not ll_traj.is_demo:  # ignore non-demo data
                continue
            for segment in seg_traj:
                assert segment in all_segs_in_data<|MERGE_RESOLUTION|>--- conflicted
+++ resolved
@@ -424,8 +424,6 @@
         }
         if not keep_effects:
             return set()
-<<<<<<< HEAD
-
         new_pnad_with_keep_effects = set()
         i = 0
         for r in range(1, len(keep_effects) + 1):
@@ -441,15 +439,6 @@
                 i += 1
 
         return new_pnad_with_keep_effects
-=======
-        preconditions = pnad.op.preconditions | keep_effects
-        add_effects = pnad.op.add_effects | keep_effects
-        new_pnad_op = pnad.op.copy_with(name=f"{pnad.op.name}-KEEP",
-                                        preconditions=preconditions,
-                                        add_effects=add_effects)
-        new_pnad = PartialNSRTAndDatastore(new_pnad_op, [], pnad.option_spec)
-        return {new_pnad}
->>>>>>> a5240db4
 
     def _assert_all_data_in_exactly_one_datastore(
             self, pnads: List[PartialNSRTAndDatastore]) -> None:
