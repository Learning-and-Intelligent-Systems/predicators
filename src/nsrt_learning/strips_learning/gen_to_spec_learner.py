"""Algorithms for STRIPS learning that start from the most general operators,
then specialize them based on the data."""

import itertools
from typing import Dict, List, Set

from predicators.src import utils
from predicators.src.nsrt_learning.strips_learning import BaseSTRIPSLearner
from predicators.src.settings import CFG
from predicators.src.structs import ParameterizedOption, \
    PartialNSRTAndDatastore, Segment, STRIPSOperator


class GeneralToSpecificSTRIPSLearner(BaseSTRIPSLearner):
    """Base class for a general-to-specific STRIPS learner."""

    def _initialize_general_pnad_for_option(
            self, parameterized_option: ParameterizedOption
    ) -> PartialNSRTAndDatastore:
        """Create the most general PNAD for the given option."""
        # Create the parameters, which are determined solely from the option
        # types, since the most general operator has no add/delete effects.
        parameters = utils.create_new_variables(parameterized_option.types)
        option_spec = (parameterized_option, parameters)

        # In the most general operator, the side predicates contain ALL
        # predicates.
        side_predicates = self._predicates.copy()

        # There are no add effects or delete effects. The preconditions
        # are initialized to be trivial. They will be recomputed next.
        op = STRIPSOperator(parameterized_option.name, parameters, set(),
                            set(), set(), side_predicates)
        pnad = PartialNSRTAndDatastore(op, [], option_spec)

        # Recompute datastore. This simply clusters by option, since the
        # side predicates contain all predicates, and effects are trivial.
        self._recompute_datastores_from_segments([pnad])

        # Determine the initial preconditions via a lifted intersection.
        preconditions = self._induce_preconditions_via_intersection(pnad)
        pnad.op = pnad.op.copy_with(preconditions=preconditions)

        return pnad


class BackchainingSTRIPSLearner(GeneralToSpecificSTRIPSLearner):
    """Learn STRIPS operators by backchaining."""

    def _learn(self) -> List[PartialNSRTAndDatastore]:
        # Initialize the most general PNADs by merging self._initial_pnads.
        # As a result, we will have one very general PNAD per option.
        param_opt_to_general_pnad = {}
        param_opt_to_nec_pnads: Dict[ParameterizedOption,
                                     List[PartialNSRTAndDatastore]] = {}
        # Extract all parameterized options from the data.
        parameterized_options = set()
        for ll_traj, seg_traj in zip(self._trajectories,
                                     self._segmented_trajs):
            if not ll_traj.is_demo:
                continue
            for segment in seg_traj:
                parameterized_options.add(segment.get_option().parent)

        # Set up the param_opt_to_general_pnad and param_opt_to_nec_pnads
        # dictionaries.
        for param_opt in parameterized_options:
            pnad = self._initialize_general_pnad_for_option(param_opt)
            param_opt_to_general_pnad[param_opt] = pnad
            param_opt_to_nec_pnads[param_opt] = []
        self._assert_all_data_in_exactly_one_datastore(
            list(param_opt_to_general_pnad.values()))

        prev_itr_ops: Set[STRIPSOperator] = set()

        # We loop until the harmless PNADs induced by our procedure
        # converge to a fixed point (i.e, they don't change after two
        # subsequent iterations).
        while True:
            # Run multiple passes of backchaining over the data until
            # convergence to a fixed point. Note that this process creates
            # operators with only parameters, preconditions, and add effects.
            self._backchain_multipass(param_opt_to_nec_pnads,
                                      param_opt_to_general_pnad)

            # curr_nec_pnads = self._get_uniquely_named_nec_pnads(param_opt_to_nec_pnads)
            # for backchained_pnad in curr_nec_pnads:
            #     for datapoint in backchained_pnad.datastore:
            #         seg_nec_add_effects = datapoint[0].necessary_add_effects
            #         assert seg_nec_add_effects is not None
            #         try:
            #             assert seg_nec_add_effects.issubset(backchained_pnad.op.add_effects)
            #         except AssertionError:
            #             import ipdb; ipdb.set_trace()

            # Induce delete effects, side predicates and potentially
            # keep effects.
            self._induce_delete_side_keep(param_opt_to_nec_pnads)

            # Harmlessness should now hold, but it's slow to check.
<<<<<<< HEAD
            assert self._check_harmlessness(
                self._get_uniquely_named_nec_pnads(param_opt_to_nec_pnads))
=======
            if CFG.backchaining_check_intermediate_harmlessness:
                assert self._check_harmlessness(
                    self._get_uniquely_named_nec_pnads(param_opt_to_nec_pnads))

>>>>>>> 79024624
            # Recompute datastores and preconditions for all PNADs.
            # Filter out PNADs that don't have datastores.
            cur_itr_pnads_unfiltered = [
                pnad for pnads in param_opt_to_nec_pnads.values()
                for pnad in pnads
            ]
            self._recompute_datastores_from_segments(cur_itr_pnads_unfiltered)
            cur_itr_pnads_filtered = []
            for pnad in cur_itr_pnads_unfiltered:
                if len(pnad.datastore) > 0:
                    new_pre = self._induce_preconditions_via_intersection(pnad)
                    # NOTE: this implicitly changes param_opt_to_nec_pnads
                    # as well, since we're directly modifying the PNAD objects.
                    pnad.op = pnad.op.copy_with(preconditions=new_pre)
                    cur_itr_pnads_filtered.append(pnad)
                else:
                    param_opt_to_nec_pnads[pnad.option_spec[0]].remove(pnad)
            del cur_itr_pnads_unfiltered  # should be unused after this

            # Check if the PNAD set has converged. If so, break.
            if {pnad.op for pnad in cur_itr_pnads_filtered} == prev_itr_ops:
                break

            prev_itr_ops = {pnad.op for pnad in cur_itr_pnads_filtered}

        # Assign a unique name to each PNAD.
        final_pnads = self._get_uniquely_named_nec_pnads(
            param_opt_to_nec_pnads)
        # Assert data has been correctly partitioned amongst PNADs.
        self._assert_all_data_in_exactly_one_datastore(final_pnads)
        return final_pnads

    def _backchain_multipass(
        self, param_opt_to_nec_pnads: Dict[ParameterizedOption,
                                           List[PartialNSRTAndDatastore]],
        param_opt_to_general_pnad: Dict[ParameterizedOption,
                                        PartialNSRTAndDatastore]
    ) -> None:
        """Take multiple passes through the demonstrations, running
        self._backchain_one_pass() each time.

        Keep going until the PNADs reach a fixed point. Note that this
        process creates operators with only parameters, preconditions,
        and add effects.
        """
        while True:
            # Before each pass, clear the poss_keep_effects
            # of all the PNADs. We do this because we only want the
            # poss_keep_effects of the final pass, where the PNADs did
            # not change. However, we cannot simply clear the
            # pnad.seg_to_keep_effects_sub because some of these
            # substitutions might be necessary if this happens to be
            # a PNAD that already has keep effects. Thus, we call a
            # method that handles this correctly.
            for pnads in param_opt_to_nec_pnads.values():
                for pnad in pnads:
                    pnad.poss_keep_effects.clear()
                    self._clear_unnecessary_keep_effs_sub(pnad)
            # Run one pass of backchaining.
            nec_pnad_set_changed = self._backchain_one_pass(
                param_opt_to_nec_pnads, param_opt_to_general_pnad)
            if not nec_pnad_set_changed:
                break

    def _backchain_one_pass(
        self, param_opt_to_nec_pnads: Dict[ParameterizedOption,
                                           List[PartialNSRTAndDatastore]],
        param_opt_to_general_pnad: Dict[ParameterizedOption,
                                        PartialNSRTAndDatastore]
    ) -> bool:
        """Take one pass through the demonstrations in the given order.

        Go through each one from the end back to the start, making the
        PNADs more specific whenever needed. Return whether any PNAD was
        changed.
        """
        # Reset all segments' necessary_add_effects so that they aren't
        # accidentally used from a previous iteration of backchaining.
        self._reset_all_segment_add_effs()
        nec_pnad_set_changed = False
        for ll_traj, seg_traj in zip(self._trajectories,
                                     self._segmented_trajs):
            if not ll_traj.is_demo:
                continue
            traj_goal = self._train_tasks[ll_traj.train_task_idx].goal
            atoms_seq = utils.segment_trajectory_to_atoms_sequence(seg_traj)
            assert traj_goal.issubset(atoms_seq[-1])
            # This variable, necessary_image, gets updated as we
            # backchain. It always holds the set of ground atoms that
            # are necessary for the remainder of the plan to reach the
            # goal. At the start, necessary_image is simply the goal.
            necessary_image = set(traj_goal)
            for t in range(len(atoms_seq) - 2, -1, -1):
                segment = seg_traj[t]
                option = segment.get_option()
                # Find the necessary PNADs associated with this option. If
                # there are none, then use the general PNAD associated with
                # this option. (But make sure to use a copy of it, because we
                # don't want the general PNAD to get mutated when we mutate
                # necessary PNADs!)
                if len(param_opt_to_nec_pnads[option.parent]) == 0:
                    general_pnad = param_opt_to_general_pnad[option.parent]
                    pnads_for_option = [
                        PartialNSRTAndDatastore(general_pnad.op,
                                                list(general_pnad.datastore),
                                                general_pnad.option_spec)
                    ]
                else:
                    pnads_for_option = param_opt_to_nec_pnads[option.parent]

                # Compute the ground atoms that must be added on this timestep.
                # They must be a subset of the current PNAD's add effects.
                necessary_add_effects = necessary_image - atoms_seq[t]
                assert necessary_add_effects.issubset(segment.add_effects)
                # Update the segment's necessary_add_effects.
                segment.necessary_add_effects = necessary_add_effects

                # We start by checking if any of the PNADs associated with the
                # demonstrated option are able to match this transition.
                objects = set(segment.states[0])
                pnad, var_to_obj = self._find_best_matching_pnad_and_sub(
                    segment, objects, pnads_for_option)

                if pnad is not None:
                    segs_in_pnad = [datapoint[0] for datapoint in pnad.datastore]                        
                    # In this case, we potentially want to recompute_datastores
                    # to see if this will just resolve the issue.
                    if segment not in segs_in_pnad:
                        self._recompute_datastores_from_segments(pnads_for_option)
                        # Since we're not changing anything aside from the PNADs'
                        # datastores, we're guaranteed that the result of
                        # _find_best_matching_pnad_and_sub will stay the same.
                        segs_in_pnad = [datapoint[0] for datapoint in pnad.datastore]

                if pnad is not None and segment in segs_in_pnad:
                    assert var_to_obj is not None
                    obj_to_var = {v: k for k, v in var_to_obj.items()}
                    assert len(var_to_obj) == len(obj_to_var)
                    ground_op = pnad.op.ground(
                        tuple(var_to_obj[var] for var in pnad.op.parameters))
                    if len(param_opt_to_nec_pnads[option.parent]) == 0:
                        param_opt_to_nec_pnads[option.parent].append(pnad)

                # If we weren't able to find a substitution such that the given
                # segment is in the particular PNAD's datastore (i.e, the above
                # _find_best_matching call didn't yield a PNAD), we need to
                # spawn a new PNAD from the most general PNAD to cover
                # these necessary add effects.
                else:
                    nec_pnad_set_changed = True
                    pnad = self._spawn_new_pnad(
                        param_opt_to_general_pnad[option.parent], segment)
                    param_opt_to_nec_pnads[option.parent].append(pnad)

                    # Recompute datastores for ALL PNADs associated with this
                    # option. We need to do this because the new PNAD may now
                    # be a better match for some transition that we previously
                    # matched to another PNAD.
                    self._recompute_datastores_from_segments(
                        param_opt_to_nec_pnads[option.parent])
                    # Recompute all preconditions, now that we have recomputed
                    # the datastores. While doing this, keep track of any
                    # PNADs that get empty datastores.
                    pnads_to_remove = []
                    for nec_pnad in param_opt_to_nec_pnads[option.parent]:
                        if len(nec_pnad.datastore) > 0:
                            pre = self._induce_preconditions_via_intersection(
                                nec_pnad)
                            nec_pnad.op = nec_pnad.op.copy_with(
                                preconditions=pre)
                        else:
                            pnads_to_remove.append(nec_pnad)

                    # Remove PNADs that are no longer necessary because they
                    # have no data in their datastores.
                    for rem_pnad in pnads_to_remove:
                        param_opt_to_nec_pnads[option.parent].remove(rem_pnad)

                    # After all this, the unification call that failed earlier
                    # (leading us into the current else statement) should work.
                    best_score_pnad, var_to_obj = \
                        self._find_best_matching_pnad_and_sub(
                        segment, objects,
                        param_opt_to_nec_pnads[option.parent])
                    assert var_to_obj is not None
                    assert best_score_pnad == pnad
                    obj_to_var = {v: k for k, v in var_to_obj.items()}
                    assert len(var_to_obj) == len(obj_to_var)
                    ground_op = pnad.op.ground(
                        tuple(var_to_obj[var] for var in pnad.op.parameters))

                # Every atom in the necessary_image that wasn't in the
                # ground_op's add effects is a possible keep effect. This
                # may add new variables, whose mappings for this segment
                # we keep track of in the seg_to_keep_effects_sub dict.
                for atom in necessary_image - ground_op.add_effects:
                    keep_eff_sub = {}
                    for obj in atom.objects:
                        if obj in obj_to_var:
                            continue
                        new_var = utils.create_new_variables(
                            [obj.type], obj_to_var.values())[0]
                        obj_to_var[obj] = new_var
                        keep_eff_sub[new_var] = obj
                    pnad.poss_keep_effects.add(atom.lift(obj_to_var))
                    if segment not in pnad.seg_to_keep_effects_sub:
                        pnad.seg_to_keep_effects_sub[segment] = {}
                    pnad.seg_to_keep_effects_sub[segment].update(keep_eff_sub)

                # Update necessary_image for this timestep. It no longer
                # needs to include the ground add effects of this PNAD, but
                # must now include its ground preconditions.
                necessary_image -= {
                    a.ground(var_to_obj)
                    for a in pnad.op.add_effects
                }
                necessary_image |= {
                    a.ground(var_to_obj)
                    for a in pnad.op.preconditions
                }
        return nec_pnad_set_changed

    def _induce_delete_side_keep(
        self, param_opt_to_nec_pnads: Dict[ParameterizedOption,
                                           List[PartialNSRTAndDatastore]]
    ) -> None:
        """Given the current PNADs where add effects and preconditions are
        correct, learn the remaining components: delete effects, side
        predicates, and keep_effects.

        Note that this may require spawning new PNADs with keep effects.
        """
        for option, nec_pnad_list in sorted(param_opt_to_nec_pnads.items(),
                                            key=str):
            pnads_with_keep_effects = set()
            for pnad in nec_pnad_list:
                self._compute_pnad_delete_effects(pnad)
                self._compute_pnad_side_predicates(pnad)
                pnads_with_keep_effects |= self._get_pnads_with_keep_effects(
                    pnad)
            param_opt_to_nec_pnads[option].extend(
                list(pnads_with_keep_effects))

    def _reset_all_segment_add_effs(self) -> None:
        """Reset all segments' necessary_add_effects to None."""
        for ll_traj, seg_traj in zip(self._trajectories,
                                     self._segmented_trajs):
            if not ll_traj.is_demo:
                continue
            for segment in seg_traj:
                segment.necessary_add_effects = None

    @staticmethod
    def _clear_unnecessary_keep_effs_sub(
            pnad: PartialNSRTAndDatastore) -> None:
        """Clear unnecessary substitution values from the PNAD's
        seg_to_keep_effects_sub_dict.

        A substitution is unnecessary if it concerns a variable that
        isn't in the PNAD's op parameters.
        """
        for segment, keep_eff_sub in pnad.seg_to_keep_effects_sub.items():
            new_keep_eff_sub_dict = {}
            for var, obj in keep_eff_sub.items():
                if var in pnad.op.parameters:
                    new_keep_eff_sub_dict[var] = obj
            pnad.seg_to_keep_effects_sub[segment] = new_keep_eff_sub_dict

    @staticmethod
    def _get_uniquely_named_nec_pnads(
        param_opt_to_nec_pnads: Dict[ParameterizedOption,
                                     List[PartialNSRTAndDatastore]]
    ) -> List[PartialNSRTAndDatastore]:
        """Given the param_opt_to_nec_pnads dict, return a list of PNADs that
        have unique names and can be used for planning."""
        uniquely_named_nec_pnads: List[PartialNSRTAndDatastore] = []
        for pnad_list in sorted(param_opt_to_nec_pnads.values(), key=str):
            for i, pnad in enumerate(pnad_list):
                new_op = pnad.op.copy_with(name=(pnad.op.name + str(i)))
                new_pnad = PartialNSRTAndDatastore(new_op,
                                                   list(pnad.datastore),
                                                   pnad.option_spec)
                uniquely_named_nec_pnads.append(new_pnad)
        return uniquely_named_nec_pnads

    @classmethod
    def get_name(cls) -> str:
        return "backchaining"

    def _spawn_new_pnad(self, pnad: PartialNSRTAndDatastore,
                        segment: Segment) -> PartialNSRTAndDatastore:
        """Given a general PNAD and some segment with necessary add effects
        that the PNAD must achieve, create a new PNAD ("spawn" from the most
        general one) so that it has the necessary add effects contained in the
        given segment.

        Returns the newly constructed PNAD, without modifying the
        original.
        """
        # Assert that the segment contains necessary_add_effects.
        necessary_add_effects = segment.necessary_add_effects
        assert necessary_add_effects is not None
        # Assert that this really is a general PNAD.
        assert len(pnad.op.add_effects) == 0, \
            "Can't spawn from non-general PNAD"

        # Get an arbitrary grounding of the PNAD's operator whose
        # preconditions hold in segment.init_atoms.
        objects = set(segment.states[0])
        _, var_to_obj = self._find_best_matching_pnad_and_sub(
            segment, objects, [pnad], check_only_preconditions=True)
        # Assert that such a grounding exists - this must be the case
        # since we only ever call this method with the most general
        # PNAD for the option.
        assert var_to_obj is not None
        obj_to_var = {v: k for k, v in var_to_obj.items()}
        assert len(var_to_obj) == len(obj_to_var)
        # Before we can lift the necessary_add_effects, we need to add new
        # entries to obj_to_var, since necessary_add_effects may
        # contain objects that were not in the ground operator's
        # parameters.
        all_objs = {o for eff in necessary_add_effects for o in eff.objects}
        missing_objs = sorted(all_objs - set(obj_to_var))
        new_vars = utils.create_new_variables([o.type for o in missing_objs],
                                              existing_vars=pnad.op.parameters)
        obj_to_var.update(dict(zip(missing_objs, new_vars)))
        # Finally, we can lift necessary_add_effects.
        updated_params = sorted(obj_to_var.values())
        updated_add_effects = {
            a.lift(obj_to_var)
            for a in necessary_add_effects
        }

        # Create a new PNAD with the given parameters and add effects. Set
        # the preconditions to be trivial. They will be recomputed later.
        new_pnad_op = pnad.op.copy_with(parameters=updated_params,
                                        preconditions=set(),
                                        add_effects=updated_add_effects)
        new_pnad = PartialNSRTAndDatastore(new_pnad_op, [], pnad.option_spec)
        # Note: we don't need to copy anything related to keep effects into
        # new_pnad here, because we only care about keep effects on the final
        # iteration of backchaining, where this function is never called.

        return new_pnad

    @staticmethod
    def _compute_pnad_delete_effects(pnad: PartialNSRTAndDatastore) -> None:
        """Update the given PNAD to change the delete effects to ones obtained
        by unioning all lifted images in the datastore.

        IMPORTANT NOTE: We want to do a union here because the most
        general delete effects are the ones that capture _any possible_
        deletion that occurred in a training transition. (This is
        contrast to preconditions, where we want to take an intersection
        over our training transitions.) However, we do not allow
        creating new variables when we create these delete effects.
        Instead, we filter out delete effects that include new
        variables. Therefore, even though it may seem on the surface
        like this procedure will cause all delete effects in the data to
        be modeled accurately, this is not actually true.
        """
        delete_effects = set()
        for segment, var_to_obj in pnad.datastore:
            obj_to_var = {o: v for v, o in var_to_obj.items()}
            atoms = {
                atom
                for atom in segment.delete_effects
                if all(o in obj_to_var for o in atom.objects)
            }
            lifted_atoms = {atom.lift(obj_to_var) for atom in atoms}
            delete_effects |= lifted_atoms
        pnad.op = pnad.op.copy_with(delete_effects=delete_effects)

    @staticmethod
    def _compute_pnad_side_predicates(pnad: PartialNSRTAndDatastore) -> None:
        """Update the given PNAD to change the side predicates to ones that
        include every unmodeled add or delete effect seen in the data."""
        # First, strip out any existing side predicates so that the call
        # to apply_operator() cannot use them, which would defeat the purpose.
        pnad.op = pnad.op.copy_with(side_predicates=set())
        side_predicates = set()
        for (segment, var_to_obj) in pnad.datastore:
            objs = tuple(var_to_obj[param] for param in pnad.op.parameters)
            ground_op = pnad.op.ground(objs)
            next_atoms = utils.apply_operator(ground_op, segment.init_atoms)
            for atom in segment.final_atoms - next_atoms:
                side_predicates.add(atom.predicate)
            for atom in next_atoms - segment.final_atoms:
                side_predicates.add(atom.predicate)
        pnad.op = pnad.op.copy_with(side_predicates=side_predicates)

    @staticmethod
    def _get_pnads_with_keep_effects(
            pnad: PartialNSRTAndDatastore) -> Set[PartialNSRTAndDatastore]:
        """Return a new set of PNADs that include keep effects into the given
        PNAD."""
        # The keep effects that we want are the subset of possible keep
        # effects which are not already in the PNAD's add effects, and
        # whose predicates were determined to be side predicates.
        keep_effects = {
            eff
            for eff in pnad.poss_keep_effects if eff not in pnad.op.add_effects
            and eff.predicate in pnad.op.side_predicates
        }
        new_pnads_with_keep_effects = set()
        # Given these keep effects, we need to create a combinatorial number of
        # PNADs, one for each unique combination of keep effects. Moreover, we
        # need to ensure that they are named differently from each other. Some
        # of these PNADs will be filtered out later if they are not useful to
        # cover any datapoints.
        for r in range(1, len(keep_effects) + 1):
            for keep_effects_subset in itertools.combinations(keep_effects, r):
                # These keep effects (keep_effects_subset) could involve new
                # variables, which we need to add to the PNAD parameters.
                params_set = set(pnad.op.parameters)
                for eff in keep_effects_subset:
                    for var in eff.variables:
                        params_set.add(var)
                parameters = sorted(params_set)
                # The keep effects go into both the PNAD preconditions and the
                # PNAD add effects.
                preconditions = pnad.op.preconditions | set(
                    keep_effects_subset)
                add_effects = pnad.op.add_effects | set(keep_effects_subset)
                # Create the new PNAD.
                new_pnad_op = pnad.op.copy_with(parameters=parameters,
                                                preconditions=preconditions,
                                                add_effects=add_effects)
                new_pnad = PartialNSRTAndDatastore(new_pnad_op, [],
                                                   pnad.option_spec)
                # Remember to copy seg_to_keep_effects_sub into the new_pnad!
                new_pnad.seg_to_keep_effects_sub = pnad.seg_to_keep_effects_sub
                new_pnads_with_keep_effects.add(new_pnad)

        return new_pnads_with_keep_effects

    def _assert_all_data_in_exactly_one_datastore(
            self, pnads: List[PartialNSRTAndDatastore]) -> None:
        """Assert that every demo datapoint appears in exactly one datastore
        among the given PNADs' datastores."""
        all_segs_in_data_lst = [
            seg for pnad in pnads for seg, _ in pnad.datastore
        ]
        all_segs_in_data = set(all_segs_in_data_lst)
        assert len(all_segs_in_data_lst) == len(all_segs_in_data)
        for ll_traj, seg_traj in zip(self._trajectories,
                                     self._segmented_trajs):
            if not ll_traj.is_demo:  # ignore non-demo data
                continue
            for segment in seg_traj:
                assert segment in all_segs_in_data<|MERGE_RESOLUTION|>--- conflicted
+++ resolved
@@ -83,30 +83,15 @@
             self._backchain_multipass(param_opt_to_nec_pnads,
                                       param_opt_to_general_pnad)
 
-            # curr_nec_pnads = self._get_uniquely_named_nec_pnads(param_opt_to_nec_pnads)
-            # for backchained_pnad in curr_nec_pnads:
-            #     for datapoint in backchained_pnad.datastore:
-            #         seg_nec_add_effects = datapoint[0].necessary_add_effects
-            #         assert seg_nec_add_effects is not None
-            #         try:
-            #             assert seg_nec_add_effects.issubset(backchained_pnad.op.add_effects)
-            #         except AssertionError:
-            #             import ipdb; ipdb.set_trace()
-
             # Induce delete effects, side predicates and potentially
             # keep effects.
             self._induce_delete_side_keep(param_opt_to_nec_pnads)
 
             # Harmlessness should now hold, but it's slow to check.
-<<<<<<< HEAD
-            assert self._check_harmlessness(
-                self._get_uniquely_named_nec_pnads(param_opt_to_nec_pnads))
-=======
             if CFG.backchaining_check_intermediate_harmlessness:
                 assert self._check_harmlessness(
                     self._get_uniquely_named_nec_pnads(param_opt_to_nec_pnads))
 
->>>>>>> 79024624
             # Recompute datastores and preconditions for all PNADs.
             # Filter out PNADs that don't have datastores.
             cur_itr_pnads_unfiltered = [
