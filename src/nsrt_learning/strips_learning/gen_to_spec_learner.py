"""Algorithms for STRIPS learning that start from the most general operators,
then specialize them based on the data."""

from typing import Dict, List, Optional, Set

from predicators.src import utils
from predicators.src.nsrt_learning.strips_learning import BaseSTRIPSLearner
from predicators.src.structs import GroundAtom, ParameterizedOption, \
    PartialNSRTAndDatastore, Segment, STRIPSOperator, _GroundSTRIPSOperator


class GeneralToSpecificSTRIPSLearner(BaseSTRIPSLearner):
    """Base class for a general-to-specific STRIPS learner."""

    def _initialize_general_pnad_for_option(
            self, parameterized_option: ParameterizedOption
    ) -> PartialNSRTAndDatastore:
        """Create the most general PNAD for the given option."""
        # Create the parameters, which are determined solely from the option
        # types, since the most general operator has no add/delete effects.
        parameters = utils.create_new_variables(parameterized_option.types)
        option_spec = (parameterized_option, parameters)

        # In the most general operator, the side predicates contain ALL
        # predicates.
        side_predicates = self._predicates.copy()

        # There are no add effects or delete effects. The preconditions
        # are initialized to be trivial. They will be recomputed next.
        op = STRIPSOperator(parameterized_option.name, parameters, set(),
                            set(), set(), side_predicates)
        pnad = PartialNSRTAndDatastore(op, [], option_spec)

        # Recompute datastore. This simply clusters by option, since the
        # side predicates contain all predicates, and effects are trivial.
        self._recompute_datastores_from_segments([pnad])

        # Determine the initial preconditions via a lifted intersection.
        preconditions = self._induce_preconditions_via_intersection(pnad)
        pnad.op = pnad.op.copy_with(preconditions=preconditions)

        return pnad


class BackchainingSTRIPSLearner(GeneralToSpecificSTRIPSLearner):
    """Learn STRIPS operators by backchaining."""

    def _learn(self) -> List[PartialNSRTAndDatastore]:
        # Initialize the most general PNADs by merging self._initial_pnads.
        # As a result, we will have one very general PNAD per option.
        param_opt_to_general_pnad = {}
        param_opt_to_nec_pnads: Dict[ParameterizedOption,
                                     List[PartialNSRTAndDatastore]] = {}
        # Extract all parameterized options from the data.
        parameterized_options = set()
        for ll_traj, seg_traj in zip(self._trajectories,
                                     self._segmented_trajs):
            if not ll_traj.is_demo:
                continue
            for segment in seg_traj:
                parameterized_options.add(segment.get_option().parent)

        # Set up the param_opt_to_general_pnad and param_opt_to_nec_pnads
        # dictionaries.
        for param_opt in parameterized_options:
            pnad = self._initialize_general_pnad_for_option(param_opt)
            param_opt_to_general_pnad[param_opt] = pnad
            param_opt_to_nec_pnads[param_opt] = []
        self._assert_all_data_in_exactly_one_datastore(
            list(param_opt_to_general_pnad.values()))

        # Iterate over the demonstrations and backchain to learn PNADs.
        # Repeat until a fixed point is reached.
        nec_pnad_set_changed = True
        while nec_pnad_set_changed:
            nec_pnad_set_changed = self._backchain_one_pass(
                param_opt_to_nec_pnads, param_opt_to_general_pnad)

        # Finish learning by adding in the delete effects and side predicates.
<<<<<<< HEAD
        all_pnads = self._finish_learning(param_opt_to_nec_pnads)
        self._assert_all_data_in_exactly_one_datastore(all_pnads)
=======
        # all_pnads = self._finish_learning(param_opt_to_nec_pnads)
        self._compute_del_effs_and_side_preds(param_opt_to_nec_pnads)

        # Assert that every demo datapoint appears in exactly one datastore.
        num_demo_data = 0
        for ll_traj, seg_traj in zip(self._trajectories,
                                     self._segmented_trajs):
            if not ll_traj.is_demo:
                continue
            num_demo_data += len(seg_traj)
        # We need a >= here rather than a == because of replay data. An
        # arbitrary number of replay transitions could match our PNADs,
        # depending on how often non-noop transitions occurred in that data.
        # In the case where we have no replay data, >= is equivalent to ==.
        # assert sum(len(pnad.datastore) for pnad in all_pnads) >= num_demo_data
        assert sum(len(pnad.datastore) for pnad_list in param_opt_to_nec_pnads.values() for pnad in pnad_list) >= num_demo_data
>>>>>>> 8b53b085

        # Induce keep effects to preserve harmlessness after delete effect
        # and side predicate inductino.
        self._induce_keep_effects(param_opt_to_nec_pnads)

        # TODO: get a list of all the final PNADs and return this.
        import ipdb; ipdb.set_trace()
        return list(param_opt_to_nec_pnads.values())

    def _backchain_one_pass(
        self, param_opt_to_nec_pnads: Dict[ParameterizedOption,
                                           List[PartialNSRTAndDatastore]],
        param_opt_to_general_pnad: Dict[ParameterizedOption,
                                        PartialNSRTAndDatastore]
    ) -> bool:
        """Take one pass through the demonstrations.

        Go through each one from the end back to the start, making the
        PNADs more specific whenever needed. Return whether any PNAD was
        changed.
        """
        nec_pnad_set_changed = False
        for ll_traj, seg_traj in zip(self._trajectories,
                                     self._segmented_trajs):
            if not ll_traj.is_demo:
                continue
            traj_goal = self._train_tasks[ll_traj.train_task_idx].goal
            atoms_seq = utils.segment_trajectory_to_atoms_sequence(seg_traj)
            assert traj_goal.issubset(atoms_seq[-1])
            # This variable, necessary_image, gets updated as we
            # backchain. It always holds the set of ground atoms that
            # are necessary for the remainder of the plan to reach the
            # goal. At the start, necessary_image is simply the goal.
            necessary_image = set(traj_goal)
            for t in range(len(atoms_seq) - 2, -1, -1):
                segment = seg_traj[t]
                option = segment.get_option()
                # Find the necessary PNADs associated with this option.
                # If there are none, then use the general PNAD
                # associated with this option.
                if len(param_opt_to_nec_pnads[option.parent]) == 0:
                    pnads_for_option = [
                        param_opt_to_general_pnad[option.parent]
                    ]
                else:
                    pnads_for_option = param_opt_to_nec_pnads[option.parent]

                # Compute the ground atoms that must be added on this timestep.
                # They must be a subset of the current PNAD's add effects.
                necessary_add_effects = necessary_image - atoms_seq[t]
                assert necessary_add_effects.issubset(segment.add_effects)

                # We start by checking if any of the PNADs associated with the
                # demonstrated option are able to match this transition.
                for pnad in pnads_for_option:
                    ground_op = self._find_unification(necessary_add_effects,
                                                       pnad, segment)
                    if ground_op is not None:
                        obj_to_var = dict(
                            zip(ground_op.objects, pnad.op.parameters))
                        if len(param_opt_to_nec_pnads[option.parent]) == 0:
                            param_opt_to_nec_pnads[option.parent].append(pnad)
                        break
                # If we weren't able to find a substitution (i.e, the above
                # for loop did not break), we need to try specializing each
                # of our PNADs.
                else:
                    nec_pnad_set_changed = True
                    for pnad in pnads_for_option:
                        new_pnad = self._try_specializing_pnad(
                            necessary_add_effects, pnad, segment)
                        if new_pnad is not None:
                            assert new_pnad.option_spec == pnad.option_spec
                            if len(param_opt_to_nec_pnads[option.parent]) > 0:
                                param_opt_to_nec_pnads[option.parent].remove(
                                    pnad)
                            del pnad
                            break
                    # If we were unable to specialize any of the PNADs, we need
                    # to spawn from the most general PNAD and make a new PNAD
                    # to cover these necessary add effects.
                    else:
                        new_pnad = self._try_specializing_pnad(
                            necessary_add_effects,
                            param_opt_to_general_pnad[option.parent], segment)
                        assert new_pnad is not None

                    pnad = new_pnad
                    del new_pnad  # unused from here
                    param_opt_to_nec_pnads[option.parent].append(pnad)

                    # Recompute datastores for ALL PNADs associated with this
                    # option. We need to do this because the new PNAD may now
                    # be a better match for some transition that we previously
                    # matched to another PNAD.
                    self._recompute_datastores_from_segments(
                        param_opt_to_nec_pnads[option.parent])
                    # Recompute all preconditions, now that we have recomputed
                    # the datastores.
                    for nec_pnad in param_opt_to_nec_pnads[option.parent]:
                        pre = self._induce_preconditions_via_intersection(
                            nec_pnad)
                        nec_pnad.op = nec_pnad.op.copy_with(preconditions=pre)

                    # After all this, the unification call that failed earlier
                    # (leading us into the current else statement) should work.
                    ground_op = self._find_unification(necessary_add_effects,
                                                       pnad, segment)
                    assert ground_op is not None
                    obj_to_var = dict(
                        zip(ground_op.objects, pnad.op.parameters))

                # Update necessary_image for this timestep. It no longer
                # needs to include the ground add effects of this PNAD, but
                # must now include its ground preconditions.
                var_to_obj = {v: k for k, v in obj_to_var.items()}
                assert len(var_to_obj) == len(obj_to_var)
                necessary_image -= {
                    a.ground(var_to_obj)
                    for a in pnad.op.add_effects
                }
                necessary_image |= {
                    a.ground(var_to_obj)
                    for a in pnad.op.preconditions
                }
        return nec_pnad_set_changed

    def _induce_keep_effects(
        self, param_opt_to_nec_pnads: Dict[ParameterizedOption,
                                           List[PartialNSRTAndDatastore]]
    ) -> None:
        """Take one pass through the demonstrations and induce keep effects.

        TODO: Describe in more detail what's going on.
        """
        for ll_traj, seg_traj in zip(self._trajectories,
                                     self._segmented_trajs):
            if not ll_traj.is_demo:
                continue
            traj_goal = self._train_tasks[ll_traj.train_task_idx].goal
            atoms_seq = utils.segment_trajectory_to_atoms_sequence(seg_traj)
            assert traj_goal.issubset(atoms_seq[-1])
            # This variable, necessary_image, gets updated as we
            # backchain. It always holds the set of ground atoms that
            # are necessary for the remainder of the plan to reach the
            # goal. At the start, necessary_image is simply the goal.
            necessary_image = set(traj_goal)
            for t in range(len(atoms_seq) - 2, -1, -1):
                segment = seg_traj[t]
                option = segment.get_option()
                # Find the necessary PNADs associated with this option.
                pnads_for_option = param_opt_to_nec_pnads[option.parent]
                # Assert that there is at least one PNAD associated with this
                # option.
                assert len(pnads_for_option) > 0

                # Compute the ground atoms that must be added on this timestep.
                # They must be a subset of the current PNAD's add effects.
                necessary_add_effects = necessary_image - atoms_seq[t]
                assert necessary_add_effects.issubset(segment.add_effects)

                # Find the PNAD that matches this transition by checking
                # whose datastore it is in. Note that we are guaranteed after
                # having completed the original backchaining that this will
                # be the case for exactly one PNAD.
                found_associated_pnad = False
                for pnad in pnads_for_option:
                    for pnad_segment, var_to_obj in pnad.datastore:
                        if pnad_segment == segment:
                            found_associated_pnad = True
                            break
                    if found_associated_pnad:
                        break
                else:
                    raise AssertionError(f"Segment {segment} is not assigned to any PNAD.")
                
                # Ground this PNAD's operator.
                objs = tuple(var_to_obj[param] for param in pnad.op.parameters)
                ground_op = pnad.op.ground(objs)

                # Check whether there is a violation of the necessary image due to
                # side predicates, which signals that we will need to induce a
                # keep effect.
                harmful_atoms = set()
                for atom in necessary_image:
                    if atom.predicate in ground_op.side_predicates and atom not in ground_op.add_effects:
                        harmful_atoms.add(atom)
                
                if len(harmful_atoms) > 0:
                    new_pnad = self._try_specializing_pnad(necessary_add_effects | harmful_atoms, pnad, segment)
                    # This specialization must succeed since we are strictly adding to the
                    # necessary add effects. Moreover, the new PNAD must have more add
                    # effects than the old one.
                    assert new_pnad is not None
                    assert len(new_pnad.op.add_effects) > len(pnad.op.add_effects)
                    # The difference between pnad's add effects and new_pnad's add
                    # effects must be the keep effects, so add these to the preconditions
                    # of new_pnad (in addition to pnad's preconditions).
                    keep_effects = new_pnad.op.add_effects - pnad.op.add_effects
                    new_pnad.op = new_pnad.op.copy_with(preconditions = pnad.op.preconditions | keep_effects)
                    self._recompute_datastores_from_segments([pnad, new_pnad])
                    import ipdb; ipdb.set_trace()
                    # TODO: Problem: partitioning the data via this recompute_datastores call
                    # fails because it always partitions all data into the old pnad.

                # Update necessary_image for this timestep. It no longer
                # needs to include the ground add effects of this PNAD, but
                # must now include its ground preconditions.
                necessary_image -= {
                    a.ground(var_to_obj)
                    for a in pnad.op.add_effects
                }
                necessary_image |= {
                    a.ground(var_to_obj)
                    for a in pnad.op.preconditions
                }


    def _finish_learning(
        self, param_opt_to_nec_pnads: Dict[ParameterizedOption,
                                           List[PartialNSRTAndDatastore]]
    ) -> List[PartialNSRTAndDatastore]:
        """Given the current PNADs where add effects and preconditions are
        correct, learn the remaining components."""
        # Make a list of all final PNADs. Note
        # that these final PNADs only come from the
        # param_opt_to_nec_pnads dict, since we can be assured
        # that our backchaining process ensured that the
        # PNADs in this dict cover all of the data!
        all_pnads = []
        for pnad_list in sorted(param_opt_to_nec_pnads.values(), key=str):
            for i, pnad in enumerate(pnad_list):
                pnad.op = pnad.op.copy_with(name=(pnad.op.name + str(i)))
                all_pnads.append(pnad)

        # At this point, all PNADs have correct parameters, preconditions,
        # and add effects. We now finalize the delete effects and side
        # predicates. Note that we have to do delete effects first, and
        # then side predicates, because the latter rely on the former.
        for pnad in all_pnads:
            self._finalize_pnad_delete_effects(pnad)
            self._finalize_pnad_side_predicates(pnad)

        return all_pnads

    def _compute_del_effs_and_side_preds(
        self, param_opt_to_nec_pnads: Dict[ParameterizedOption,
                                           List[PartialNSRTAndDatastore]]
    ) -> None:
        for pnad_list in sorted(param_opt_to_nec_pnads.values(), key=str):
            for i, pnad in enumerate(pnad_list):
                self._finalize_pnad_delete_effects(pnad)
                self._finalize_pnad_side_predicates(pnad)

    @classmethod
    def get_name(cls) -> str:
        return "backchaining"

    @staticmethod
    def _find_unification(
        necessary_add_effects: Set[GroundAtom],
        pnad: PartialNSRTAndDatastore,
        segment: Segment,
        ground_eff_subset_necessary_eff: bool = False
    ) -> Optional[_GroundSTRIPSOperator]:
        """Find a mapping from the variables in the PNAD add effects and option
        to the objects in necessary_add_effects and the segment's option.

        If one exists, we don't need to modify this PNAD. Otherwise, we
        must make its add effects more specific. Note that we are
        assuming all variables in the parameters of the PNAD will appear
        in either the option arguments or the add effects. This is in
        contrast to strips_learning.py, where delete effect variables
        also contribute to parameters. If
        ground_eff_subset_necessary_eff is True, we want to find a
        grounding that achieves some subset of the
        necessary_add_effects. Else, we want to find a grounding that is
        some superset of the necessary_add_effects and also such that
        the ground operator's add effects are always true in the
        segment's final atoms.
        """
        objects = list(segment.states[0])
        option_objs = segment.get_option().objects
        isub = dict(zip(pnad.option_spec[1], option_objs))
        # Loop over all groundings.
        for ground_op in utils.all_ground_operators_given_partial(
                pnad.op, objects, isub):
            if not ground_op.preconditions.issubset(segment.init_atoms):
                continue
            if ground_eff_subset_necessary_eff:
                if not ground_op.add_effects.issubset(necessary_add_effects):
                    continue
            else:
                if not ground_op.add_effects.issubset(segment.final_atoms):
                    continue
                if not necessary_add_effects.issubset(ground_op.add_effects):
                    continue
            return ground_op
        return None

    def _try_specializing_pnad(
        self,
        necessary_add_effects: Set[GroundAtom],
        pnad: PartialNSRTAndDatastore,
        segment: Segment,
    ) -> Optional[PartialNSRTAndDatastore]:
        """Given a PNAD and some necessary add effects that the PNAD must
        achieve, try to make the PNAD's add effects more specific
        ("specialize") so that they cover these necessary add effects.

        Returns the new constructed PNAD, without modifying the
        original. If the PNAD does not have a grounding that can even
        partially satisfy the necessary add effects, then returns None.
        If check_datastore_change is set to True, then additionally
        checks whether the newly created PNAD covers a smaller set of
        datapoints than the original, and returns None in this case.
        """

        # Get an arbitrary grounding of the PNAD's operator whose
        # preconditions hold in segment.init_atoms and whose add
        # effects are a subset of necessary_add_effects.
        ground_op = self._find_unification(
            necessary_add_effects,
            pnad,
            segment,
            ground_eff_subset_necessary_eff=True)
        # If no such grounding exists, specializing is not possible.
        if ground_op is None:
            return None
        # To figure out the effects we need to add to this PNAD,
        # we first look at the ground effects that are missing
        # from this arbitrary ground operator.
        missing_effects = necessary_add_effects - ground_op.add_effects
        obj_to_var = dict(zip(ground_op.objects, pnad.op.parameters))
        # Before we can lift missing_effects, we need to add new
        # entries to obj_to_var to account for the situation where
        # missing_effects contains objects that were not in
        # the ground operator's parameters.
        all_objs = {o for eff in missing_effects for o in eff.objects}
        missing_objs = sorted(all_objs - set(obj_to_var))
        new_var_types = [o.type for o in missing_objs]
        new_vars = utils.create_new_variables(new_var_types,
                                              existing_vars=pnad.op.parameters)
        obj_to_var.update(dict(zip(missing_objs, new_vars)))
        # Finally, we can lift missing_effects.
        updated_params = sorted(obj_to_var.values())
        updated_add_effects = pnad.op.add_effects | {
            a.lift(obj_to_var)
            for a in missing_effects
        }

        # Create a new PNAD with the given parameters and add effects. Set
        # the preconditions to be trivial. They will be recomputed later.
        new_pnad_op = pnad.op.copy_with(parameters=updated_params,
                                        preconditions=set(),
                                        add_effects=updated_add_effects)
        new_pnad = PartialNSRTAndDatastore(new_pnad_op, [], pnad.option_spec)

        return new_pnad

    @staticmethod
    def _finalize_pnad_delete_effects(pnad: PartialNSRTAndDatastore) -> None:
        """Update the given PNAD to change the delete effects to ones obtained
        by unioning all lifted images in the datastore.

        IMPORTANT NOTE: We want to do a union here because the most
        general delete effects are the ones that capture _any possible_
        deletion that occurred in a training transition. (This is
        contrast to preconditions, where we want to take an intersection
        over our training transitions.) However, we do not allow
        creating new variables when we create these delete effects.
        Instead, we filter out delete effects that include new
        variables. Therefore, even though it may seem on the surface
        like this procedure will cause all delete effects in the data to
        be modeled accurately, this is not actually true.
        """
        delete_effects = set()
        for segment, var_to_obj in pnad.datastore:
            obj_to_var = {o: v for v, o in var_to_obj.items()}
            atoms = {
                atom
                for atom in segment.delete_effects
                if all(o in obj_to_var for o in atom.objects)
            }
            lifted_atoms = {atom.lift(obj_to_var) for atom in atoms}
            delete_effects |= lifted_atoms
        pnad.op = pnad.op.copy_with(delete_effects=delete_effects)

    @staticmethod
    def _finalize_pnad_side_predicates(pnad: PartialNSRTAndDatastore) -> None:
        """Update the given PNAD to change the side predicates to ones that
        include every unmodeled add or delete effect seen in the data."""
        # First, strip out any existing side predicates so that the call
        # to apply_operator() cannot use them, which would defeat the purpose.
        pnad.op = pnad.op.copy_with(side_predicates=set())
        side_predicates = set()
        for (segment, var_to_obj) in pnad.datastore:
            objs = tuple(var_to_obj[param] for param in pnad.op.parameters)
            ground_op = pnad.op.ground(objs)
            next_atoms = utils.apply_operator(ground_op, segment.init_atoms)
            for atom in segment.final_atoms - next_atoms:
                side_predicates.add(atom.predicate)
            for atom in next_atoms - segment.final_atoms:
                side_predicates.add(atom.predicate)
        pnad.op = pnad.op.copy_with(side_predicates=side_predicates)

    def _assert_all_data_in_exactly_one_datastore(
            self, pnads: List[PartialNSRTAndDatastore]) -> None:
        """Assert that every demo datapoint appears in exactly one datastore
        among the given PNADs' datastores."""
        all_segs_in_data_lst = [
            seg for pnad in pnads for seg, _ in pnad.datastore
        ]
        all_segs_in_data = set(all_segs_in_data_lst)
        assert len(all_segs_in_data_lst) == len(all_segs_in_data)
        for ll_traj, seg_traj in zip(self._trajectories,
                                     self._segmented_trajs):
            if not ll_traj.is_demo:  # ignore non-demo data
                continue
            for segment in seg_traj:
                assert segment in all_segs_in_data<|MERGE_RESOLUTION|>--- conflicted
+++ resolved
@@ -77,10 +77,6 @@
                 param_opt_to_nec_pnads, param_opt_to_general_pnad)
 
         # Finish learning by adding in the delete effects and side predicates.
-<<<<<<< HEAD
-        all_pnads = self._finish_learning(param_opt_to_nec_pnads)
-        self._assert_all_data_in_exactly_one_datastore(all_pnads)
-=======
         # all_pnads = self._finish_learning(param_opt_to_nec_pnads)
         self._compute_del_effs_and_side_preds(param_opt_to_nec_pnads)
 
@@ -97,7 +93,6 @@
         # In the case where we have no replay data, >= is equivalent to ==.
         # assert sum(len(pnad.datastore) for pnad in all_pnads) >= num_demo_data
         assert sum(len(pnad.datastore) for pnad_list in param_opt_to_nec_pnads.values() for pnad in pnad_list) >= num_demo_data
->>>>>>> 8b53b085
 
         # Induce keep effects to preserve harmlessness after delete effect
         # and side predicate inductino.
