--- conflicted
+++ resolved
@@ -187,21 +187,12 @@
         Y_regressor.append(option.params)
     X_arr_regressor = np.array(X_regressor)
     Y_arr_regressor = np.array(Y_regressor)
-<<<<<<< HEAD
-    regressor = NeuralGaussianRegressor(
-        seed=CFG.seed,
-        hid_sizes=CFG.neural_gaus_regressor_hid_sizes,
-        max_train_iters=CFG.neural_gaus_regressor_max_itr,
-        clip_gradients=CFG.mlp_regressor_clip_gradients,
-        clip_value=CFG.mlp_regressor_gradient_clip_value,
-        learning_rate=CFG.learning_rate)
 
     # TODO remove this.
     # Save the data for external analysis.
     save_path = utils.get_approach_save_path_str()
     np.save(f"{save_path}.sampler_X", X_arr_regressor)
     np.save(f"{save_path}.sampler_Y", Y_arr_regressor)
-=======
 
     if CFG.sampler_learning_regressor_model == "neural_gaussian":
         regressor: DistributionRegressor = NeuralGaussianRegressor(
@@ -220,7 +211,6 @@
             clip_gradients=CFG.mlp_regressor_clip_gradients,
             clip_value=CFG.mlp_regressor_gradient_clip_value,
             learning_rate=CFG.learning_rate)
->>>>>>> 5213a0f6
 
     regressor.fit(X_arr_regressor, Y_arr_regressor)
 
