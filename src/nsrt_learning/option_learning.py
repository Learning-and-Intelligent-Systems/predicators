--- conflicted
+++ resolved
@@ -24,15 +24,10 @@
         return _KnownOptionsOptionLearner()
     if CFG.option_learner == "oracle":
         return _OracleOptionLearner()
-<<<<<<< HEAD
     if CFG.option_learner == "bc":
-        return _BehaviorCloningOptionLearner()
+        return _BehaviorCloningOptionLearner(action_space)
     if CFG.option_learner == "implicit_bc":
-        return _ImplicitBehaviorCloningOptionLearner()
-=======
-    if CFG.option_learner == "neural":
-        return _NeuralOptionLearner(action_space)
->>>>>>> e90ba944
+        return _ImplicitBehaviorCloningOptionLearner(action_space)
     raise NotImplementedError(f"Unknown option_learner: {CFG.option_learner}")
 
 
@@ -322,7 +317,6 @@
         action_arr = self._regressor.predict(x)
         if np.isnan(action_arr).any():
             raise OptionExecutionFailure("Option policy returned nan.")
-<<<<<<< HEAD
 
         # TODO: TEMPORARY!!! REMOVE!!!
         # from predicators.src.envs import get_or_create_env
@@ -373,10 +367,9 @@
         # outfile = os.path.join(outdir, f"option_img{num}.png")
         # imageio.imsave(outfile, img)
 
-=======
         action_arr = np.clip(action_arr, self._action_space.low,
                              self._action_space.high)
->>>>>>> e90ba944
+
         return Action(np.array(action_arr, dtype=np.float32))
 
     def _effect_based_terminal(self, state: State, memory: Dict,
