--- conflicted
+++ resolved
@@ -547,12 +547,8 @@
             learning_rate=CFG.learning_rate,
             num_negative_data_per_input=num_neg,
             num_samples_per_inference=num_sam,
-<<<<<<< HEAD
-            temperature=CFG.implicit_mlp_regressor_temperature)
-=======
             temperature=CFG.implicit_mlp_regressor_temperature,
             inference_method=CFG.implicit_mlp_regressor_inference_method,
             derivative_free_num_iters=num_itr,
             derivative_free_sigma_init=sigma,
-            derivative_free_shrink_scale=shrink_scale)
->>>>>>> c2be383a
+            derivative_free_shrink_scale=shrink_scale)