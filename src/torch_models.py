"""Models useful for classification/regression.

Note: to promote modularity, this file should NOT import CFG.
"""

import abc
import logging
import os
import tempfile
from dataclasses import dataclass
from typing import Callable, Iterator, List, Sequence, Tuple

import numpy as np
import torch
import torch.nn.functional as F
from torch import Tensor, nn, optim

from predicators.src.structs import Array, Object, State

torch.use_deterministic_algorithms(mode=True)  # type: ignore

################################ Base Classes #################################


class Regressor(abc.ABC):
    """ABC for regressor classes.

    All regressors normalize the input and output data.
    """

    def __init__(self, seed: int) -> None:
        self._seed = seed
        self._rng = np.random.default_rng(self._seed)
        # Set in fit().
        self._x_dim = -1
        self._y_dim = -1
        self._input_shift = np.zeros(1, dtype=np.float32)
        self._input_scale = np.zeros(1, dtype=np.float32)
        self._output_shift = np.zeros(1, dtype=np.float32)
        self._output_scale = np.zeros(1, dtype=np.float32)

    def fit(self, X: Array, Y: Array) -> None:
        """Train the regressor on the given data.

        X and Y are both two-dimensional.
        """
        num_data, self._x_dim = X.shape
        _, self._y_dim = Y.shape
        assert Y.shape[0] == num_data
        logging.info(f"Training {self.__class__.__name__} on {num_data} "
                     "datapoints")
        X, self._input_shift, self._input_scale = _normalize_data(X)
        Y, self._output_shift, self._output_scale = _normalize_data(Y)
        self._fit(X, Y)

    def predict(self, x: Array) -> Array:
        """Return a prediction for the given datapoint.

        x is single-dimensional.
        """
        assert self._x_dim > -1, "Fit must be called before predict."
        assert x.shape == (self._x_dim, )
        # Normalize.
        x = (x - self._input_shift) / self._input_scale
        # Make prediction.
        y = self._predict(x)
        assert y.shape == (self._y_dim, )
        # Denormalize.
        y = (y * self._output_scale) + self._output_shift
        return y

    @abc.abstractmethod
    def _fit(self, X: Array, Y: Array) -> None:
        """Train the regressor on normalized data."""
        raise NotImplementedError("Override me!")

    @abc.abstractmethod
    def _predict(self, x: Array) -> Array:
        """Return a normalized prediction for the normalized input."""
        raise NotImplementedError("Override me!")


class PyTorchRegressor(Regressor, nn.Module):
    """ABC for PyTorch regression models."""

    def __init__(self, seed: int, max_train_iters: int, clip_gradients: bool,
                 clip_value: float, learning_rate: float) -> None:
        torch.manual_seed(seed)
        Regressor.__init__(self, seed)
        nn.Module.__init__(self)  # type: ignore
        self._max_train_iters = max_train_iters
        self._clip_gradients = clip_gradients
        self._clip_value = clip_value
        self._learning_rate = learning_rate

    @abc.abstractmethod
    def forward(self, tensor_X: Tensor) -> Tensor:
        """PyTorch forward method."""
        raise NotImplementedError("Override me!")

    @abc.abstractmethod
    def _initialize_net(self) -> None:
        """Initialize the network once the data dimensions are known."""
        raise NotImplementedError("Override me!")

    @abc.abstractmethod
    def _create_loss_fn(self) -> Callable[[Tensor, Tensor], Tensor]:
        """Create the loss function used for optimization."""
        raise NotImplementedError("Override me!")

    def _create_optimizer(self) -> optim.Optimizer:
        """Create an optimizer after the model is initialized."""
        return optim.Adam(self.parameters(), lr=self._learning_rate)

    def _fit(self, X: Array, Y: Array) -> None:
        # Initialize the network.
        self._initialize_net()
        # Create the loss function.
        loss_fn = self._create_loss_fn()
        # Create the optimizer.
        optimizer = self._create_optimizer()
        # Convert data to tensors.
        tensor_X = torch.from_numpy(np.array(X, dtype=np.float32))
        tensor_Y = torch.from_numpy(np.array(Y, dtype=np.float32))
        batch_generator = _single_batch_generator(tensor_X, tensor_Y)
        # Run training.
<<<<<<< HEAD
        _train_predictive_pytorch_model(self,
                                        loss_fn,
                                        optimizer,
                                        batch_generator,
                                        max_iters=self._max_train_iters,
                                        clip_gradients=self._clip_gradients,
                                        clip_value=self._clip_value)
=======
        _train_pytorch_model(self,
                             loss_fn,
                             optimizer,
                             tensor_X,
                             tensor_Y,
                             max_iters=self._max_train_iters,
                             clip_gradients=self._clip_gradients,
                             clip_value=self._clip_value)
>>>>>>> fe023e54

    def _predict(self, x: Array) -> Array:
        tensor_x = torch.from_numpy(np.array(x, dtype=np.float32))
        tensor_X = tensor_x.unsqueeze(dim=0)
        tensor_Y = self(tensor_X)
        tensor_y = tensor_Y.squeeze(dim=0)
        y = tensor_y.detach().numpy()  # type: ignore
        return y


class BinaryClassifier(abc.ABC):
    """ABC for binary classifier classes.

    All binary classifiers normalize the input data.
    """

    def __init__(self, seed: int, balance_data: bool) -> None:
        self._seed = seed
        self._rng = np.random.default_rng(seed)
        self._balance_data = balance_data
        # Set in fit().
        self._x_dim = 0
        self._input_shift = np.zeros(1, dtype=np.float32)
        self._input_scale = np.zeros(1, dtype=np.float32)
        self._do_single_class_prediction = False
        self._predicted_single_class = False

    def fit(self, X: Array, y: Array) -> None:
        """Train the classifier on the given data.

        X is two-dimensional, y is one-dimensional.
        """
        num_data, self._x_dim = X.shape
        assert y.shape == (num_data, )
        logging.info(f"Training {self.__class__.__name__} on {num_data} "
                     "datapoints")
        # If there is only one class in the data, then there's no point in
        # learning, since any predictions other than that one class could
        # only be generalization issues.
        if np.all(y == 0):
            self._do_single_class_prediction = True
            self._predicted_single_class = False
            return
        if np.all(y == 1):
            self._do_single_class_prediction = True
            self._predicted_single_class = True
            return
        # Balance the classes.
        if self._balance_data and len(y) // 2 > sum(y):
            old_len = len(y)
            X, y = _balance_binary_classification_data(X, y, self._rng)
            logging.info(f"Reduced dataset size from {old_len} to {len(y)}")
        X, self._input_shift, self._input_scale = _normalize_data(X)
        self._fit(X, y)

    def classify(self, x: Array) -> bool:
        """Return a predicted class for the given datapoint.

        x is single-dimensional.
        """
        assert self._x_dim > -1, "Fit must be called before classify."
        assert x.shape == (self._x_dim, )
        if self._do_single_class_prediction:
            return self._predicted_single_class
        # Normalize.
        x = (x - self._input_shift) / self._input_scale
        # Make prediction.
        return self._classify(x)

    @abc.abstractmethod
    def _fit(self, X: Array, y: Array) -> None:
        """Train the classifier on normalized data."""
        raise NotImplementedError("Override me!")

    @abc.abstractmethod
    def _classify(self, x: Array) -> bool:
        """Return a predicted class for the normalized input."""
        raise NotImplementedError("Override me!")


class PyTorchBinaryClassifier(BinaryClassifier, nn.Module):
    """ABC for PyTorch binary classification models."""

    def __init__(self, seed: int, balance_data: bool, max_train_iters: int,
                 learning_rate: float, n_iter_no_change: int) -> None:
        torch.manual_seed(seed)
        BinaryClassifier.__init__(self, seed, balance_data)
        nn.Module.__init__(self)  # type: ignore
        self._max_train_iters = max_train_iters
        self._learning_rate = learning_rate
        self._n_iter_no_change = n_iter_no_change

    @abc.abstractmethod
    def forward(self, tensor_X: Tensor) -> Tensor:
        """PyTorch forward method."""
        raise NotImplementedError("Override me!")

    def predict_proba(self, denorm_x: Array) -> float:
        """Get the predicted probability that the input classifies to 1.

        The input is NOT normalized.
        """
        x = (denorm_x - self._input_shift) / self._input_scale
        return self._forward_single_input_np(x)

    @abc.abstractmethod
    def _initialize_net(self) -> None:
        """Initialize the network once the data dimensions are known."""
        raise NotImplementedError("Override me!")

    @abc.abstractmethod
    def _create_loss_fn(self) -> Callable[[Tensor, Tensor], Tensor]:
        """Create the loss function used for optimization."""
        raise NotImplementedError("Override me!")

    def _create_optimizer(self) -> optim.Optimizer:
        """Create an optimizer after the model is initialized."""
        return optim.Adam(self.parameters(), lr=self._learning_rate)

    def _fit(self, X: Array, y: Array) -> None:
        # Initialize the network.
        self._initialize_net()
        # Create the loss function.
        loss_fn = self._create_loss_fn()
        # Create the optimizer.
        optimizer = self._create_optimizer()
        # Convert data to tensors.
        tensor_X = torch.from_numpy(np.array(X, dtype=np.float32))
        tensor_y = torch.from_numpy(np.array(y, dtype=np.float32))
        batch_generator = _single_batch_generator(tensor_X, tensor_y)
        # Run training.
<<<<<<< HEAD
        _train_predictive_pytorch_model(
            self,
            loss_fn,
            optimizer,
            batch_generator,
            max_iters=self._max_train_iters,
            n_iter_no_change=self._n_iter_no_change)
=======
        _train_pytorch_model(self,
                             loss_fn,
                             optimizer,
                             tensor_X,
                             tensor_y,
                             max_iters=self._max_train_iters,
                             n_iter_no_change=self._n_iter_no_change)
>>>>>>> fe023e54

    def _forward_single_input_np(self, x: Array) -> float:
        """Helper for _classify() and predict_proba()."""
        assert x.shape == (self._x_dim, )
        tensor_x = torch.from_numpy(np.array(x, dtype=np.float32))
        tensor_X = tensor_x.unsqueeze(dim=0)
        tensor_Y = self(tensor_X)
        tensor_y = tensor_Y.squeeze(dim=0)
        y = tensor_y.detach().numpy()  # type: ignore
        proba = y.item()
        assert 0 <= proba <= 1
        return proba

    def _classify(self, x: Array) -> bool:
        return self._forward_single_input_np(x) > 0.5


################################# Regressors ##################################


class MLPRegressor(PyTorchRegressor):
    """A basic multilayer perceptron regressor."""

    def __init__(self, seed: int, hid_sizes: List[int], max_train_iters: int,
                 clip_gradients: bool, clip_value: float,
                 learning_rate: float) -> None:
        super().__init__(seed, max_train_iters, clip_gradients, clip_value,
                         learning_rate)
        self._hid_sizes = hid_sizes
        # Set in fit().
        self._linears = nn.ModuleList()

    def forward(self, tensor_X: Tensor) -> Tensor:
        for _, linear in enumerate(self._linears[:-1]):
            tensor_X = F.relu(linear(tensor_X))
        tensor_X = self._linears[-1](tensor_X)
        return tensor_X

    def _initialize_net(self) -> None:
        self._linears = nn.ModuleList()
        self._linears.append(nn.Linear(self._x_dim, self._hid_sizes[0]))
        for i in range(len(self._hid_sizes) - 1):
            self._linears.append(
                nn.Linear(self._hid_sizes[i], self._hid_sizes[i + 1]))
        self._linears.append(nn.Linear(self._hid_sizes[-1], self._y_dim))

    def _create_loss_fn(self) -> Callable[[Tensor, Tensor], Tensor]:
        return nn.MSELoss()


class ImplicitMLPRegressor(PyTorchRegressor):
    """A regressor implemented via an "energy function".

    Currently the energy function is implemented as a binary classifier, which
    is not consistent with how energy functions are usually treated/trained.
    This will change soon.

    Negative examples are generated within the class.

    Inference is currently performed by sampling a fixed number of possible
    inputs and returning the sample that has the highest probability of
    classifying to 1, under the learned classifier. Other inference methods are
    coming soon.
    """

    def __init__(self, seed: int, hid_sizes: List[int], max_train_iters: int,
                 clip_gradients: bool, clip_value: float, learning_rate: float,
                 num_samples_per_inference: int,
                 num_negative_data_per_input: int) -> None:
        super().__init__(seed, max_train_iters, clip_gradients, clip_value,
                         learning_rate)
        self._hid_sizes = hid_sizes
        self._num_samples_per_inference = num_samples_per_inference
        self._num_negative_data_per_input = num_negative_data_per_input
        # Set in fit().
        self._linears = nn.ModuleList()

    def forward(self, tensor_X: Tensor) -> Tensor:
        # The input here is the concatenation of the regressor's input and a
        # candidate output. A better name would be tensor_XY, but we leave it
        # as tensor_X for consistency with the parent class.
        for _, linear in enumerate(self._linears[:-1]):
            tensor_X = F.relu(linear(tensor_X))
        tensor_X = self._linears[-1](tensor_X)
        return tensor_X.squeeze(dim=-1)

    def _initialize_net(self) -> None:
        self._linears = nn.ModuleList()
        self._linears.append(
            nn.Linear(self._x_dim + self._y_dim, self._hid_sizes[0]))
        for i in range(len(self._hid_sizes) - 1):
            self._linears.append(
                nn.Linear(self._hid_sizes[i], self._hid_sizes[i + 1]))
        self._linears.append(nn.Linear(self._hid_sizes[-1], 1))

    def _create_loss_fn(self) -> Callable[[Tensor, Tensor], Tensor]:
        return nn.BCEWithLogitsLoss()

    def _create_batch_generator(self, X: Array,
                                Y: Array) -> Iterator[Tuple[Tensor, Tensor]]:
        # Resample negative examples on each iteration.
        pos_concat_inputs = np.hstack([X, Y])
        num_pos_inputs = len(pos_concat_inputs)
        num_neg_inputs = num_pos_inputs * self._num_negative_data_per_input
        targets = np.array([1] * num_pos_inputs + [0] * num_neg_inputs,
                           dtype=np.float32)
        tensor_Y = torch.from_numpy(np.array(targets, dtype=np.float32))
        while True:
            neg_X, neg_Y = self._create_negative_data(X, Y)
            # Set up the data for the classifier.
            neg_concat_inputs = np.hstack([neg_X, neg_Y])
            concat_inputs = np.vstack([pos_concat_inputs, neg_concat_inputs])
            # Convert data to tensors.
            tensor_X = torch.from_numpy(
                np.array(concat_inputs, dtype=np.float32))
            yield (tensor_X, tensor_Y)

    def _fit(self, X: Array, Y: Array) -> None:
        # Note: we need to override _fit() because we are not just training
        # a network that maps X to Y, but rather, training a network that
        # maps concatenated X and Y vectors to floats (energies).
        # Initialize the network.
        self._initialize_net()
        # Create the loss function.
        loss_fn = self._create_loss_fn()
        # Create the optimizer.
        optimizer = self._create_optimizer()
        # Create the negative data.
        batch_generator = self._create_batch_generator(X, Y)
        # Run training.
<<<<<<< HEAD
        _train_predictive_pytorch_model(self,
                                        loss_fn,
                                        optimizer,
                                        batch_generator,
                                        max_iters=self._max_train_iters,
                                        clip_gradients=self._clip_gradients,
                                        clip_value=self._clip_value)
=======
        _train_pytorch_model(self,
                             loss_fn,
                             optimizer,
                             tensor_X,
                             tensor_Y,
                             max_iters=self._max_train_iters,
                             clip_gradients=self._clip_gradients,
                             clip_value=self._clip_value)
>>>>>>> fe023e54

    def _predict(self, x: Array) -> Array:
        # This sampling-based inference method is okay in 1 dimension, but
        # won't work well with higher dimensions.
        assert x.shape == (self._x_dim, )
        num_samples = self._num_samples_per_inference
        sample_ys = self._rng.uniform(size=(num_samples, self._y_dim))
        # Concatenate the x and ys.
        concat_xy = np.array([np.hstack([x, y]) for y in sample_ys],
                             dtype=np.float32)
        assert concat_xy.shape == (num_samples, self._x_dim + self._y_dim)
        # Pass through network.
        scores = self(torch.from_numpy(concat_xy))
        # Find the highest probability sample.
        sample_idx = torch.argmax(scores)
        return sample_ys[sample_idx]

    def _create_negative_data(self, X: Array, Y: Array) -> Tuple[Array, Array]:
        """This makes the assumption that negative data are far, far more
        common than positive data.

        Under this assumption, the negative y data are simply randomly
        sampled from a uniform distribution bounded by the min/max seen
        in the data. There may be false negatives in general, but they
        should be rare, under the assumption. The x values are taken
        directly from the X array, not sampled.
        """
        # Note that the data has already been normalized.
        del Y  # unused for now, but may be used in the future
        num_samples = self._num_negative_data_per_input
        neg_input_lst = []
        neg_output_lst = []
        for pos_input in X:
            samples = self._rng.uniform(size=(num_samples, self._y_dim))
            for neg_output in samples:
                neg_input_lst.append(pos_input)
                neg_output_lst.append(neg_output)
        neg_inputs = np.array(neg_input_lst, dtype=np.float32)
        neg_outputs = np.array(neg_output_lst, dtype=np.float32)
        return neg_inputs, neg_outputs


class NeuralGaussianRegressor(PyTorchRegressor):
    """NeuralGaussianRegressor definition."""

    def __init__(self, seed: int, hid_sizes: List[int], max_train_iters: int,
                 clip_gradients: bool, clip_value: float,
                 learning_rate: float) -> None:
        super().__init__(seed, max_train_iters, clip_gradients, clip_value,
                         learning_rate)
        self._hid_sizes = hid_sizes
        # Set in fit().
        self._linears = nn.ModuleList()

    def forward(self, tensor_X: Tensor) -> Tensor:
        for _, linear in enumerate(self._linears[:-1]):
            tensor_X = F.relu(linear(tensor_X))
        tensor_X = self._linears[-1](tensor_X)
        # Force pred var positive.
        # Note: use of elu here is very important. Tried several other things
        # and none worked. Use of elu recommended here:
        # https://engineering.taboola.com/predicting-probability-distributions/
        mean, variance = self._split_prediction(tensor_X)
        variance = F.elu(variance) + 1
        return torch.cat([mean, variance], dim=-1)

    def _initialize_net(self) -> None:
        # Versus MLPRegressor, the only difference here is that the output
        # size is 2 * self._y_dim, rather than self._y_dim, because we are
        # predicting both mean and diagonal variance.
        self._linears = nn.ModuleList()
        self._linears.append(nn.Linear(self._x_dim, self._hid_sizes[0]))
        for i in range(len(self._hid_sizes) - 1):
            self._linears.append(
                nn.Linear(self._hid_sizes[i], self._hid_sizes[i + 1]))
        self._linears.append(nn.Linear(self._hid_sizes[-1], 2 * self._y_dim))

    def _create_loss_fn(self) -> Callable[[Tensor, Tensor], Tensor]:
        _nll_loss = nn.GaussianNLLLoss()

        def _loss_fn(Y_hat: Tensor, Y: Tensor) -> Tensor:
            pred_mean, pred_var = self._split_prediction(Y_hat)
            return _nll_loss(pred_mean, Y, pred_var)

        return _loss_fn

    def predict_mean(self, x: Array) -> Array:
        """Return a mean prediction on the given datapoint.

        x is single-dimensional.
        """
        assert x.ndim == 1
        mean, _ = self._predict_mean_var(x)
        return mean

    def predict_sample(self, x: Array, rng: np.random.Generator) -> Array:
        """Return a sampled prediction on the given datapoint.

        x is single-dimensional.
        """
        assert x.ndim == 1
        mean, variance = self._predict_mean_var(x)
        y = []
        for mu, sigma_sq in zip(mean, variance):
            y_i = rng.normal(loc=mu, scale=np.sqrt(sigma_sq))
            y.append(y_i)
        return np.array(y)

    def _predict_mean_var(self, x: Array) -> Tuple[Array, Array]:
        # Note: we need to use _predict(), rather than predict(), because
        # we need to apply normalization separately to the mean and variance
        # components of the prediction (see below).
        assert x.shape == (self._x_dim, )
        # Normalize.
        norm_x = (x - self._input_shift) / self._input_scale
        norm_y = self._predict(norm_x)
        assert norm_y.shape == (2 * self._y_dim, )
        norm_mean = norm_y[:self._y_dim]
        norm_variance = norm_y[self._y_dim:]
        # Denormalize output.
        mean = (norm_mean * self._output_scale) + self._output_shift
        variance = norm_variance * (np.square(self._output_scale))
        return mean, variance

    @staticmethod
    def _split_prediction(Y: Tensor) -> Tuple[Tensor, Tensor]:
        return torch.split(Y, Y.shape[-1] // 2, dim=-1)  # type: ignore


################################ Classifiers ##################################


class MLPBinaryClassifier(PyTorchBinaryClassifier):
    """MLPBinaryClassifier definition."""

    def __init__(self, seed: int, balance_data: bool, max_train_iters: int,
                 learning_rate: float, n_iter_no_change: int,
                 hid_sizes: List[int]) -> None:
        super().__init__(seed, balance_data, max_train_iters, learning_rate,
                         n_iter_no_change)
        self._hid_sizes = hid_sizes
        # Set in fit().
        self._linears = nn.ModuleList()

    def _initialize_net(self) -> None:
        self._linears.append(nn.Linear(self._x_dim, self._hid_sizes[0]))
        for i in range(len(self._hid_sizes) - 1):
            self._linears.append(
                nn.Linear(self._hid_sizes[i], self._hid_sizes[i + 1]))
        self._linears.append(nn.Linear(self._hid_sizes[-1], 1))

    def _create_loss_fn(self) -> Callable[[Tensor, Tensor], Tensor]:
        return nn.BCELoss()

    def forward(self, tensor_X: Tensor) -> Tensor:
        assert not self._do_single_class_prediction
        for _, linear in enumerate(self._linears[:-1]):
            tensor_X = F.relu(linear(tensor_X))
        tensor_X = self._linears[-1](tensor_X)
        return torch.sigmoid(tensor_X.squeeze(dim=-1))


class MLPBinaryClassifierEnsemble(BinaryClassifier):
    """MLPBinaryClassifierEnsemble definition."""

    def __init__(self, seed: int, balance_data: bool, max_train_iters: int,
                 learning_rate: float, n_iter_no_change: int,
                 hid_sizes: List[int], ensemble_size: int) -> None:
        super().__init__(seed, balance_data)
        self._members = [
            MLPBinaryClassifier(seed + i, balance_data, max_train_iters,
                                learning_rate, n_iter_no_change, hid_sizes)
            for i in range(ensemble_size)
        ]

    def fit(self, X: Array, y: Array) -> None:
        # Each member maintains its own normalizers.
        for i, member in enumerate(self._members):
            logging.info(f"Fitting member {i} of ensemble...")
            member.fit(X, y)

    def classify(self, x: Array) -> bool:
        # Each member maintains its own normalizers.
        avg = np.mean(self.predict_member_probas(x))
        classification = avg > 0.5
        assert classification in [True, False]
        return classification

    def _fit(self, X: Array, y: Array) -> None:
        raise Exception("Not used.")

    def _classify(self, x: Array) -> bool:
        raise Exception("Not used.")

    def predict_member_probas(self, x: Array) -> Array:
        """Return class probabilities predicted by each member."""
        return np.array([m.predict_proba(x) for m in self._members])


@dataclass(frozen=True, eq=False, repr=False)
class LearnedPredicateClassifier:
    """A convenience class for holding the model underlying a learned
    predicate."""
    _model: BinaryClassifier

    def classifier(self, state: State, objects: Sequence[Object]) -> bool:
        """The classifier corresponding to the given model.

        May be used as the _classifier field in a Predicate.
        """
        v = state.vec(objects)
        return self._model.classify(v)


################################## Utilities ##################################


def _normalize_data(data: Array,
                    scale_clip: float = 1) -> Tuple[Array, Array, Array]:
    shift = np.min(data, axis=0)  # type: ignore
    scale = np.max(data - shift, axis=0)  # type: ignore
    scale = np.clip(scale, scale_clip, None)
    return (data - shift) / scale, shift, scale


def _balance_binary_classification_data(
        X: Array, y: Array, rng: np.random.Generator) -> Tuple[Array, Array]:
    pos_idxs_np = np.argwhere(np.array(y) == 1).squeeze()
    neg_idxs_np = np.argwhere(np.array(y) == 0).squeeze()
    pos_idxs = ([pos_idxs_np.item()]
                if not pos_idxs_np.shape else list(pos_idxs_np))
    neg_idxs = ([neg_idxs_np.item()]
                if not neg_idxs_np.shape else list(neg_idxs_np))
    assert len(pos_idxs) + len(neg_idxs) == len(y) == len(X)
    keep_neg_idxs = list(
        rng.choice(neg_idxs, replace=False, size=len(pos_idxs)))
    keep_idxs = pos_idxs + keep_neg_idxs
    X_lst = [X[i] for i in keep_idxs]
    y_lst = [y[i] for i in keep_idxs]
    X = np.array(X_lst)
    y = np.array(y_lst)
    return (X, y)


<<<<<<< HEAD
def _single_batch_generator(
        tensor_X: Tensor, tensor_Y: Tensor) -> Iterator[Tuple[Tensor, Tensor]]:
    """Infinitely generate all of the data in one batch."""
    while True:
        yield (tensor_X, tensor_Y)


def _train_predictive_pytorch_model(model: nn.Module,
                                    loss_fn: Callable[[Tensor, Tensor],
                                                      Tensor],
                                    optimizer: optim.Optimizer,
                                    batch_generator: Iterator[Tuple[Tensor,
                                                                    Tensor]],
                                    max_iters: int,
                                    print_every: int = 1000,
                                    clip_gradients: bool = False,
                                    clip_value: float = 5,
                                    n_iter_no_change: int = 10000000) -> None:
=======
def _train_pytorch_model(model: nn.Module,
                         loss_fn: Callable[[Tensor, Tensor], Tensor],
                         optimizer: optim.Optimizer,
                         tensor_X: Tensor,
                         tensor_Y: Tensor,
                         max_iters: int,
                         print_every: int = 1000,
                         clip_gradients: bool = False,
                         clip_value: float = 5,
                         n_iter_no_change: int = 10000000) -> None:
>>>>>>> fe023e54
    """Note that this currently does not use minibatches.

    In the future, with very large datasets, we would want to switch to
    minibatches.
    """
    model.train()
    itr = 0
    best_loss = float("inf")
    best_itr = 0
    model_name = tempfile.NamedTemporaryFile(delete=False).name
    for tensor_X, tensor_Y in batch_generator:
        Y_hat = model(tensor_X)
        loss = loss_fn(Y_hat, tensor_Y)
        if loss.item() < best_loss:
            best_loss = loss.item()
            best_itr = itr
            # Save this best model.
            torch.save(model.state_dict(), model_name)
        if itr % print_every == 0:
            logging.info(f"Loss: {loss:.5f}, iter: {itr}/{max_iters}")
        optimizer.zero_grad()
        loss.backward()  # type: ignore
        if clip_gradients:
            torch.nn.utils.clip_grad_norm_(model.parameters(), clip_value)
        optimizer.step()
        if itr - best_itr > n_iter_no_change:
            logging.info(f"Loss did not improve after {n_iter_no_change} "
                         f"itrs, terminating at itr {itr}.")
            break
        if itr == max_iters:
            break
        itr += 1
    # Load best model.
    model.load_state_dict(torch.load(model_name))  # type: ignore
    os.remove(model_name)
    model.eval()
    logging.info(f"Loaded best model with loss: {best_loss:.5f}")<|MERGE_RESOLUTION|>--- conflicted
+++ resolved
@@ -124,24 +124,13 @@
         tensor_Y = torch.from_numpy(np.array(Y, dtype=np.float32))
         batch_generator = _single_batch_generator(tensor_X, tensor_Y)
         # Run training.
-<<<<<<< HEAD
-        _train_predictive_pytorch_model(self,
-                                        loss_fn,
-                                        optimizer,
-                                        batch_generator,
-                                        max_iters=self._max_train_iters,
-                                        clip_gradients=self._clip_gradients,
-                                        clip_value=self._clip_value)
-=======
         _train_pytorch_model(self,
                              loss_fn,
                              optimizer,
-                             tensor_X,
-                             tensor_Y,
+                             batch_generator,
                              max_iters=self._max_train_iters,
                              clip_gradients=self._clip_gradients,
                              clip_value=self._clip_value)
->>>>>>> fe023e54
 
     def _predict(self, x: Array) -> Array:
         tensor_x = torch.from_numpy(np.array(x, dtype=np.float32))
@@ -273,23 +262,12 @@
         tensor_y = torch.from_numpy(np.array(y, dtype=np.float32))
         batch_generator = _single_batch_generator(tensor_X, tensor_y)
         # Run training.
-<<<<<<< HEAD
-        _train_predictive_pytorch_model(
-            self,
-            loss_fn,
-            optimizer,
-            batch_generator,
-            max_iters=self._max_train_iters,
-            n_iter_no_change=self._n_iter_no_change)
-=======
         _train_pytorch_model(self,
                              loss_fn,
                              optimizer,
-                             tensor_X,
-                             tensor_y,
+                             batch_generator,
                              max_iters=self._max_train_iters,
                              n_iter_no_change=self._n_iter_no_change)
->>>>>>> fe023e54
 
     def _forward_single_input_np(self, x: Array) -> float:
         """Helper for _classify() and predict_proba()."""
@@ -420,24 +398,13 @@
         # Create the negative data.
         batch_generator = self._create_batch_generator(X, Y)
         # Run training.
-<<<<<<< HEAD
-        _train_predictive_pytorch_model(self,
-                                        loss_fn,
-                                        optimizer,
-                                        batch_generator,
-                                        max_iters=self._max_train_iters,
-                                        clip_gradients=self._clip_gradients,
-                                        clip_value=self._clip_value)
-=======
         _train_pytorch_model(self,
                              loss_fn,
                              optimizer,
-                             tensor_X,
-                             tensor_Y,
+                             batch_generator,
                              max_iters=self._max_train_iters,
                              clip_gradients=self._clip_gradients,
                              clip_value=self._clip_value)
->>>>>>> fe023e54
 
     def _predict(self, x: Array) -> Array:
         # This sampling-based inference method is okay in 1 dimension, but
@@ -682,7 +649,6 @@
     return (X, y)
 
 
-<<<<<<< HEAD
 def _single_batch_generator(
         tensor_X: Tensor, tensor_Y: Tensor) -> Iterator[Tuple[Tensor, Tensor]]:
     """Infinitely generate all of the data in one batch."""
@@ -690,29 +656,15 @@
         yield (tensor_X, tensor_Y)
 
 
-def _train_predictive_pytorch_model(model: nn.Module,
-                                    loss_fn: Callable[[Tensor, Tensor],
-                                                      Tensor],
-                                    optimizer: optim.Optimizer,
-                                    batch_generator: Iterator[Tuple[Tensor,
-                                                                    Tensor]],
-                                    max_iters: int,
-                                    print_every: int = 1000,
-                                    clip_gradients: bool = False,
-                                    clip_value: float = 5,
-                                    n_iter_no_change: int = 10000000) -> None:
-=======
 def _train_pytorch_model(model: nn.Module,
                          loss_fn: Callable[[Tensor, Tensor], Tensor],
                          optimizer: optim.Optimizer,
-                         tensor_X: Tensor,
-                         tensor_Y: Tensor,
+                         batch_generator: Iterator[Tuple[Tensor, Tensor]],
                          max_iters: int,
                          print_every: int = 1000,
                          clip_gradients: bool = False,
                          clip_value: float = 5,
                          n_iter_no_change: int = 10000000) -> None:
->>>>>>> fe023e54
     """Note that this currently does not use minibatches.
 
     In the future, with very large datasets, we would want to switch to
