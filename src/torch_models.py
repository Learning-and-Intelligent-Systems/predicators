"""Models useful for classification/regression.

Note: to promote modularity, this file should NOT import CFG.
"""

import abc
import logging
import os
import tempfile
from dataclasses import dataclass
from typing import Callable, Iterator, List, Sequence, Tuple

import numpy as np
import torch
import torch.nn.functional as F
from torch import Tensor, nn, optim

from predicators.src.structs import Array, Object, State

torch.use_deterministic_algorithms(mode=True)  # type: ignore

################################ Base Classes #################################


class Regressor(abc.ABC):
    """ABC for regressor classes.

    All regressors normalize the input and output data.
    """

    def __init__(self, seed: int) -> None:
        self._seed = seed
        self._rng = np.random.default_rng(self._seed)
        # Set in fit().
        self._x_dim = -1
        self._y_dim = -1
        self._input_shift = np.zeros(1, dtype=np.float32)
        self._input_scale = np.zeros(1, dtype=np.float32)
        self._output_shift = np.zeros(1, dtype=np.float32)
        self._output_scale = np.zeros(1, dtype=np.float32)

    def fit(self, X: Array, Y: Array) -> None:
        """Train the regressor on the given data.

        X and Y are both two-dimensional.
        """
        num_data, self._x_dim = X.shape
        _, self._y_dim = Y.shape
        assert Y.shape[0] == num_data
        logging.info(f"Training {self.__class__.__name__} on {num_data} "
                     "datapoints")
        X, self._input_shift, self._input_scale = _normalize_data(X)
        Y, self._output_shift, self._output_scale = _normalize_data(Y)
        self._fit(X, Y)

    def predict(self, x: Array) -> Array:
        """Return a prediction for the given datapoint.

        x is single-dimensional.
        """
        assert self._x_dim > -1, "Fit must be called before predict."
        assert x.shape == (self._x_dim, )
        # Normalize.
        x = (x - self._input_shift) / self._input_scale
        # Make prediction.
        y = self._predict(x)
        assert y.shape == (self._y_dim, )
        # Denormalize.
        y = (y * self._output_scale) + self._output_shift
        return y

    @abc.abstractmethod
    def _fit(self, X: Array, Y: Array) -> None:
        """Train the regressor on normalized data."""
        raise NotImplementedError("Override me!")

    @abc.abstractmethod
    def _predict(self, x: Array) -> Array:
        """Return a normalized prediction for the normalized input."""
        raise NotImplementedError("Override me!")


class PyTorchRegressor(Regressor, nn.Module):
    """ABC for PyTorch regression models."""

    def __init__(self, seed: int, max_train_iters: int, clip_gradients: bool,
                 clip_value: float, learning_rate: float) -> None:
        torch.manual_seed(seed)
        Regressor.__init__(self, seed)
        nn.Module.__init__(self)  # type: ignore
        self._max_train_iters = max_train_iters
        self._clip_gradients = clip_gradients
        self._clip_value = clip_value
        self._learning_rate = learning_rate

    @abc.abstractmethod
    def forward(self, tensor_X: Tensor) -> Tensor:
        """PyTorch forward method."""
        raise NotImplementedError("Override me!")

    @abc.abstractmethod
    def _initialize_net(self) -> None:
        """Initialize the network once the data dimensions are known."""
        raise NotImplementedError("Override me!")

    @abc.abstractmethod
    def _create_loss_fn(self) -> Callable[[Tensor, Tensor], Tensor]:
        """Create the loss function used for optimization."""
        raise NotImplementedError("Override me!")

    def _create_optimizer(self) -> optim.Optimizer:
        """Create an optimizer after the model is initialized."""
        return optim.Adam(self.parameters(), lr=self._learning_rate)

    def _fit(self, X: Array, Y: Array) -> None:
        # Initialize the network.
        self._initialize_net()
        # Create the loss function.
        loss_fn = self._create_loss_fn()
        # Create the optimizer.
        optimizer = self._create_optimizer()
        # Convert data to tensors.
        tensor_X = torch.from_numpy(np.array(X, dtype=np.float32))
        tensor_Y = torch.from_numpy(np.array(Y, dtype=np.float32))
        batch_generator = _single_batch_generator(tensor_X, tensor_Y)
        # Run training.
        _train_pytorch_model(self,
                             loss_fn,
                             optimizer,
                             batch_generator,
                             max_iters=self._max_train_iters,
                             clip_gradients=self._clip_gradients,
                             clip_value=self._clip_value)

    def _predict(self, x: Array) -> Array:
        tensor_x = torch.from_numpy(np.array(x, dtype=np.float32))
        tensor_X = tensor_x.unsqueeze(dim=0)
        tensor_Y = self(tensor_X)
        tensor_y = tensor_Y.squeeze(dim=0)
        y = tensor_y.detach().numpy()  # type: ignore
        return y


class BinaryClassifier(abc.ABC):
    """ABC for binary classifier classes.

    All binary classifiers normalize the input data.
    """

    def __init__(self, seed: int, balance_data: bool) -> None:
        self._seed = seed
        self._rng = np.random.default_rng(seed)
        self._balance_data = balance_data
        # Set in fit().
        self._x_dim = -1
        self._input_shift = np.zeros(1, dtype=np.float32)
        self._input_scale = np.zeros(1, dtype=np.float32)
        self._do_single_class_prediction = False
        self._predicted_single_class = False

    def fit(self, X: Array, y: Array) -> None:
        """Train the classifier on the given data.

        X is two-dimensional, y is one-dimensional.
        """
        num_data, self._x_dim = X.shape
        assert y.shape == (num_data, )
        logging.info(f"Training {self.__class__.__name__} on {num_data} "
                     "datapoints")
        # If there is only one class in the data, then there's no point in
        # learning, since any predictions other than that one class could
        # only be generalization issues.
        if np.all(y == 0):
            self._do_single_class_prediction = True
            self._predicted_single_class = False
            return
        if np.all(y == 1):
            self._do_single_class_prediction = True
            self._predicted_single_class = True
            return
        # Balance the classes.
        if self._balance_data and len(y) // 2 > sum(y):
            old_len = len(y)
            X, y = _balance_binary_classification_data(X, y, self._rng)
            logging.info(f"Reduced dataset size from {old_len} to {len(y)}")
        X, self._input_shift, self._input_scale = _normalize_data(X)
        self._fit(X, y)

    def classify(self, x: Array) -> bool:
        """Return a predicted class for the given datapoint.

        x is single-dimensional.
        """
        assert self._x_dim > -1, "Fit must be called before classify."
        assert x.shape == (self._x_dim, )
        if self._do_single_class_prediction:
            return self._predicted_single_class
        # Normalize.
        x = (x - self._input_shift) / self._input_scale
        # Make prediction.
        return self._classify(x)

    @abc.abstractmethod
    def _fit(self, X: Array, y: Array) -> None:
        """Train the classifier on normalized data."""
        raise NotImplementedError("Override me!")

    @abc.abstractmethod
    def _classify(self, x: Array) -> bool:
        """Return a predicted class for the normalized input."""
        raise NotImplementedError("Override me!")


class PyTorchBinaryClassifier(BinaryClassifier, nn.Module):
    """ABC for PyTorch binary classification models."""

    def __init__(self, seed: int, balance_data: bool, max_train_iters: int,
                 learning_rate: float, n_iter_no_change: int) -> None:
        torch.manual_seed(seed)
        BinaryClassifier.__init__(self, seed, balance_data)
        nn.Module.__init__(self)  # type: ignore
        self._max_train_iters = max_train_iters
        self._learning_rate = learning_rate
        self._n_iter_no_change = n_iter_no_change

    @abc.abstractmethod
    def forward(self, tensor_X: Tensor) -> Tensor:
        """PyTorch forward method."""
        raise NotImplementedError("Override me!")

    def predict_proba(self, denorm_x: Array) -> float:
        """Get the predicted probability that the input classifies to 1.

        The input is NOT normalized.
        """
        x = (denorm_x - self._input_shift) / self._input_scale
        return self._forward_single_input_np(x)

    @abc.abstractmethod
    def _initialize_net(self) -> None:
        """Initialize the network once the data dimensions are known."""
        raise NotImplementedError("Override me!")

    @abc.abstractmethod
    def _create_loss_fn(self) -> Callable[[Tensor, Tensor], Tensor]:
        """Create the loss function used for optimization."""
        raise NotImplementedError("Override me!")

    def _create_optimizer(self) -> optim.Optimizer:
        """Create an optimizer after the model is initialized."""
        return optim.Adam(self.parameters(), lr=self._learning_rate)

    def _fit(self, X: Array, y: Array) -> None:
        # Initialize the network.
        self._initialize_net()
        # Create the loss function.
        loss_fn = self._create_loss_fn()
        # Create the optimizer.
        optimizer = self._create_optimizer()
        # Convert data to tensors.
        tensor_X = torch.from_numpy(np.array(X, dtype=np.float32))
        tensor_y = torch.from_numpy(np.array(y, dtype=np.float32))
        batch_generator = _single_batch_generator(tensor_X, tensor_y)
        # Run training.
        _train_pytorch_model(self,
                             loss_fn,
                             optimizer,
                             batch_generator,
                             max_iters=self._max_train_iters,
                             n_iter_no_change=self._n_iter_no_change)

    def _forward_single_input_np(self, x: Array) -> float:
        """Helper for _classify() and predict_proba()."""
        assert x.shape == (self._x_dim, )
        tensor_x = torch.from_numpy(np.array(x, dtype=np.float32))
        tensor_X = tensor_x.unsqueeze(dim=0)
        tensor_Y = self(tensor_X)
        tensor_y = tensor_Y.squeeze(dim=0)
        y = tensor_y.detach().numpy()  # type: ignore
        proba = y.item()
        assert 0 <= proba <= 1
        return proba

    def _classify(self, x: Array) -> bool:
        return self._forward_single_input_np(x) > 0.5


################################# Regressors ##################################


class MLPRegressor(PyTorchRegressor):
    """A basic multilayer perceptron regressor."""

    def __init__(self, seed: int, hid_sizes: List[int], max_train_iters: int,
                 clip_gradients: bool, clip_value: float,
                 learning_rate: float) -> None:
        super().__init__(seed, max_train_iters, clip_gradients, clip_value,
                         learning_rate)
        self._hid_sizes = hid_sizes
        # Set in fit().
        self._linears = nn.ModuleList()

<<<<<<< HEAD
    @staticmethod
    def _normalize_data(data: Tensor) -> Tuple[Tensor, Tensor, Tensor]:
        shift = torch.min(data, dim=0, keepdim=True).values
        scale = torch.max(data - shift, dim=0, keepdim=True).values
        scale = torch.clip(scale, min=CFG.normalization_scale_clip)
        return (data - shift) / scale, shift, scale

    def _fit(self, inputs: Array, outputs: Array) -> None:
        torch.manual_seed(CFG.seed)
        # Infer input and output sizes from data
        num_data, input_size = inputs.shape
        _, output_size = outputs.shape
        # Initialize net
        hid_sizes = CFG.mlp_regressor_hid_sizes
        self._initialize_net(input_size, hid_sizes, output_size)
        # Convert data to torch
        X = torch.from_numpy(np.array(inputs, dtype=np.float32))
        Y = torch.from_numpy(np.array(outputs, dtype=np.float32))
        # Normalize data
        X, self._input_shift, self._input_scale = self._normalize_data(X)
        Y, self._output_shift, self._output_scale = self._normalize_data(Y)
        # Train
        logging.info(f"Training {self.__class__.__name__} on {num_data} "
                     "datapoints")
        self.train()  # switch to train mode
        itr = 0
        max_itrs = CFG.mlp_regressor_max_itr
        best_loss = float("inf")
        model_name = tempfile.NamedTemporaryFile(delete=False).name
        while True:
            yhat = self(X)
            loss = self._loss_fn(yhat, Y)
            if loss.item() < best_loss:
                best_loss = loss.item()
                # Save this best model
                torch.save(self.state_dict(), model_name)
            if itr % 1000 == 0:
                logging.info(f"Loss: {loss:.5f}, iter: {itr}/{max_itrs}")
            self._optimizer.zero_grad()
            loss.backward()
            if CFG.mlp_regressor_clip_gradients:
                torch.nn.utils.clip_grad_norm_(
                    self.parameters(), CFG.mlp_regressor_gradient_clip_value)
            self._optimizer.step()
            if itr == max_itrs:
                break
            itr += 1
        # Load best model
        self.load_state_dict(torch.load(model_name))  # type: ignore
        os.remove(model_name)
        self.eval()  # switch to eval mode
        yhat = self(X)
        loss = self._loss_fn(yhat, Y)
        logging.info(f"Loaded best model with loss: {loss:.5f}")


class ImplicitMLPRegressor(Regressor):
    """A regressor implemented via an energy function (binary classifier).

    Negative examples are generated within the class.

    Inference is currently performed by sampling a fixed number of possible
    inputs and returning the sample that has the highest probability of
    classifying to 1, under the learned classifier. Other inference methods are
    coming soon.
    """

    def __init__(self) -> None:
        self._rng = np.random.default_rng(CFG.seed)
        # Set in fit().
        self._x_dim = 0
        self._y_dim = 0
        self._input_shift = np.zeros(1, dtype=np.float32)
        self._input_scale = np.zeros(1, dtype=np.float32)
        self._output_shift = np.zeros(1, dtype=np.float32)
        self._output_scale = np.zeros(1, dtype=np.float32)
        self._classifier = MLPClassifier(1, 1)

    def fit(self, X: Array, Y: Array) -> None:
        # Normalize everything right off the bat for simplicity.
        X, self._input_shift, self._input_scale = self._normalize_data(X)
        Y, self._output_shift, self._output_scale = self._normalize_data(Y)
        # Initialize the classifier.
        num_data, self._x_dim = X.shape
        assert Y.shape[0] == num_data
        logging.info(f"Training {self.__class__.__name__} on {num_data} "
                     "datapoints")
        self._y_dim = Y.shape[1]
        max_itr = CFG.implicit_mlp_regressor_max_itr
        self._classifier = MLPClassifier(in_size=(self._x_dim + self._y_dim),
                                         max_itr=max_itr,
                                         balance_data=False)
        # Create the negative data.
        neg_X, neg_Y = self._create_negative_data(X, Y)
        # Set up the data for the classifier.
        pos_concat_inputs = np.hstack([X, Y])
        neg_concat_inputs = np.hstack([neg_X, neg_Y])
        concat_inputs = np.vstack([pos_concat_inputs, neg_concat_inputs])
        targets = np.array([1 for _ in pos_concat_inputs] +
                           [0 for _ in neg_concat_inputs],
                           dtype=np.float32)
        # Train the classifier.
        self._classifier.fit(concat_inputs, targets)

    def _create_negative_data(self, X: Array, Y: Array) -> Tuple[Array, Array]:
        """This makes the assumption that negative data are far, far more
        common than positive data.

        Under this assumption, the negative y data are simply randomly
        sampled from a uniform distribution bounded by the min/max seen
        in the data. There may be false negatives in general, but they
        should be rare, under the assumption. The x values are taken
        directly from the X array, not sampled.
        """
        # Note that the data has already been normalized.
        del Y  # unused for now, but may be used in the future
        num_samples = CFG.implicit_mlp_regressor_num_negative_data_per_input
        neg_input_lst = []
        neg_output_lst = []
        for pos_input in X:
            samples = self._rng.uniform(size=(num_samples, self._y_dim))
            for neg_output in samples:
                neg_input_lst.append(pos_input)
                neg_output_lst.append(neg_output)
        neg_inputs = np.array(neg_input_lst, dtype=np.float32)
        neg_outputs = np.array(neg_output_lst, dtype=np.float32)
        return neg_inputs, neg_outputs

    def predict(self, arr: Array) -> Array:
        # This sampling-based inference method is okay in 1 dimension, but
        # won't work well with higher dimensions.
        assert arr.shape == (self._x_dim, )
        # Normalize.
        x = (arr - self._input_shift) / self._input_scale
        num_samples = CFG.implicit_mlp_regressor_num_samples_per_inference
=======
    def forward(self, tensor_X: Tensor) -> Tensor:
        for _, linear in enumerate(self._linears[:-1]):
            tensor_X = F.relu(linear(tensor_X))
        tensor_X = self._linears[-1](tensor_X)
        return tensor_X

    def _initialize_net(self) -> None:
        self._linears = nn.ModuleList()
        self._linears.append(nn.Linear(self._x_dim, self._hid_sizes[0]))
        for i in range(len(self._hid_sizes) - 1):
            self._linears.append(
                nn.Linear(self._hid_sizes[i], self._hid_sizes[i + 1]))
        self._linears.append(nn.Linear(self._hid_sizes[-1], self._y_dim))

    def _create_loss_fn(self) -> Callable[[Tensor, Tensor], Tensor]:
        return nn.MSELoss()


class ImplicitMLPRegressor(PyTorchRegressor):
    """A regressor implemented via an energy function.

    For each positive (x, y) pair, a number of "negative" (x, y') pairs are
    generated. The model is then trained to distinguish positive from negative
    conditioned on x using a classification-esque (constrastive) loss.

    Inference is currently performed by sampling a fixed number of possible
    inputs and returning the sample that has the highest probability of
    classifying to 1, under the learned classifier. Other inference methods are
    coming soon.
    """

    def __init__(self, seed: int, hid_sizes: List[int], max_train_iters: int,
                 clip_gradients: bool, clip_value: float, learning_rate: float,
                 num_samples_per_inference: int,
                 num_negative_data_per_input: int) -> None:
        super().__init__(seed, max_train_iters, clip_gradients, clip_value,
                         learning_rate)
        self._hid_sizes = hid_sizes
        self._num_samples_per_inference = num_samples_per_inference
        self._num_negatives_per_input = num_negative_data_per_input
        # Set in fit().
        self._linears = nn.ModuleList()

    def forward(self, tensor_X: Tensor) -> Tensor:
        # The input here is the concatenation of the regressor's input and a
        # candidate output. A better name would be tensor_XY, but we leave it
        # as tensor_X for consistency with the parent class.
        for _, linear in enumerate(self._linears[:-1]):
            tensor_X = F.relu(linear(tensor_X))
        tensor_X = self._linears[-1](tensor_X)
        return tensor_X.squeeze(dim=-1)

    def _initialize_net(self) -> None:
        self._linears = nn.ModuleList()
        self._linears.append(
            nn.Linear(self._x_dim + self._y_dim, self._hid_sizes[0]))
        for i in range(len(self._hid_sizes) - 1):
            self._linears.append(
                nn.Linear(self._hid_sizes[i], self._hid_sizes[i + 1]))
        self._linears.append(nn.Linear(self._hid_sizes[-1], 1))

    def _create_loss_fn(self) -> Callable[[Tensor, Tensor], Tensor]:

        def _loss_fn(Y_hat: Tensor, Y: Tensor) -> Tensor:
            pred = Y_hat.reshape(Y.shape)  # (num data, num classes)
            log_probs = F.log_softmax(pred, dim=-1)
            loss = F.kl_div(log_probs, Y, reduction='batchmean')
            return loss

        return _loss_fn

    def _create_batch_generator(self, X: Array,
                                Y: Array) -> Iterator[Tuple[Tensor, Tensor]]:
        num_samples = X.shape[0]
        num_negatives = self._num_negatives_per_input
        # Cast to torch first.
        tensor_X = torch.from_numpy(np.array(X, dtype=np.float32))
        tensor_Y = torch.from_numpy(np.array(Y, dtype=np.float32))
        # Expand tensor_Y in preparation for concat in the loop below.
        tensor_Y = tensor_Y[:, None, :]
        # For each of the negative outputs, we need a corresponding input.
        tiled_X = tensor_X.unsqueeze(1).repeat(1, num_negatives + 1, 1)
        extended_X = tiled_X.reshape([-1, tensor_X.shape[-1]])
        while True:
            # Resample negative examples on each iteration.
            neg_Y = torch.rand(size=(num_samples, num_negatives, self._y_dim),
                               dtype=tensor_Y.dtype)
            # Create a multiclass classification-style target vector.
            combined_Y = torch.cat([tensor_Y, neg_Y], axis=1)  # type: ignore
            combined_Y = combined_Y.reshape([-1, tensor_Y.shape[-1]])
            # Concatenate to create the final input to the network.
            XY = torch.cat([extended_X, combined_Y], axis=1)  # type: ignore
            assert XY.shape == ((num_negatives + 1) * num_samples,
                                self._x_dim + self._y_dim)
            # Create labels for multiclass loss. Note that the true inputs
            # are first, so the target labels are all zeros.
            indices = torch.zeros([num_samples], dtype=torch.int64)
            labels = F.one_hot(indices, num_classes=num_negatives + 1).float()
            yield (XY, labels)

    def _fit(self, X: Array, Y: Array) -> None:
        # Note: we need to override _fit() because we are not just training
        # a network that maps X to Y, but rather, training a network that
        # maps concatenated X and Y vectors to floats (energies).
        # Initialize the network.
        self._initialize_net()
        # Create the loss function.
        loss_fn = self._create_loss_fn()
        # Create the optimizer.
        optimizer = self._create_optimizer()
        # Create the batch generator, which creates negative data.
        batch_generator = self._create_batch_generator(X, Y)
        # Run training.
        _train_pytorch_model(self,
                             loss_fn,
                             optimizer,
                             batch_generator,
                             max_iters=self._max_train_iters,
                             clip_gradients=self._clip_gradients,
                             clip_value=self._clip_value)

    def _predict(self, x: Array) -> Array:
        # This sampling-based inference method is okay in 1 dimension, but
        # won't work well with higher dimensions.
        assert x.shape == (self._x_dim, )
        num_samples = self._num_samples_per_inference
>>>>>>> 46f61244
        sample_ys = self._rng.uniform(size=(num_samples, self._y_dim))
        # Concatenate the x and ys.
        concat_xy = np.array([np.hstack([x, y]) for y in sample_ys],
                             dtype=np.float32)
        assert concat_xy.shape == (num_samples, self._x_dim + self._y_dim)
        # Pass through network.
<<<<<<< HEAD
        scores = self._classifier.predict_proba(concat_xy)
        # Find the highest probability sample.
        sample_idx = np.argmax(scores)
        norm_y = sample_ys[sample_idx]
        # Denormalize.
        denorm_y = (norm_y * self._output_scale) + self._output_shift
        return denorm_y

    @staticmethod
    def _normalize_data(data: Array) -> Tuple[Array, Array, Array]:
        shift = np.min(data, axis=0)  # type: ignore
        scale = np.max(data - shift, axis=0)  # type: ignore
        scale = np.clip(scale, CFG.normalization_scale_clip, None)
        return (data - shift) / scale, shift, scale


class NeuralGaussianRegressor(nn.Module):
=======
        scores = self(torch.from_numpy(concat_xy))
        # Find the highest probability sample.
        sample_idx = torch.argmax(scores)
        return sample_ys[sample_idx]


class NeuralGaussianRegressor(PyTorchRegressor):
>>>>>>> 46f61244
    """NeuralGaussianRegressor definition."""

    def __init__(self, seed: int, hid_sizes: List[int], max_train_iters: int,
                 clip_gradients: bool, clip_value: float,
                 learning_rate: float) -> None:
        super().__init__(seed, max_train_iters, clip_gradients, clip_value,
                         learning_rate)
        self._hid_sizes = hid_sizes
        # Set in fit().
        self._linears = nn.ModuleList()

    def forward(self, tensor_X: Tensor) -> Tensor:
        for _, linear in enumerate(self._linears[:-1]):
            tensor_X = F.relu(linear(tensor_X))
        tensor_X = self._linears[-1](tensor_X)
        # Force pred var positive.
        # Note: use of elu here is very important. Tried several other things
        # and none worked. Use of elu recommended here:
        # https://engineering.taboola.com/predicting-probability-distributions/
        mean, variance = self._split_prediction(tensor_X)
        variance = F.elu(variance) + 1
        return torch.cat([mean, variance], dim=-1)

    def _initialize_net(self) -> None:
        # Versus MLPRegressor, the only difference here is that the output
        # size is 2 * self._y_dim, rather than self._y_dim, because we are
        # predicting both mean and diagonal variance.
        self._linears = nn.ModuleList()
        self._linears.append(nn.Linear(self._x_dim, self._hid_sizes[0]))
        for i in range(len(self._hid_sizes) - 1):
            self._linears.append(
                nn.Linear(self._hid_sizes[i], self._hid_sizes[i + 1]))
        self._linears.append(nn.Linear(self._hid_sizes[-1], 2 * self._y_dim))

    def _create_loss_fn(self) -> Callable[[Tensor, Tensor], Tensor]:
        _nll_loss = nn.GaussianNLLLoss()

        def _loss_fn(Y_hat: Tensor, Y: Tensor) -> Tensor:
            pred_mean, pred_var = self._split_prediction(Y_hat)
            return _nll_loss(pred_mean, Y, pred_var)

        return _loss_fn

    def predict_mean(self, x: Array) -> Array:
        """Return a mean prediction on the given datapoint.

        x is single-dimensional.
        """
        assert x.ndim == 1
        mean, _ = self._predict_mean_var(x)
        return mean

    def predict_sample(self, x: Array, rng: np.random.Generator) -> Array:
        """Return a sampled prediction on the given datapoint.

        x is single-dimensional.
        """
        assert x.ndim == 1
        mean, variance = self._predict_mean_var(x)
        y = []
        for mu, sigma_sq in zip(mean, variance):
            y_i = rng.normal(loc=mu, scale=np.sqrt(sigma_sq))
            y.append(y_i)
        return np.array(y)

    def _predict_mean_var(self, x: Array) -> Tuple[Array, Array]:
        # Note: we need to use _predict(), rather than predict(), because
        # we need to apply normalization separately to the mean and variance
        # components of the prediction (see below).
        assert x.shape == (self._x_dim, )
        # Normalize.
        norm_x = (x - self._input_shift) / self._input_scale
        norm_y = self._predict(norm_x)
        assert norm_y.shape == (2 * self._y_dim, )
        norm_mean = norm_y[:self._y_dim]
        norm_variance = norm_y[self._y_dim:]
        # Denormalize output.
        mean = (norm_mean * self._output_scale) + self._output_shift
        variance = norm_variance * (np.square(self._output_scale))
        return mean, variance

    @staticmethod
    def _split_prediction(Y: Tensor) -> Tuple[Tensor, Tensor]:
        return torch.split(Y, Y.shape[-1] // 2, dim=-1)  # type: ignore


################################ Classifiers ##################################


class MLPBinaryClassifier(PyTorchBinaryClassifier):
    """MLPBinaryClassifier definition."""

<<<<<<< HEAD
    @abc.abstractmethod
    def fit(self, X: Array, y: Array) -> None:
        """Train classifier on the given data.

        X is two-dimensional, y is single-dimensional.
        """
        raise NotImplementedError("Override me")

    @abc.abstractmethod
    def classify(self, x: Array) -> bool:
        """Return a classification of the given datapoint.

        x is single-dimensional.
        """
        raise NotImplementedError("Override me")


class MLPClassifier(Classifier, nn.Module):
    """MLPClassifier definition."""

    def __init__(self,
                 in_size: int,
                 max_itr: int,
                 seed: Optional[int] = None,
                 balance_data: bool = CFG.mlp_classifier_balance_data) -> None:
        super().__init__()  # type: ignore
        if seed is None:
            self._rng = np.random.default_rng(CFG.seed)
            torch.manual_seed(CFG.seed)
        else:
            self._rng = np.random.default_rng(seed)
            torch.manual_seed(seed)
        hid_sizes = CFG.mlp_classifier_hid_sizes
        self._linears = nn.ModuleList()
        self._linears.append(nn.Linear(in_size, hid_sizes[0]))
        for i in range(len(hid_sizes) - 1):
            self._linears.append(nn.Linear(hid_sizes[i], hid_sizes[i + 1]))
        self._linears.append(nn.Linear(hid_sizes[-1], 1))
        self._input_shift = np.zeros(1, dtype=np.float32)
        self._input_scale = np.zeros(1, dtype=np.float32)
        self._max_itr = max_itr
        self._do_single_class_prediction = False
        self._predicted_single_class = False
        self._balance_data = balance_data

    def fit(self, X: Array, y: Array) -> None:
        assert X.ndim == 2
        assert y.ndim == 1
        # If there is only one class in the data, then there's no point in
        # learning a NN, since any predictions other than that one class
        # could only be strange generalization issues.
        if np.all(y == 0):
            self._do_single_class_prediction = True
            self._predicted_single_class = False
            return
        if np.all(y == 1):
            self._do_single_class_prediction = True
            self._predicted_single_class = True
            return
        X, self._input_shift, self._input_scale = self._normalize_data(X)
        # Balance the classes
        if self._balance_data and len(y) // 2 > sum(y):
            old_len = len(y)
            pos_idxs_np = np.argwhere(np.array(y) == 1).squeeze()
            neg_idxs_np = np.argwhere(np.array(y) == 0).squeeze()
            pos_idxs = ([pos_idxs_np.item()]
                        if not pos_idxs_np.shape else list(pos_idxs_np))
            neg_idxs = ([neg_idxs_np.item()]
                        if not neg_idxs_np.shape else list(neg_idxs_np))
            assert len(pos_idxs) + len(neg_idxs) == len(y) == len(X)
            keep_neg_idxs = list(
                self._rng.choice(neg_idxs, replace=False, size=len(pos_idxs)))
            keep_idxs = pos_idxs + keep_neg_idxs
            X_lst = [X[i] for i in keep_idxs]
            y_lst = [y[i] for i in keep_idxs]
            X = np.array(X_lst)
            y = np.array(y_lst)
            logging.info(f"Reduced dataset size from {old_len} to {len(y)}")
        self._fit(X, y)
=======
    def __init__(self, seed: int, balance_data: bool, max_train_iters: int,
                 learning_rate: float, n_iter_no_change: int,
                 hid_sizes: List[int]) -> None:
        super().__init__(seed, balance_data, max_train_iters, learning_rate,
                         n_iter_no_change)
        self._hid_sizes = hid_sizes
        # Set in fit().
        self._linears = nn.ModuleList()

    def _initialize_net(self) -> None:
        self._linears.append(nn.Linear(self._x_dim, self._hid_sizes[0]))
        for i in range(len(self._hid_sizes) - 1):
            self._linears.append(
                nn.Linear(self._hid_sizes[i], self._hid_sizes[i + 1]))
        self._linears.append(nn.Linear(self._hid_sizes[-1], 1))

    def _create_loss_fn(self) -> Callable[[Tensor, Tensor], Tensor]:
        return nn.BCELoss()
>>>>>>> 46f61244

    def forward(self, tensor_X: Tensor) -> Tensor:
        assert not self._do_single_class_prediction
        for _, linear in enumerate(self._linears[:-1]):
            tensor_X = F.relu(linear(tensor_X))
        tensor_X = self._linears[-1](tensor_X)
        return torch.sigmoid(tensor_X.squeeze(dim=-1))


class MLPBinaryClassifierEnsemble(BinaryClassifier):
    """MLPBinaryClassifierEnsemble definition."""

<<<<<<< HEAD
    def predict_proba(self, X: Array) -> Array:
        """Get the predicted probability that the input classifies to 1."""
        return self(X).detach().numpy()

    def _classify(self, x: Array) -> bool:
        return self(x).item() > 0.5

    def _fit(self, inputs: Array, outputs: Array) -> None:
        # Convert data to torch
        X = torch.from_numpy(np.array(inputs, dtype=np.float32))
        y = torch.from_numpy(np.array(outputs, dtype=np.float32))
        # Train
        logging.info(f"Training {self.__class__.__name__} on {X.shape[0]} "
                     "datapoints")
        self.train()  # switch to train mode
        itr = 0
        best_loss = float("inf")
        best_itr = 0
        n_iter_no_change = CFG.mlp_classifier_n_iter_no_change
        model_name = tempfile.NamedTemporaryFile(delete=False).name
        loss_fn = nn.BCELoss()
        optimizer = optim.Adam(self.parameters(), lr=CFG.learning_rate)
        while True:
            yhat = self(X)
            loss = loss_fn(yhat, y)
            if loss.item() < best_loss:
                best_loss = loss.item()
                best_itr = itr
                # Save this best model
                torch.save(self.state_dict(), model_name)
            if itr % 1000 == 0:
                logging.info(f"Loss: {loss:.5f}, iter: {itr}/{self._max_itr}")
            optimizer.zero_grad()
            loss.backward()
            optimizer.step()
            if itr == self._max_itr:
                break
            if itr - best_itr > n_iter_no_change:
                logging.info(f"Loss did not improve after {n_iter_no_change} "
                             f"itrs, terminating at itr {itr}.")
                break
            itr += 1
        # Load best model
        self.load_state_dict(torch.load(model_name))  # type: ignore
        os.remove(model_name)
        self.eval()  # switch to eval mode
        yhat = self(X)
        loss = loss_fn(yhat, y)
        logging.info(f"Loaded best model with loss: {loss:.5f}")


class MLPClassifierEnsemble(Classifier):
    """MLPClassifierEnsemble definition."""

    def __init__(self, in_size: int, max_itr: int, n: int) -> None:
=======
    def __init__(self, seed: int, balance_data: bool, max_train_iters: int,
                 learning_rate: float, n_iter_no_change: int,
                 hid_sizes: List[int], ensemble_size: int) -> None:
        super().__init__(seed, balance_data)
>>>>>>> 46f61244
        self._members = [
            MLPBinaryClassifier(seed + i, balance_data, max_train_iters,
                                learning_rate, n_iter_no_change, hid_sizes)
            for i in range(ensemble_size)
        ]

    def fit(self, X: Array, y: Array) -> None:
        # Each member maintains its own normalizers.
        for i, member in enumerate(self._members):
            logging.info(f"Fitting member {i} of ensemble...")
            member.fit(X, y)

    def classify(self, x: Array) -> bool:
        # Each member maintains its own normalizers.
        avg = np.mean(self.predict_member_probas(x))
        classification = avg > 0.5
        assert classification in [True, False]
        return classification

    def _fit(self, X: Array, y: Array) -> None:
        raise Exception("Not used.")

    def _classify(self, x: Array) -> bool:
        raise Exception("Not used.")

    def predict_member_probas(self, x: Array) -> Array:
        """Return class probabilities predicted by each member."""
        return np.array([m.predict_proba(x) for m in self._members])


@dataclass(frozen=True, eq=False, repr=False)
class LearnedPredicateClassifier:
    """A convenience class for holding the model underlying a learned
    predicate."""
    _model: BinaryClassifier

    def classifier(self, state: State, objects: Sequence[Object]) -> bool:
        """The classifier corresponding to the given model.

        May be used as the _classifier field in a Predicate.
        """
        v = state.vec(objects)
        return self._model.classify(v)


################################## Utilities ##################################


def _normalize_data(data: Array,
                    scale_clip: float = 1) -> Tuple[Array, Array, Array]:
    shift = np.min(data, axis=0)  # type: ignore
    scale = np.max(data - shift, axis=0)  # type: ignore
    scale = np.clip(scale, scale_clip, None)
    return (data - shift) / scale, shift, scale


def _balance_binary_classification_data(
        X: Array, y: Array, rng: np.random.Generator) -> Tuple[Array, Array]:
    pos_idxs_np = np.argwhere(np.array(y) == 1).squeeze()
    neg_idxs_np = np.argwhere(np.array(y) == 0).squeeze()
    pos_idxs = ([pos_idxs_np.item()]
                if not pos_idxs_np.shape else list(pos_idxs_np))
    neg_idxs = ([neg_idxs_np.item()]
                if not neg_idxs_np.shape else list(neg_idxs_np))
    assert len(pos_idxs) + len(neg_idxs) == len(y) == len(X)
    keep_neg_idxs = list(
        rng.choice(neg_idxs, replace=False, size=len(pos_idxs)))
    keep_idxs = pos_idxs + keep_neg_idxs
    X_lst = [X[i] for i in keep_idxs]
    y_lst = [y[i] for i in keep_idxs]
    X = np.array(X_lst)
    y = np.array(y_lst)
    return (X, y)


def _single_batch_generator(
        tensor_X: Tensor, tensor_Y: Tensor) -> Iterator[Tuple[Tensor, Tensor]]:
    """Infinitely generate all of the data in one batch."""
    while True:
        yield (tensor_X, tensor_Y)


def _train_pytorch_model(model: nn.Module,
                         loss_fn: Callable[[Tensor, Tensor], Tensor],
                         optimizer: optim.Optimizer,
                         batch_generator: Iterator[Tuple[Tensor, Tensor]],
                         max_iters: int,
                         print_every: int = 1000,
                         clip_gradients: bool = False,
                         clip_value: float = 5,
                         n_iter_no_change: int = 10000000) -> None:
    """Note that this currently does not use minibatches.

    In the future, with very large datasets, we would want to switch to
    minibatches.
    """
    model.train()
    itr = 0
    best_loss = float("inf")
    best_itr = 0
    model_name = tempfile.NamedTemporaryFile(delete=False).name
    for tensor_X, tensor_Y in batch_generator:
        Y_hat = model(tensor_X)
        loss = loss_fn(Y_hat, tensor_Y)
        if loss.item() < best_loss:
            best_loss = loss.item()
            best_itr = itr
            # Save this best model.
            torch.save(model.state_dict(), model_name)
        if itr % print_every == 0:
            logging.info(f"Loss: {loss:.5f}, iter: {itr}/{max_iters}")
        optimizer.zero_grad()
        loss.backward()  # type: ignore
        if clip_gradients:
            torch.nn.utils.clip_grad_norm_(model.parameters(), clip_value)
        optimizer.step()
        if itr - best_itr > n_iter_no_change:
            logging.info(f"Loss did not improve after {n_iter_no_change} "
                         f"itrs, terminating at itr {itr}.")
            break
        if itr == max_iters:
            break
        itr += 1
    # Load best model.
    model.load_state_dict(torch.load(model_name))  # type: ignore
    os.remove(model_name)
    model.eval()
    logging.info(f"Loaded best model with loss: {best_loss:.5f}")<|MERGE_RESOLUTION|>--- conflicted
+++ resolved
@@ -300,143 +300,6 @@
         # Set in fit().
         self._linears = nn.ModuleList()
 
-<<<<<<< HEAD
-    @staticmethod
-    def _normalize_data(data: Tensor) -> Tuple[Tensor, Tensor, Tensor]:
-        shift = torch.min(data, dim=0, keepdim=True).values
-        scale = torch.max(data - shift, dim=0, keepdim=True).values
-        scale = torch.clip(scale, min=CFG.normalization_scale_clip)
-        return (data - shift) / scale, shift, scale
-
-    def _fit(self, inputs: Array, outputs: Array) -> None:
-        torch.manual_seed(CFG.seed)
-        # Infer input and output sizes from data
-        num_data, input_size = inputs.shape
-        _, output_size = outputs.shape
-        # Initialize net
-        hid_sizes = CFG.mlp_regressor_hid_sizes
-        self._initialize_net(input_size, hid_sizes, output_size)
-        # Convert data to torch
-        X = torch.from_numpy(np.array(inputs, dtype=np.float32))
-        Y = torch.from_numpy(np.array(outputs, dtype=np.float32))
-        # Normalize data
-        X, self._input_shift, self._input_scale = self._normalize_data(X)
-        Y, self._output_shift, self._output_scale = self._normalize_data(Y)
-        # Train
-        logging.info(f"Training {self.__class__.__name__} on {num_data} "
-                     "datapoints")
-        self.train()  # switch to train mode
-        itr = 0
-        max_itrs = CFG.mlp_regressor_max_itr
-        best_loss = float("inf")
-        model_name = tempfile.NamedTemporaryFile(delete=False).name
-        while True:
-            yhat = self(X)
-            loss = self._loss_fn(yhat, Y)
-            if loss.item() < best_loss:
-                best_loss = loss.item()
-                # Save this best model
-                torch.save(self.state_dict(), model_name)
-            if itr % 1000 == 0:
-                logging.info(f"Loss: {loss:.5f}, iter: {itr}/{max_itrs}")
-            self._optimizer.zero_grad()
-            loss.backward()
-            if CFG.mlp_regressor_clip_gradients:
-                torch.nn.utils.clip_grad_norm_(
-                    self.parameters(), CFG.mlp_regressor_gradient_clip_value)
-            self._optimizer.step()
-            if itr == max_itrs:
-                break
-            itr += 1
-        # Load best model
-        self.load_state_dict(torch.load(model_name))  # type: ignore
-        os.remove(model_name)
-        self.eval()  # switch to eval mode
-        yhat = self(X)
-        loss = self._loss_fn(yhat, Y)
-        logging.info(f"Loaded best model with loss: {loss:.5f}")
-
-
-class ImplicitMLPRegressor(Regressor):
-    """A regressor implemented via an energy function (binary classifier).
-
-    Negative examples are generated within the class.
-
-    Inference is currently performed by sampling a fixed number of possible
-    inputs and returning the sample that has the highest probability of
-    classifying to 1, under the learned classifier. Other inference methods are
-    coming soon.
-    """
-
-    def __init__(self) -> None:
-        self._rng = np.random.default_rng(CFG.seed)
-        # Set in fit().
-        self._x_dim = 0
-        self._y_dim = 0
-        self._input_shift = np.zeros(1, dtype=np.float32)
-        self._input_scale = np.zeros(1, dtype=np.float32)
-        self._output_shift = np.zeros(1, dtype=np.float32)
-        self._output_scale = np.zeros(1, dtype=np.float32)
-        self._classifier = MLPClassifier(1, 1)
-
-    def fit(self, X: Array, Y: Array) -> None:
-        # Normalize everything right off the bat for simplicity.
-        X, self._input_shift, self._input_scale = self._normalize_data(X)
-        Y, self._output_shift, self._output_scale = self._normalize_data(Y)
-        # Initialize the classifier.
-        num_data, self._x_dim = X.shape
-        assert Y.shape[0] == num_data
-        logging.info(f"Training {self.__class__.__name__} on {num_data} "
-                     "datapoints")
-        self._y_dim = Y.shape[1]
-        max_itr = CFG.implicit_mlp_regressor_max_itr
-        self._classifier = MLPClassifier(in_size=(self._x_dim + self._y_dim),
-                                         max_itr=max_itr,
-                                         balance_data=False)
-        # Create the negative data.
-        neg_X, neg_Y = self._create_negative_data(X, Y)
-        # Set up the data for the classifier.
-        pos_concat_inputs = np.hstack([X, Y])
-        neg_concat_inputs = np.hstack([neg_X, neg_Y])
-        concat_inputs = np.vstack([pos_concat_inputs, neg_concat_inputs])
-        targets = np.array([1 for _ in pos_concat_inputs] +
-                           [0 for _ in neg_concat_inputs],
-                           dtype=np.float32)
-        # Train the classifier.
-        self._classifier.fit(concat_inputs, targets)
-
-    def _create_negative_data(self, X: Array, Y: Array) -> Tuple[Array, Array]:
-        """This makes the assumption that negative data are far, far more
-        common than positive data.
-
-        Under this assumption, the negative y data are simply randomly
-        sampled from a uniform distribution bounded by the min/max seen
-        in the data. There may be false negatives in general, but they
-        should be rare, under the assumption. The x values are taken
-        directly from the X array, not sampled.
-        """
-        # Note that the data has already been normalized.
-        del Y  # unused for now, but may be used in the future
-        num_samples = CFG.implicit_mlp_regressor_num_negative_data_per_input
-        neg_input_lst = []
-        neg_output_lst = []
-        for pos_input in X:
-            samples = self._rng.uniform(size=(num_samples, self._y_dim))
-            for neg_output in samples:
-                neg_input_lst.append(pos_input)
-                neg_output_lst.append(neg_output)
-        neg_inputs = np.array(neg_input_lst, dtype=np.float32)
-        neg_outputs = np.array(neg_output_lst, dtype=np.float32)
-        return neg_inputs, neg_outputs
-
-    def predict(self, arr: Array) -> Array:
-        # This sampling-based inference method is okay in 1 dimension, but
-        # won't work well with higher dimensions.
-        assert arr.shape == (self._x_dim, )
-        # Normalize.
-        x = (arr - self._input_shift) / self._input_scale
-        num_samples = CFG.implicit_mlp_regressor_num_samples_per_inference
-=======
     def forward(self, tensor_X: Tensor) -> Tensor:
         for _, linear in enumerate(self._linears[:-1]):
             tensor_X = F.relu(linear(tensor_X))
@@ -563,32 +426,12 @@
         # won't work well with higher dimensions.
         assert x.shape == (self._x_dim, )
         num_samples = self._num_samples_per_inference
->>>>>>> 46f61244
         sample_ys = self._rng.uniform(size=(num_samples, self._y_dim))
         # Concatenate the x and ys.
         concat_xy = np.array([np.hstack([x, y]) for y in sample_ys],
                              dtype=np.float32)
         assert concat_xy.shape == (num_samples, self._x_dim + self._y_dim)
         # Pass through network.
-<<<<<<< HEAD
-        scores = self._classifier.predict_proba(concat_xy)
-        # Find the highest probability sample.
-        sample_idx = np.argmax(scores)
-        norm_y = sample_ys[sample_idx]
-        # Denormalize.
-        denorm_y = (norm_y * self._output_scale) + self._output_shift
-        return denorm_y
-
-    @staticmethod
-    def _normalize_data(data: Array) -> Tuple[Array, Array, Array]:
-        shift = np.min(data, axis=0)  # type: ignore
-        scale = np.max(data - shift, axis=0)  # type: ignore
-        scale = np.clip(scale, CFG.normalization_scale_clip, None)
-        return (data - shift) / scale, shift, scale
-
-
-class NeuralGaussianRegressor(nn.Module):
-=======
         scores = self(torch.from_numpy(concat_xy))
         # Find the highest probability sample.
         sample_idx = torch.argmax(scores)
@@ -596,7 +439,6 @@
 
 
 class NeuralGaussianRegressor(PyTorchRegressor):
->>>>>>> 46f61244
     """NeuralGaussianRegressor definition."""
 
     def __init__(self, seed: int, hid_sizes: List[int], max_train_iters: int,
@@ -689,87 +531,6 @@
 class MLPBinaryClassifier(PyTorchBinaryClassifier):
     """MLPBinaryClassifier definition."""
 
-<<<<<<< HEAD
-    @abc.abstractmethod
-    def fit(self, X: Array, y: Array) -> None:
-        """Train classifier on the given data.
-
-        X is two-dimensional, y is single-dimensional.
-        """
-        raise NotImplementedError("Override me")
-
-    @abc.abstractmethod
-    def classify(self, x: Array) -> bool:
-        """Return a classification of the given datapoint.
-
-        x is single-dimensional.
-        """
-        raise NotImplementedError("Override me")
-
-
-class MLPClassifier(Classifier, nn.Module):
-    """MLPClassifier definition."""
-
-    def __init__(self,
-                 in_size: int,
-                 max_itr: int,
-                 seed: Optional[int] = None,
-                 balance_data: bool = CFG.mlp_classifier_balance_data) -> None:
-        super().__init__()  # type: ignore
-        if seed is None:
-            self._rng = np.random.default_rng(CFG.seed)
-            torch.manual_seed(CFG.seed)
-        else:
-            self._rng = np.random.default_rng(seed)
-            torch.manual_seed(seed)
-        hid_sizes = CFG.mlp_classifier_hid_sizes
-        self._linears = nn.ModuleList()
-        self._linears.append(nn.Linear(in_size, hid_sizes[0]))
-        for i in range(len(hid_sizes) - 1):
-            self._linears.append(nn.Linear(hid_sizes[i], hid_sizes[i + 1]))
-        self._linears.append(nn.Linear(hid_sizes[-1], 1))
-        self._input_shift = np.zeros(1, dtype=np.float32)
-        self._input_scale = np.zeros(1, dtype=np.float32)
-        self._max_itr = max_itr
-        self._do_single_class_prediction = False
-        self._predicted_single_class = False
-        self._balance_data = balance_data
-
-    def fit(self, X: Array, y: Array) -> None:
-        assert X.ndim == 2
-        assert y.ndim == 1
-        # If there is only one class in the data, then there's no point in
-        # learning a NN, since any predictions other than that one class
-        # could only be strange generalization issues.
-        if np.all(y == 0):
-            self._do_single_class_prediction = True
-            self._predicted_single_class = False
-            return
-        if np.all(y == 1):
-            self._do_single_class_prediction = True
-            self._predicted_single_class = True
-            return
-        X, self._input_shift, self._input_scale = self._normalize_data(X)
-        # Balance the classes
-        if self._balance_data and len(y) // 2 > sum(y):
-            old_len = len(y)
-            pos_idxs_np = np.argwhere(np.array(y) == 1).squeeze()
-            neg_idxs_np = np.argwhere(np.array(y) == 0).squeeze()
-            pos_idxs = ([pos_idxs_np.item()]
-                        if not pos_idxs_np.shape else list(pos_idxs_np))
-            neg_idxs = ([neg_idxs_np.item()]
-                        if not neg_idxs_np.shape else list(neg_idxs_np))
-            assert len(pos_idxs) + len(neg_idxs) == len(y) == len(X)
-            keep_neg_idxs = list(
-                self._rng.choice(neg_idxs, replace=False, size=len(pos_idxs)))
-            keep_idxs = pos_idxs + keep_neg_idxs
-            X_lst = [X[i] for i in keep_idxs]
-            y_lst = [y[i] for i in keep_idxs]
-            X = np.array(X_lst)
-            y = np.array(y_lst)
-            logging.info(f"Reduced dataset size from {old_len} to {len(y)}")
-        self._fit(X, y)
-=======
     def __init__(self, seed: int, balance_data: bool, max_train_iters: int,
                  learning_rate: float, n_iter_no_change: int,
                  hid_sizes: List[int]) -> None:
@@ -788,7 +549,6 @@
 
     def _create_loss_fn(self) -> Callable[[Tensor, Tensor], Tensor]:
         return nn.BCELoss()
->>>>>>> 46f61244
 
     def forward(self, tensor_X: Tensor) -> Tensor:
         assert not self._do_single_class_prediction
@@ -801,68 +561,10 @@
 class MLPBinaryClassifierEnsemble(BinaryClassifier):
     """MLPBinaryClassifierEnsemble definition."""
 
-<<<<<<< HEAD
-    def predict_proba(self, X: Array) -> Array:
-        """Get the predicted probability that the input classifies to 1."""
-        return self(X).detach().numpy()
-
-    def _classify(self, x: Array) -> bool:
-        return self(x).item() > 0.5
-
-    def _fit(self, inputs: Array, outputs: Array) -> None:
-        # Convert data to torch
-        X = torch.from_numpy(np.array(inputs, dtype=np.float32))
-        y = torch.from_numpy(np.array(outputs, dtype=np.float32))
-        # Train
-        logging.info(f"Training {self.__class__.__name__} on {X.shape[0]} "
-                     "datapoints")
-        self.train()  # switch to train mode
-        itr = 0
-        best_loss = float("inf")
-        best_itr = 0
-        n_iter_no_change = CFG.mlp_classifier_n_iter_no_change
-        model_name = tempfile.NamedTemporaryFile(delete=False).name
-        loss_fn = nn.BCELoss()
-        optimizer = optim.Adam(self.parameters(), lr=CFG.learning_rate)
-        while True:
-            yhat = self(X)
-            loss = loss_fn(yhat, y)
-            if loss.item() < best_loss:
-                best_loss = loss.item()
-                best_itr = itr
-                # Save this best model
-                torch.save(self.state_dict(), model_name)
-            if itr % 1000 == 0:
-                logging.info(f"Loss: {loss:.5f}, iter: {itr}/{self._max_itr}")
-            optimizer.zero_grad()
-            loss.backward()
-            optimizer.step()
-            if itr == self._max_itr:
-                break
-            if itr - best_itr > n_iter_no_change:
-                logging.info(f"Loss did not improve after {n_iter_no_change} "
-                             f"itrs, terminating at itr {itr}.")
-                break
-            itr += 1
-        # Load best model
-        self.load_state_dict(torch.load(model_name))  # type: ignore
-        os.remove(model_name)
-        self.eval()  # switch to eval mode
-        yhat = self(X)
-        loss = loss_fn(yhat, y)
-        logging.info(f"Loaded best model with loss: {loss:.5f}")
-
-
-class MLPClassifierEnsemble(Classifier):
-    """MLPClassifierEnsemble definition."""
-
-    def __init__(self, in_size: int, max_itr: int, n: int) -> None:
-=======
     def __init__(self, seed: int, balance_data: bool, max_train_iters: int,
                  learning_rate: float, n_iter_no_change: int,
                  hid_sizes: List[int], ensemble_size: int) -> None:
         super().__init__(seed, balance_data)
->>>>>>> 46f61244
         self._members = [
             MLPBinaryClassifier(seed + i, balance_data, max_train_iters,
                                 learning_rate, n_iter_no_change, hid_sizes)
