"""Test cases for utils.
"""

import os
import time
from typing import Iterator, Tuple
import pytest
import numpy as np
from gym.spaces import Box
from predicators.src.structs import State, Type, ParameterizedOption, \
    Predicate, NSRT, Action, GroundAtom, DummyOption, STRIPSOperator, \
    LowLevelTrajectory
from predicators.src.approaches.oracle_approach import get_gt_nsrts
from predicators.src.envs import CoverEnv
from predicators.src.settings import CFG
from predicators.src import utils
from predicators.src.utils import _HAddHeuristic, _HMaxHeuristic, _HFFHeuristic


def test_intersects():
    """Tests for intersects().
    """
    p1, p2 = (2, 5), (7, 6)
    p3, p4 = (2.5, 7.1), (7.4, 5.3)
    assert utils.intersects(p1, p2, p3, p4)

    p1, p2 = (1, 3), (5, 3)
    p3, p4 = (3, 7), (3, 2)
    assert utils.intersects(p1, p2, p3, p4)

    p1, p2 = (2, 5), (7, 6)
    p3, p4 = (2, 6), (7, 7)
    assert not utils.intersects(p1, p2, p3, p4)

    p1, p2 = (1, 1), (3, 3)
    p3, p4 = (2, 2), (4, 4)
    assert not utils.intersects(p1, p2, p3, p4)

    p1, p2 = (1, 1), (3, 3)
    p3, p4 = (1, 1), (6.7, 7.4)
    assert not utils.intersects(p1, p2, p3, p4)

def test_overlap():
    """Tests for overlap().
    """
    l1, r1 = (1, 7), (3, 1)
    l2, r2 = (2, 10), (7, 3)
    assert utils.overlap(l1, r1, l2, r2)

    l1, r1 = (1, 7), (3, 1)
    l2, r2 = (1, 8), (6, 1)
    assert utils.overlap(l1, r1, l2, r2)

    l1, r1 = (1, 7), (5, 1)
    l2, r2 = (2, 4), (4, 2)
    assert utils.overlap(l1, r1, l2, r2)

    l1, r1 = (1, 4), (5, 1)
    l2, r2 = (2, 5), (4, 3)
    assert utils.overlap(l1, r1, l2, r2)

    l1, r1 = (1, 7), (3, 1)
    l2, r2 = (3, 5), (5, 3)
    assert not utils.overlap(l1, r1, l2, r2)

    l1, r1 = (1, 4), (3, 1)
    l2, r2 = (5, 8), (7, 6)
    assert not utils.overlap(l1, r1, l2, r2)

    l1, r1 = (1, 4), (6, 1)
    l2, r2 = (2, 7), (5, 5)
    assert not utils.overlap(l1, r1, l2, r2)

def test_option_to_trajectory():
    """Tests for option_to_trajectory().
    """
    cup_type = Type("cup_type", ["feat1"])
    plate_type = Type("plate_type", ["feat1", "feat2"])
    cup = cup_type("cup")
    plate = plate_type("plate")
    state = State({cup: [0.5], plate: [1.0, 1.2]})
    def _simulator(s, a):
        ns = s.copy()
        assert a.arr.shape == (1,)
        ns[cup][0] += a.arr.item()
        return ns
    params_space = Box(0, 1, (1,))
    def _policy(_1, _2, _3, p):
        return Action(p)
    def _initiable(_1, _2, _3, p):
        return p > 0.25
    def _terminal(s, _1, _2, _3):
        return s[cup][0] > 9.9
    parameterized_option = ParameterizedOption(
        "Move", [], params_space, _policy, _initiable, _terminal)
    params = [0.1]
    option = parameterized_option.ground([], params)
    with pytest.raises(AssertionError):
        # option is not initiable from start state
        utils.option_to_trajectory(state, _simulator, option,
                                   max_num_steps=5)
    params = [0.5]
    option = parameterized_option.ground([], params)
    traj = utils.option_to_trajectory(
        state, _simulator, option, max_num_steps=100)
    assert len(traj.actions) == len(traj.states)-1 == 19
    traj = utils.option_to_trajectory(
        state, _simulator, option, max_num_steps=10)
    assert len(traj.actions) == len(traj.states)-1 == 10


def test_option_plan_to_policy():
    """Tests for option_plan_to_policy().
    """
    cup_type = Type("cup_type", ["feat1"])
    plate_type = Type("plate_type", ["feat1", "feat2"])
    cup = cup_type("cup")
    plate = plate_type("plate")
    state = State({cup: [0.5], plate: [1.0, 1.2]})
    def _simulator(s, a):
        ns = s.copy()
        assert a.arr.shape == (1,)
        ns[cup][0] += a.arr.item()
        return ns
    params_space = Box(0, 1, (1,))
    def _policy(_1, _2, _3, p):
        return Action(p)
    def _initiable(_1, _2, _3, p):
        return p > 0.25
    def _terminal(s, _1, _2, _3):
        return s[cup][0] > 9.9
    parameterized_option = ParameterizedOption(
        "Move", [], params_space, _policy, _initiable, _terminal)
    params = [0.1]
    option = parameterized_option.ground([], params)
    plan = [option]
    policy = utils.option_plan_to_policy(plan)
    with pytest.raises(AssertionError):
        # option is not initiable from start state
        policy(state)
    params = [0.5]
    option = parameterized_option.ground([], params)
    plan = [option]
    policy = utils.option_plan_to_policy(plan)
    traj = utils.option_to_trajectory(
        state, _simulator, option, max_num_steps=100)
    assert len(traj.actions) == len(traj.states)-1 == 19
    for t in range(19):
        assert not option.terminal(state)
        assert state.allclose(traj.states[t])
        action = policy(state)
        assert np.allclose(action.arr, traj.actions[t].arr)
        state = _simulator(state, action)
    assert option.terminal(state)
    with pytest.raises(utils.OptionPlanExhausted):
        # Ran out of options
        policy(state)


def test_strip_predicate():
    """Test for strip_predicate().
    """
    cup_type = Type("cup_type", ["feat1"])
    plate_type = Type("plate_type", ["feat1", "feat2"])
    def _classifier1(state, objects):
        cup, plate = objects
        return state[cup][0] + state[plate][0] < 2
    pred = Predicate("On", [cup_type, plate_type], _classifier1)
    cup = cup_type("cup")
    plate1 = plate_type("plate1")
    plate2 = plate_type("plate2")
    state = State({cup: [0.5], plate1: [1.0, 1.2], plate2: [-9.0, 1.0]})
    pred_stripped = utils.strip_predicate(pred)
    assert pred.name == pred_stripped.name
    assert pred.types == pred_stripped.types
    assert pred.holds(state, (cup, plate1))
    assert pred.holds(state, (cup, plate2))
    assert not pred_stripped.holds(state, (cup, plate1))
    assert not pred_stripped.holds(state, (cup, plate2))


def test_abstract():
    """Tests for abstract() and wrap_atom_predicates().
    """
    cup_type = Type("cup_type", ["feat1"])
    plate_type = Type("plate_type", ["feat1", "feat2"])
    def _classifier1(state, objects):
        cup, plate = objects
        return state[cup][0] + state[plate][0] < 2
    pred1 = Predicate("On", [cup_type, plate_type], _classifier1)
    def _classifier2(state, objects):
        cup, _, plate = objects
        return state[cup][0] + state[plate][0] < -1
    pred2 = Predicate("Is", [cup_type, plate_type, plate_type], _classifier2)
    cup = cup_type("cup")
    plate1 = plate_type("plate1")
    plate2 = plate_type("plate2")
    state = State({cup: [0.5], plate1: [1.0, 1.2], plate2: [-9.0, 1.0]})
    atoms = utils.abstract(state, {pred1, pred2})
    wrapped = utils.wrap_atom_predicates(atoms, "TEST-PREFIX-G-")
    assert len(wrapped) == len(atoms)
    for atom in wrapped:
        assert atom.predicate.name.startswith("TEST-PREFIX-G-")
    lifted_atoms = {pred1([cup_type("?cup"), plate_type("?plate")])}
    wrapped = utils.wrap_atom_predicates(lifted_atoms, "TEST-PREFIX-L-")
    assert len(wrapped) == len(lifted_atoms)
    for atom in wrapped:
        assert atom.predicate.name.startswith("TEST-PREFIX-L-")
    assert len(atoms) == 4
    assert atoms == {pred1([cup, plate1]),
                     pred1([cup, plate2]),
                     pred2([cup, plate1, plate2]),
                     pred2([cup, plate2, plate2])}


def test_powerset():
    """Tests for powerset().
    """
    lst = [3, 1, 2]
    pwr = list(utils.powerset(lst, exclude_empty=False))
    assert len(pwr) == len(set(pwr)) == 8
    assert tuple(lst) in pwr
    assert tuple() in pwr
    pwr = list(utils.powerset(lst, exclude_empty=True))
    assert len(pwr) == len(set(pwr)) == 7
    assert tuple(lst) in pwr
    assert tuple() not in pwr
    for s in utils.powerset(lst, exclude_empty=False):
        assert set(s).issubset(set(lst))
    assert not list(utils.powerset([], exclude_empty=True))
    assert list(utils.powerset([], exclude_empty=False)) == [tuple()]


def test_unify():
    """Tests for unify().
    """
    cup_type = Type("cup_type", ["feat1"])
    cup0 = cup_type("cup0")
    cup1 = cup_type("cup1")
    cup2 = cup_type("cup2")
    var0 = cup_type("?var0")
    var1 = cup_type("?var1")
    var2 = cup_type("?var2")
    pred0 = Predicate("Pred0", [cup_type], lambda s, o: True)
    pred1 = Predicate("Pred1", [cup_type, cup_type], lambda s, o: True)
    pred2 = Predicate("Pred2", [cup_type], lambda s, o: True)

    kb0 = frozenset({pred0([cup0])})
    q0 = frozenset({pred0([var0])})
    found, assignment = utils.unify(kb0, q0)
    assert found
    assert assignment == {cup0: var0}

    q1 = frozenset({pred0([var0]), pred0([var1])})
    found, assignment = utils.unify(kb0, q1)
    assert not found
    assert assignment == {}

    kb1 = frozenset({pred0([cup0]), pred0([cup1])})
    found, assignment = utils.unify(kb1, q0)
    assert not found  # different number of predicates/objects
    assert assignment == {}

    kb2 = frozenset({pred0([cup0]), pred2([cup2])})
    q2 = frozenset({pred0([var0]), pred2([var2])})
    found, assignment = utils.unify(kb2, q2)
    assert found
    assert assignment == {cup0: var0, cup2: var2}

    kb3 = frozenset({pred0([cup0])})
    q3 = frozenset({pred0([var0]), pred2([var2])})
    found, assignment = utils.unify(kb3, q3)
    assert not found
    assert assignment == {}

    kb4 = frozenset({pred1([cup0, cup1]), pred1([cup1, cup2])})
    q4 = frozenset({pred1([var0, var1])})
    found, assignment = utils.unify(kb4, q4)
    assert not found  # different number of predicates
    assert assignment == {}

    kb5 = frozenset({pred0([cup2]), pred1([cup0, cup1]), pred1([cup1, cup2])})
    q5 = frozenset({pred1([var0, var1]), pred0([var1]), pred0([var0])})
    found, assignment = utils.unify(kb5, q5)
    assert not found
    assert assignment == {}

    kb6 = frozenset({pred0([cup0]), pred2([cup1]), pred1([cup0, cup2]),
                     pred1([cup2, cup1])})
    q6 = frozenset({pred0([var0]), pred2([var1]), pred1([var0, var1])})
    found, assignment = utils.unify(kb6, q6)
    assert not found
    assert assignment == {}

    kb7 = frozenset({pred0([cup0]), pred2([cup1])})
    q7 = frozenset({pred0([var0]), pred2([var0])})
    found, assignment = utils.unify(kb7, q7)
    assert not found  # different number of objects
    assert assignment == {}

    kb8 = frozenset({pred0([cup0]), pred2([cup0])})
    q8 = frozenset({pred0([var0]), pred2([var0])})
    found, assignment = utils.unify(kb8, q8)
    assert found
    assert assignment == {cup0: var0}

    kb9 = frozenset({pred1([cup0, cup1]), pred1([cup1, cup2]), pred2([cup0])})
    q9 = frozenset({pred1([var0, var1]), pred1([var2, var0]), pred2([var0])})
    found, assignment = utils.unify(kb9, q9)
    assert not found
    assert assignment == {}


def test_get_random_object_combination():
    """Tests for get_random_object_combination().
    """
    cup_type = Type("cup_type", ["feat1"])
    plate_type = Type("plate_type", ["feat2"])
    cup0 = cup_type("cup0")
    cup1 = cup_type("cup1")
    cup2 = cup_type("cup2")
    plate0 = plate_type("plate0")
    plate1 = plate_type("plate1")
    plate2 = plate_type("plate2")
    rng = np.random.default_rng(123)
    objs = utils.get_random_object_combination(
        {cup0, cup1, cup2}, [cup_type, cup_type], rng)
    assert all(obj.type == cup_type for obj in objs)
    objs = utils.get_random_object_combination(
        {cup0, cup1, cup2, plate0, plate1, plate2}, [cup_type, plate_type], rng)
    assert [obj.type for obj in objs] == [cup_type, plate_type]
    objs = utils.get_random_object_combination(
        {cup0}, [cup_type, cup_type, cup_type], rng)
    assert len(objs) == 3
    assert len(set(objs)) == 1
    with pytest.raises(ValueError):
        objs = utils.get_random_object_combination(
            {cup0}, [plate_type], rng)


def test_get_all_groundings():
    """Tests for get_all_groundings().
    """
    cup_type = Type("cup_type", ["feat1"])
    plate_type = Type("plate_type", ["feat2"])
    cup0 = cup_type("cup0")
    cup1 = cup_type("cup1")
    cup2 = cup_type("cup2")
    cup_var = cup_type("?cup")
    plate0 = plate_type("plate0")
    plate1 = plate_type("plate1")
    plate2 = plate_type("plate2")
    plate3 = plate_type("plate3")
    plate_var1 = plate_type("?plate1")
    plate_var2 = plate_type("?plate2")
    plate_var3 = plate_type("?plate3")
    pred1 = Predicate("Pred1", [cup_type, plate_type], lambda s, o: True)
    pred2 = Predicate("Pred2", [cup_type, plate_type, plate_type],
                      lambda s, o: True)
    lifted_atoms = frozenset({pred1([cup_var, plate_var1]),
                              pred2([cup_var, plate_var1, plate_var2])})
    objs = frozenset({cup0, cup1, cup2, plate0, plate1, plate2, plate3})
    start_time = time.time()
    for _ in range(10000):
        all_groundings = list(utils.get_all_groundings(lifted_atoms, objs))
    assert time.time()-start_time < 1, "Should be fast due to caching"
    # For pred1, there are 12 groundings (3 cups * 4 plates).
    # Pred2 adds on 4 options for plate_var2, bringing the total to 48.
    assert len(all_groundings) == 48
    for grounding, sub in all_groundings:
        assert len(grounding) == len(lifted_atoms)
        assert len(sub) == 3  # three variables
    lifted_atoms = frozenset({pred1([cup_var, plate_var1]),
                              pred2([cup_var, plate_var2, plate_var3])})
    objs = frozenset({cup0, cup1, cup2, plate0, plate1, plate2, plate3})
    start_time = time.time()
    for _ in range(10000):
        all_groundings = list(utils.get_all_groundings(lifted_atoms, objs))
    assert time.time()-start_time < 1, "Should be fast due to caching"
    # For pred1, there are 12 groundings (3 cups * 4 plates).
    # Pred2 adds on 4*4 options, bringing the total to 12*16.
    assert len(all_groundings) == 12*16
    for grounding, sub in all_groundings:
        assert len(grounding) == len(lifted_atoms)
        assert len(sub) == 4  # four variables


def test_find_substitution():
    """Tests for find_substitution().
    """
    cup_type = Type("cup_type", ["feat1"])
    cup0 = cup_type("cup0")
    cup1 = cup_type("cup1")
    cup2 = cup_type("cup2")
    var0 = cup_type("?var0")
    var1 = cup_type("?var1")
    var2 = cup_type("?var2")
    pred0 = Predicate("Pred0", [cup_type], lambda s, o: True)
    pred1 = Predicate("Pred1", [cup_type, cup_type], lambda s, o: True)
    pred2 = Predicate("Pred2", [cup_type], lambda s, o: True)

    kb0 = [pred0([cup0])]
    q0 = [pred0([var0])]
    found, assignment = utils.find_substitution(kb0, q0)
    assert found
    assert assignment == {var0: cup0}

    q1 = [pred0([var0]), pred0([var1])]
    found, assignment = utils.find_substitution(kb0, q1)
    assert not found
    assert assignment == {}

    q1 = [pred0([var0]), pred0([var1])]
    found, assignment = utils.find_substitution(kb0, q1,
                                                allow_redundant=True)
    assert found
    assert assignment == {var0: cup0, var1: cup0}

    kb1 = [pred0([cup0]), pred0([cup1])]
    found, assignment = utils.find_substitution(kb1, q0)
    assert found
    assert assignment == {var0: cup0}

    kb2 = [pred0([cup0]), pred2([cup2])]
    q2 = [pred0([var0]), pred2([var2])]
    found, assignment = utils.find_substitution(kb2, q2)
    assert found
    assert assignment == {var0: cup0, var2: cup2}

    kb3 = [pred0([cup0])]
    q3 = [pred0([var0]), pred2([var2])]
    found, assignment = utils.find_substitution(kb3, q3)
    assert not found
    assert assignment == {}

    kb4 = [pred1([cup0, cup1]), pred1([cup1, cup2])]
    q4 = [pred1([var0, var1])]
    found, assignment = utils.find_substitution(kb4, q4)
    assert found
    assert assignment == {var0: cup0, var1: cup1}

    kb5 = [pred0([cup2]), pred1([cup0, cup1]), pred1([cup1, cup2])]
    q5 = [pred1([var0, var1]), pred0([var1]), pred0([var0])]
    found, assignment = utils.find_substitution(kb5, q5)
    assert not found
    assert assignment == {}

    kb6 = [pred0([cup0]), pred2([cup1]), pred1([cup0, cup2]),
           pred1([cup2, cup1])]
    q6 = [pred0([var0]), pred2([var1]), pred1([var0, var1])]
    found, assignment = utils.find_substitution(kb6, q6)
    assert not found
    assert assignment == {}

    kb7 = [pred1([cup0, cup0])]
    q7 = [pred1([var0, var0])]
    found, assignment = utils.find_substitution(kb7, q7)
    assert found
    assert assignment == {var0: cup0}

    kb8 = [pred1([cup0, cup0])]
    q8 = [pred1([var0, var1])]
    found, assignment = utils.find_substitution(kb8, q8)
    assert not found
    assert assignment == {}

    found, assignment = utils.find_substitution(kb8, q8,
                                                allow_redundant=True)
    assert found
    assert assignment == {var0: cup0, var1: cup0}

    kb9 = [pred1([cup0, cup1])]
    q9 = [pred1([var0, var0])]
    found, assignment = utils.find_substitution(kb9, q9)
    assert not found
    assert assignment == {}

    found, assignment = utils.find_substitution(kb9, q9,
                                                allow_redundant=True)
    assert not found
    assert assignment == {}

    kb10 = [pred1([cup0, cup1]), pred1([cup1, cup0])]
    q10 = [pred1([var0, var1]), pred1([var0, var2])]
    found, assignment = utils.find_substitution(kb10, q10)
    assert not found
    assert assignment == {}

    kb11 = [pred1([cup0, cup1]), pred1([cup1, cup0])]
    q11 = [pred1([var0, var1]), pred1([var1, var0])]
    found, assignment = utils.find_substitution(kb11, q11)
    assert found
    assert assignment == {var0: cup0, var1: cup1}

    plate_type = Type("plate_type", ["feat1"])
    plate0 = plate_type("plate0")
    var3 = plate_type("?var3")
    pred4 = Predicate("Pred4", [plate_type], lambda s, o: True)
    pred5 = Predicate("Pred5", [plate_type, cup_type], lambda s, o: True)

    kb12 = [pred4([plate0])]
    q12 = [pred0([var0])]
    found, assignment = utils.find_substitution(kb12, q12)
    assert not found
    assert assignment == {}

    kb13 = [pred4([plate0]), pred5([plate0, cup0])]
    q13 = [pred4([var3]), pred5([var3, var0])]
    found, assignment = utils.find_substitution(kb13, q13)
    assert found
    assert assignment == {var3: plate0, var0: cup0}


def test_nsrt_methods():
    """Tests for all_ground_nsrts(), extract_preds_and_types().
    """
    cup_type = Type("cup_type", ["feat1"])
    plate_type = Type("plate_type", ["feat1"])
    on = Predicate("On", [cup_type, plate_type], lambda s, o: True)
    not_on = Predicate("NotOn", [cup_type, plate_type], lambda s, o: True)
    cup_var = cup_type("?cup")
    plate1_var = plate_type("?plate1")
    plate2_var = plate_type("?plate1")
    parameters = [cup_var, plate1_var, plate2_var]
    preconditions = {not_on([cup_var, plate1_var])}
    add_effects = {on([cup_var, plate1_var])}
    delete_effects = {not_on([cup_var, plate1_var])}
    params_space = Box(-10, 10, (2,))
    parameterized_option = ParameterizedOption(
        "Pick", [cup_type], params_space, lambda s, m, o, p: 2*p,
        lambda s, m, o, p: True, lambda s, m, o, p: True)
    nsrt = NSRT("PickNSRT", parameters, preconditions, add_effects,
                delete_effects, set(), parameterized_option, [parameters[0]],
                _sampler=None)
    cup1 = cup_type("cup1")
    cup2 = cup_type("cup2")
    plate1 = plate_type("plate1")
    plate2 = plate_type("plate2")
    objects = {cup1, cup2, plate1, plate2}
    ground_nsrts = sorted(utils.all_ground_nsrts(nsrt, objects))
    assert len(ground_nsrts) == 8
    all_obj = [nsrt.objects for nsrt in ground_nsrts]
    assert [cup1, plate1, plate1] in all_obj
    assert [cup1, plate2, plate1] in all_obj
    assert [cup2, plate1, plate1] in all_obj
    assert [cup2, plate2, plate1] in all_obj
    assert [cup1, plate1, plate2] in all_obj
    assert [cup1, plate2, plate2] in all_obj
    assert [cup2, plate1, plate2] in all_obj
    assert [cup2, plate2, plate2] in all_obj
    preds, types = utils.extract_preds_and_types({nsrt})
    assert preds == {"NotOn": not_on, "On": on}
    assert types == {"plate_type": plate_type, "cup_type": cup_type}


def test_all_ground_operators():
    """Tests for all_ground_operators().
    """
    cup_type = Type("cup_type", ["feat1"])
    plate_type = Type("plate_type", ["feat1"])
    on = Predicate("On", [cup_type, plate_type], lambda s, o: True)
    not_on = Predicate("NotOn", [cup_type, plate_type], lambda s, o: True)
    cup_var = cup_type("?cup")
    plate1_var = plate_type("?plate1")
    plate2_var = plate_type("?plate2")
    parameters = [cup_var, plate1_var, plate2_var]
    preconditions = {not_on([cup_var, plate1_var])}
    add_effects = {on([cup_var, plate1_var])}
    delete_effects = {not_on([cup_var, plate1_var])}
    op = STRIPSOperator("Pick", parameters, preconditions, add_effects,
                        delete_effects, set())
    cup1 = cup_type("cup1")
    cup2 = cup_type("cup2")
    plate1 = plate_type("plate1")
    plate2 = plate_type("plate2")
    objects = {cup1, cup2, plate1, plate2}
    ground_ops = sorted(utils.all_ground_operators(op, objects))
    assert len(ground_ops) == 8
    all_obj = [op.objects for op in ground_ops]
    assert [cup1, plate1, plate1] in all_obj
    assert [cup1, plate2, plate1] in all_obj
    assert [cup2, plate1, plate1] in all_obj
    assert [cup2, plate2, plate1] in all_obj
    assert [cup1, plate1, plate2] in all_obj
    assert [cup1, plate2, plate2] in all_obj
    assert [cup2, plate1, plate2] in all_obj
    assert [cup2, plate2, plate2] in all_obj
    preds, types = utils.extract_preds_and_types({op})
    assert preds == {"NotOn": not_on, "On": on}
    assert types == {"plate_type": plate_type, "cup_type": cup_type}


def test_all_ground_operators_given_partial():
    """Tests for all_ground_operators_given_partial().
    """
    cup_type = Type("cup_type", ["feat1"])
    plate_type = Type("plate_type", ["feat1"])
    on = Predicate("On", [cup_type, plate_type], lambda s, o: True)
    not_on = Predicate("NotOn", [cup_type, plate_type], lambda s, o: True)
    cup_var = cup_type("?cup")
    plate1_var = plate_type("?plate1")
    plate2_var = plate_type("?plate2")
    parameters = [cup_var, plate1_var, plate2_var]
    preconditions = {not_on([cup_var, plate1_var])}
    add_effects = {on([cup_var, plate1_var])}
    delete_effects = {not_on([cup_var, plate1_var])}
    op = STRIPSOperator("Pick", parameters, preconditions, add_effects,
                        delete_effects, set())
    cup1 = cup_type("cup1")
    cup2 = cup_type("cup2")
    plate1 = plate_type("plate1")
    plate2 = plate_type("plate2")
    objects = {cup1, cup2, plate1, plate2}
    # First test empty partial sub.
    ground_ops = sorted(utils.all_ground_operators_given_partial(
        op, objects, {}))
    assert ground_ops == sorted(utils.all_ground_operators(op, objects))
    # Test with one partial sub.
    sub = {plate1_var: plate1}
    ground_ops = sorted(utils.all_ground_operators_given_partial(
        op, objects, sub))
    assert len(ground_ops) == 4
    all_obj = [op.objects for op in ground_ops]
    assert [cup1, plate1, plate1] in all_obj
    assert [cup2, plate1, plate1] in all_obj
    assert [cup1, plate1, plate2] in all_obj
    assert [cup2, plate1, plate2] in all_obj
    preds, types = utils.extract_preds_and_types({op})
    assert preds == {"NotOn": not_on, "On": on}
    assert types == {"plate_type": plate_type, "cup_type": cup_type}
    # Test another single partial sub.
    sub = {plate1_var: plate2}
    ground_ops = sorted(utils.all_ground_operators_given_partial(
        op, objects, sub))
    assert len(ground_ops) == 4
    all_obj = [op.objects for op in ground_ops]
    assert [cup1, plate2, plate1] in all_obj
    assert [cup2, plate2, plate1] in all_obj
    assert [cup1, plate2, plate2] in all_obj
    assert [cup2, plate2, plate2] in all_obj
    # Test multiple partial subs.
    sub = {plate1_var: plate1, plate2_var: plate2}
    ground_ops = sorted(utils.all_ground_operators_given_partial(
        op, objects, sub))
    assert len(ground_ops) == 2
    all_obj = [op.objects for op in ground_ops]
    assert [cup1, plate1, plate2] in all_obj
    assert [cup2, plate1, plate2] in all_obj
    sub = {plate1_var: plate2, plate2_var: plate1, cup_var: cup1}
    ground_ops = sorted(utils.all_ground_operators_given_partial(
        op, objects, sub))
    assert len(ground_ops) == 1
    all_obj = [op.objects for op in ground_ops]
    assert [cup1, plate2, plate1] in all_obj


def test_prune_ground_atom_dataset():
    """Tests for prune_ground_atom_dataset().
    """
    cup_type = Type("cup_type", ["feat1"])
    plate_type = Type("plate_type", ["feat1"])
    on = Predicate("On", [cup_type, plate_type], lambda s, o: False)
    not_on = Predicate("NotOn", [cup_type, plate_type], lambda s, o: False)
    cup1 = cup_type("cup1")
    cup2 = cup_type("cup2")
    plate1 = plate_type("plate1")
    plate2 = plate_type("plate2")
    state = State({cup1: [0.5], cup2: [0.1], plate1: [1.0], plate2: [1.2]})
    on_ground = {GroundAtom(on, [cup1, plate1]),
                 GroundAtom(on, [cup2, plate2])}
    not_on_ground = {GroundAtom(not_on, [cup1, plate2]),
                     GroundAtom(not_on, [cup2, plate1])}
    all_atoms = on_ground | not_on_ground
    ground_atom_dataset = [(LowLevelTrajectory([state], []), [all_atoms])]
    pruned_dataset1 = utils.prune_ground_atom_dataset(ground_atom_dataset, {on})
    assert pruned_dataset1[0][1][0] == on_ground
    pruned_dataset2 = utils.prune_ground_atom_dataset(ground_atom_dataset,
                                                      {not_on})
    assert pruned_dataset2[0][1][0] == not_on_ground
    pruned_dataset3 = utils.prune_ground_atom_dataset(ground_atom_dataset,
                                                      {on, not_on})
    assert pruned_dataset3[0][1][0] == all_atoms
    pruned_dataset4 = utils.prune_ground_atom_dataset(ground_atom_dataset,
                                                      set())
    assert pruned_dataset4[0][1][0] == set()


def test_ground_atom_methods():
    """Tests for all_ground_predicates(), all_possible_ground_atoms().
    """
    cup_type = Type("cup_type", ["feat1"])
    plate_type = Type("plate_type", ["feat1"])
    on = Predicate("On", [cup_type, plate_type], lambda s, o: False)
    not_on = Predicate("NotOn", [cup_type, plate_type], lambda s, o: False)
    cup1 = cup_type("cup1")
    cup2 = cup_type("cup2")
    plate1 = plate_type("plate1")
    plate2 = plate_type("plate2")
    objects = {cup1, cup2, plate1, plate2}
    state = State({cup1: [0.5], cup2: [0.1], plate1: [1.0], plate2: [1.2]})
    on_ground = {GroundAtom(on, [cup1, plate1]),
                 GroundAtom(on, [cup1, plate2]),
                 GroundAtom(on, [cup2, plate1]),
                 GroundAtom(on, [cup2, plate2])}
    not_on_ground = {GroundAtom(not_on, [cup1, plate1]),
                     GroundAtom(not_on, [cup1, plate2]),
                     GroundAtom(not_on, [cup2, plate1]),
                     GroundAtom(not_on, [cup2, plate2])}
    ground_atoms = sorted(on_ground | not_on_ground)
    assert utils.all_ground_predicates(on, objects) == on_ground
    assert utils.all_ground_predicates(not_on, objects) == not_on_ground
    assert utils.all_possible_ground_atoms(state, {on, not_on}) == ground_atoms
    assert not utils.abstract(state, {on, not_on})


def test_create_ground_atom_dataset():
    """Tests for create_ground_atom_dataset().
    """
    cup_type = Type("cup_type", ["feat1"])
    plate_type = Type("plate_type", ["feat1"])
    on = Predicate("On", [cup_type, plate_type],
                   lambda s, o: s.get(o[0], "feat1") > s.get(o[1], "feat1"))
    cup1 = cup_type("cup1")
    cup2 = cup_type("cup2")
    plate1 = plate_type("plate1")
    plate2 = plate_type("plate2")
    states = [
        State({cup1: [0.5], cup2: [0.1], plate1: [1.0], plate2: [1.2]}),
        State({cup1: [1.1], cup2: [0.1], plate1: [1.0], plate2: [1.2]})
    ]
    actions = [DummyOption]
    dataset = [LowLevelTrajectory(states, actions)]
    ground_atom_dataset = utils.create_ground_atom_dataset(dataset, {on})
    assert len(ground_atom_dataset) == 1
    assert len(ground_atom_dataset[0]) == 2
    assert len(ground_atom_dataset[0][0].states) == len(states)
    assert all(gs.allclose(s) for gs, s in \
               zip(ground_atom_dataset[0][0].states, states))
    assert len(ground_atom_dataset[0][0].actions) == len(actions)
    assert all(ga == a for ga, a
               in zip(ground_atom_dataset[0][0].actions, actions))
    assert len(ground_atom_dataset[0][1]) == len(states) == 2
    assert ground_atom_dataset[0][1][0] == set()
    assert ground_atom_dataset[0][1][1] == {GroundAtom(on, [cup1, plate1])}


def test_static_filtering():
    """Tests for filter_static_operators().
    """
    cup_type = Type("cup_type", ["feat1"])
    plate_type = Type("plate_type", ["feat1"])
    pred1 = Predicate("Pred1", [cup_type, plate_type], lambda s, o: True)
    pred2 = Predicate("Pred2", [cup_type, plate_type], lambda s, o: True)
    pred3 = Predicate("Pred3", [cup_type, plate_type], lambda s, o: True)
    cup_var = cup_type("?cup")
    plate_var = plate_type("?plate")
    parameters = [cup_var, plate_var]
    # pred1 is static, pred2/pred3 are not
    preconditions1 = {pred1([cup_var, plate_var])}
    add_effects1 = {pred2([cup_var, plate_var])}
    delete_effects1 = {}
    preconditions2 = {pred1([cup_var, plate_var])}
    add_effects2 = {}
    delete_effects2 = {pred3([cup_var, plate_var])}
    nsrt1 = NSRT("Pick", parameters, preconditions1, add_effects1,
                 delete_effects1, side_predicates=set(), option=None,
                 option_vars=[], _sampler=None)
    nsrt2 = NSRT("Place", parameters, preconditions2, add_effects2,
                 delete_effects2, side_predicates=set(), option=None,
                 option_vars=[], _sampler=None)
    cup1 = cup_type("cup1")
    cup2 = cup_type("cup2")
    plate1 = plate_type("plate1")
    plate2 = plate_type("plate2")
    objects = {cup1, cup2, plate1, plate2}
    ground_nsrts = (set(utils.all_ground_nsrts(nsrt1, objects)) |
                    set(utils.all_ground_nsrts(nsrt2, objects)))
    assert len(ground_nsrts) == 8
    atoms = {pred1([cup1, plate1]), pred1([cup1, plate2]),
             pred2([cup1, plate1]), pred2([cup1, plate2]),
             pred2([cup2, plate1]), pred2([cup2, plate2])}
    assert utils.atom_to_tuple(pred1([cup1, plate1])) == (
        "Pred1", "cup1:cup_type", "plate1:plate_type")
    with pytest.raises(AttributeError):
        # Can't call atom_to_tuple on a lifted atom.
        utils.atom_to_tuple(pred1([cup_var, plate_var]))
    assert utils.atoms_to_tuples(
        {pred1([cup1, plate1]), pred2([cup2, plate2])}) == {
            ("Pred1", "cup1:cup_type", "plate1:plate_type"),
            ("Pred2", "cup2:cup_type", "plate2:plate_type")}
    # All NSRTs with cup2 in the args should get filtered out,
    # since pred1 doesn't hold on cup2.
    ground_nsrts = utils.filter_static_operators(ground_nsrts, atoms)
    all_obj = [(nsrt.name, nsrt.objects) for nsrt in ground_nsrts]
    assert ("Pick", [cup1, plate1]) in all_obj
    assert ("Pick", [cup1, plate2]) in all_obj
    assert ("Place", [cup1, plate1]) in all_obj
    assert ("Place", [cup1, plate2]) in all_obj


def test_is_dr_reachable():
    """Tests for is_dr_reachable().
    """
    cup_type = Type("cup_type", ["feat1"])
    plate_type = Type("plate_type", ["feat1"])
    pred1 = Predicate("Pred1", [cup_type, plate_type], lambda s, o: True)
    pred2 = Predicate("Pred2", [cup_type, plate_type], lambda s, o: True)
    pred3 = Predicate("Pred3", [cup_type, plate_type], lambda s, o: True)
    cup_var = cup_type("?cup")
    plate_var = plate_type("?plate")
    parameters = [cup_var, plate_var]
    # pred3 is unreachable
    preconditions1 = {pred1([cup_var, plate_var])}
    add_effects1 = {pred2([cup_var, plate_var])}
    delete_effects1 = {}
    preconditions2 = {pred1([cup_var, plate_var])}
    add_effects2 = {}
    delete_effects2 = {pred3([cup_var, plate_var])}
    nsrt1 = NSRT("Pick", parameters, preconditions1, add_effects1,
                 delete_effects1, side_predicates=set(), option=None,
                 option_vars=[], _sampler=None)
    nsrt2 = NSRT("Place", parameters, preconditions2, add_effects2,
                 delete_effects2, side_predicates=set(), option=None,
                 option_vars=[], _sampler=None)
    cup1 = cup_type("cup1")
    cup2 = cup_type("cup2")
    plate1 = plate_type("plate1")
    plate2 = plate_type("plate2")
    objects = {cup1, cup2, plate1, plate2}
    ground_nsrts = (set(utils.all_ground_nsrts(nsrt1, objects)) |
                    set(utils.all_ground_nsrts(nsrt2, objects)))
    assert len(ground_nsrts) == 8
    atoms = {pred1([cup1, plate1]), pred1([cup1, plate2])}
    ground_nsrts = utils.filter_static_operators(ground_nsrts, atoms)
    assert utils.is_dr_reachable(ground_nsrts, atoms, {pred1([cup1, plate1])})
    assert utils.is_dr_reachable(ground_nsrts, atoms, {pred1([cup1, plate2])})
    assert utils.is_dr_reachable(ground_nsrts, atoms, {pred2([cup1, plate1])})
    assert utils.is_dr_reachable(ground_nsrts, atoms, {pred2([cup1, plate2])})
    assert not utils.is_dr_reachable(
        ground_nsrts, atoms, {pred3([cup1, plate1])})
    assert not utils.is_dr_reachable(
        ground_nsrts, atoms, {pred3([cup1, plate2])})
    assert not utils.is_dr_reachable(
        ground_nsrts, atoms, {pred1([cup2, plate1])})
    assert not utils.is_dr_reachable(
        ground_nsrts, atoms, {pred1([cup2, plate2])})
    assert not utils.is_dr_reachable(
        ground_nsrts, atoms, {pred2([cup2, plate1])})
    assert not utils.is_dr_reachable(
        ground_nsrts, atoms, {pred2([cup2, plate2])})
    assert not utils.is_dr_reachable(
        ground_nsrts, atoms, {pred3([cup2, plate1])})
    assert not utils.is_dr_reachable(
        ground_nsrts, atoms, {pred3([cup2, plate2])})


def test_nsrt_application():
    """Tests for get_applicable_operators() and apply_operator() with
    a _GroundNSRT.
    """
    cup_type = Type("cup_type", ["feat1"])
    plate_type = Type("plate_type", ["feat1"])
    pred1 = Predicate("Pred1", [cup_type, plate_type], lambda s, o: True)
    pred2 = Predicate("Pred2", [cup_type, plate_type], lambda s, o: True)
    pred3 = Predicate("Pred3", [cup_type, plate_type], lambda s, o: True)
    cup_var = cup_type("?cup")
    plate_var = plate_type("?plate")
    parameters = [cup_var, plate_var]
    preconditions1 = {pred1([cup_var, plate_var])}
    add_effects1 = {pred2([cup_var, plate_var])}
    delete_effects1 = {}
    preconditions2 = {pred1([cup_var, plate_var])}
    add_effects2 = {}
    delete_effects2 = {pred3([cup_var, plate_var])}
    nsrt1 = NSRT("Pick", parameters, preconditions1, add_effects1,
                 delete_effects1, side_predicates=set(), option=None,
                 option_vars=[], _sampler=None)
    nsrt2 = NSRT("Place", parameters, preconditions2, add_effects2,
                 delete_effects2, side_predicates=set(), option=None,
                 option_vars=[], _sampler=None)
    cup1 = cup_type("cup1")
    cup2 = cup_type("cup2")
    plate1 = plate_type("plate1")
    plate2 = plate_type("plate2")
    objects = {cup1, cup2, plate1, plate2}
    ground_nsrts = (set(utils.all_ground_nsrts(nsrt1, objects)) |
                    set(utils.all_ground_nsrts(nsrt2, objects)))
    assert len(ground_nsrts) == 8
    applicable = list(utils.get_applicable_operators(
        ground_nsrts, {pred1([cup1, plate1])}))
    assert len(applicable) == 2
    all_obj = [(nsrt.name, nsrt.objects) for nsrt in applicable]
    assert ("Pick", [cup1, plate1]) in all_obj
    assert ("Place", [cup1, plate1]) in all_obj
    next_atoms = [utils.apply_operator(nsrt, {pred1([cup1, plate1])})
                  for nsrt in applicable]
    assert {pred1([cup1, plate1])} in next_atoms
    assert {pred1([cup1, plate1]), pred2([cup1, plate1])} in next_atoms
    assert list(utils.get_applicable_operators(
        ground_nsrts, {pred1([cup1, plate2])}))
    assert list(utils.get_applicable_operators(
        ground_nsrts, {pred1([cup2, plate1])}))
    assert list(utils.get_applicable_operators(
        ground_nsrts, {pred1([cup2, plate2])}))
    assert not list(utils.get_applicable_operators(
        ground_nsrts, {pred2([cup1, plate1])}))
    assert not list(utils.get_applicable_operators(
        ground_nsrts, {pred2([cup1, plate2])}))
    assert not list(utils.get_applicable_operators(
        ground_nsrts, {pred2([cup2, plate1])}))
    assert not list(utils.get_applicable_operators(
        ground_nsrts, {pred2([cup2, plate2])}))
    assert not list(utils.get_applicable_operators(
        ground_nsrts, {pred3([cup1, plate1])}))
    assert not list(utils.get_applicable_operators(
        ground_nsrts, {pred3([cup1, plate2])}))
    assert not list(utils.get_applicable_operators(
        ground_nsrts, {pred3([cup2, plate1])}))
    assert not list(utils.get_applicable_operators(
        ground_nsrts, {pred3([cup2, plate2])}))
    # Tests with side predicates.
    side_predicates = {pred2}
    nsrt3 = NSRT("Pick", parameters, preconditions1, add_effects1,
             delete_effects1, side_predicates=side_predicates, option=None,
             option_vars=[], _sampler=None)
<<<<<<< HEAD
    ground_nsrts = sorted(utils.all_ground_nsrts(nsrt3, objects))
    applicable = list(utils.get_applicable_nsrts(
=======
    ground_nsrts = utils.all_ground_nsrts(nsrt3, objects)
    applicable = list(utils.get_applicable_operators(
>>>>>>> 00cb027e
        ground_nsrts, {pred1([cup1, plate1])}))
    assert len(applicable) == 1
    ground_nsrt = applicable[0]
    atoms = {pred1([cup1, plate1]), pred2([cup2, plate2])}
    next_atoms = utils.apply_operator(ground_nsrt, atoms)
    assert next_atoms == {pred1([cup1, plate1]), pred2([cup1, plate1])}


def test_operator_application():
    """Tests for get_applicable_operators() and apply_operator() with
    a _GroundSTRIPSOperator.
    """
    cup_type = Type("cup_type", ["feat1"])
    plate_type = Type("plate_type", ["feat1"])
    pred1 = Predicate("Pred1", [cup_type, plate_type], lambda s, o: True)
    pred2 = Predicate("Pred2", [cup_type, plate_type], lambda s, o: True)
    pred3 = Predicate("Pred3", [cup_type, plate_type], lambda s, o: True)
    cup_var = cup_type("?cup")
    plate_var = plate_type("?plate")
    parameters = [cup_var, plate_var]
    preconditions1 = {pred1([cup_var, plate_var])}
    add_effects1 = {pred2([cup_var, plate_var])}
    delete_effects1 = {}
    preconditions2 = {pred1([cup_var, plate_var])}
    add_effects2 = {}
    delete_effects2 = {pred3([cup_var, plate_var])}
    op1 = STRIPSOperator("Pick", parameters, preconditions1, add_effects1,
                         delete_effects1, set())
    op2 = STRIPSOperator("Place", parameters, preconditions2, add_effects2,
                         delete_effects2, set())
    cup1 = cup_type("cup1")
    cup2 = cup_type("cup2")
    plate1 = plate_type("plate1")
    plate2 = plate_type("plate2")
    objects = {cup1, cup2, plate1, plate2}
    ground_ops = (set(utils.all_ground_operators(op1, objects)) |
                  set(utils.all_ground_operators(op2, objects)))
    assert len(ground_ops) == 8
    applicable = list(utils.get_applicable_operators(
        ground_ops, {pred1([cup1, plate1])}))
    assert len(applicable) == 2
    all_obj = [(op.name, op.objects) for op in applicable]
    assert ("Pick", [cup1, plate1]) in all_obj
    assert ("Place", [cup1, plate1]) in all_obj
    next_atoms = [utils.apply_operator(op, {pred1([cup1, plate1])})
                  for op in applicable]
    assert {pred1([cup1, plate1])} in next_atoms
    assert {pred1([cup1, plate1]), pred2([cup1, plate1])} in next_atoms
    assert list(utils.get_applicable_operators(
        ground_ops, {pred1([cup1, plate2])}))
    assert list(utils.get_applicable_operators(
        ground_ops, {pred1([cup2, plate1])}))
    assert list(utils.get_applicable_operators(
        ground_ops, {pred1([cup2, plate2])}))
    assert not list(utils.get_applicable_operators(
        ground_ops, {pred2([cup1, plate1])}))
    assert not list(utils.get_applicable_operators(
        ground_ops, {pred2([cup1, plate2])}))
    assert not list(utils.get_applicable_operators(
        ground_ops, {pred2([cup2, plate1])}))
    assert not list(utils.get_applicable_operators(
        ground_ops, {pred2([cup2, plate2])}))
    assert not list(utils.get_applicable_operators(
        ground_ops, {pred3([cup1, plate1])}))
    assert not list(utils.get_applicable_operators(
        ground_ops, {pred3([cup1, plate2])}))
    assert not list(utils.get_applicable_operators(
        ground_ops, {pred3([cup2, plate1])}))
    assert not list(utils.get_applicable_operators(
        ground_ops, {pred3([cup2, plate2])}))
    # Tests with side predicates.
    side_predicates = {pred2}
    op3 = STRIPSOperator("Pick", parameters, preconditions1, add_effects1,
                         delete_effects1, side_predicates=side_predicates)
    ground_ops = sorted(utils.all_ground_operators(op3, objects))
    applicable = list(utils.get_applicable_operators(
        ground_ops, {pred1([cup1, plate1])}))
    assert len(applicable) == 1
    ground_op = applicable[0]
    atoms = {pred1([cup1, plate1]), pred2([cup2, plate2])}
    next_atoms = utils.apply_operator(ground_op, atoms)
    assert next_atoms == {pred1([cup1, plate1]), pred2([cup1, plate1])}


def test_create_heuristic():
    """Tests for create_heuristic().
    """
    hadd_heuristic = utils.create_heuristic("hadd", set(), set(), set())
    assert isinstance(hadd_heuristic, _HAddHeuristic)
    hmax_heuristic = utils.create_heuristic("hmax", set(), set(), set())
    assert isinstance(hmax_heuristic, _HMaxHeuristic)
    hff_heuristic = utils.create_heuristic("hff", set(), set(), set())
    assert isinstance(hff_heuristic, _HFFHeuristic)
    with pytest.raises(ValueError):
        utils.create_heuristic("not a real heuristic", set(), set(), set())


def test_hadd_heuristic():
    """Tests for _HAddHeuristic.
    """
    initial_state = frozenset({("IsBlock", "block0:block"),
                               ("IsTarget", "target0:target"),
                               ("IsTarget", "target1:target"),
                               ("HandEmpty",),
                               ("IsBlock", "block1:block")})
    operators = [
        utils.RelaxedOperator(
            "Pick", frozenset({("HandEmpty",), ("IsBlock", "block1:block")}),
            frozenset({("Holding", "block1:block")})),
        utils.RelaxedOperator(
            "Pick", frozenset({("IsBlock", "block0:block"), ("HandEmpty",)}),
            frozenset({("Holding", "block0:block")})),
        utils.RelaxedOperator(
            "Place", frozenset({("Holding", "block0:block"),
                                ("IsBlock", "block0:block"),
                                ("IsTarget", "target0:target")}),
            frozenset({("HandEmpty",),
                       ("Covers", "block0:block", "target0:target")})),
        utils.RelaxedOperator(
            "Place", frozenset({("IsTarget", "target0:target"),
                                ("Holding", "block1:block"),
                                ("IsBlock", "block1:block")}),
            frozenset({("HandEmpty",),
                       ("Covers", "block1:block", "target0:target")})),
        utils.RelaxedOperator(
            "Place", frozenset({("IsTarget", "target1:target"),
                                ("Holding", "block1:block"),
                                ("IsBlock", "block1:block")}),
            frozenset({("Covers", "block1:block", "target1:target"),
                       ("HandEmpty",)})),
        utils.RelaxedOperator(
            "Place", frozenset({("IsTarget", "target1:target"),
                                ("Holding", "block0:block"),
                                ("IsBlock", "block0:block")}),
            frozenset({("Covers", "block0:block", "target1:target"),
                       ("HandEmpty",)})),
        utils.RelaxedOperator(
            "Dummy", frozenset({}), frozenset({}))]
    goals = frozenset({("Covers", "block0:block", "target0:target"),
                       ("Covers", "block1:block", "target1:target")})
    heuristic = _HAddHeuristic(initial_state, goals, operators)
    assert heuristic(initial_state) == 4
    assert heuristic(goals) == 0
    goals = frozenset({("Covers", "block0:block", "target0:target")})
    heuristic = _HAddHeuristic(initial_state, goals, operators)
    assert heuristic(initial_state) == 2
    assert heuristic(goals) == 0


def test_hmax_heuristic():
    """Tests for _HMaxHeuristic.
    """
    initial_state = frozenset({("IsBlock", "block0:block"),
                               ("IsTarget", "target0:target"),
                               ("IsTarget", "target1:target"),
                               ("HandEmpty",),
                               ("IsBlock", "block1:block")})
    operators = [
        utils.RelaxedOperator(
            "Pick", frozenset({("HandEmpty",), ("IsBlock", "block1:block")}),
            frozenset({("Holding", "block1:block")})),
        utils.RelaxedOperator(
            "Pick", frozenset({("IsBlock", "block0:block"), ("HandEmpty",)}),
            frozenset({("Holding", "block0:block")})),
        utils.RelaxedOperator(
            "Place", frozenset({("Holding", "block0:block"),
                                ("IsBlock", "block0:block"),
                                ("IsTarget", "target0:target")}),
            frozenset({("HandEmpty",),
                       ("Covers", "block0:block", "target0:target")})),
        utils.RelaxedOperator(
            "Place", frozenset({("IsTarget", "target0:target"),
                                ("Holding", "block1:block"),
                                ("IsBlock", "block1:block")}),
            frozenset({("HandEmpty",),
                       ("Covers", "block1:block", "target0:target")})),
        utils.RelaxedOperator(
            "Place", frozenset({("IsTarget", "target1:target"),
                                ("Holding", "block1:block"),
                                ("IsBlock", "block1:block")}),
            frozenset({("Covers", "block1:block", "target1:target"),
                       ("HandEmpty",)})),
        utils.RelaxedOperator(
            "Place", frozenset({("IsTarget", "target1:target"),
                                ("Holding", "block0:block"),
                                ("IsBlock", "block0:block")}),
            frozenset({("Covers", "block0:block", "target1:target"),
                       ("HandEmpty",)})),
        utils.RelaxedOperator(
            "Dummy", frozenset({}), frozenset({}))]
    goals = frozenset({("Covers", "block0:block", "target0:target"),
                       ("Covers", "block1:block", "target1:target")})
    heuristic = _HMaxHeuristic(initial_state, goals, operators)
    assert heuristic(initial_state) == 2
    assert heuristic(goals) == 0
    goals = frozenset({("Covers", "block0:block", "target0:target")})
    heuristic = _HMaxHeuristic(initial_state, goals, operators)
    assert heuristic(initial_state) == 2
    assert heuristic(goals) == 0
    # Test edge case with empty operator preconditions.
    initial_state = frozenset()
    operators = [
        utils.RelaxedOperator(
            "Pick", frozenset(), frozenset({("HoldingSomething",)})),
    ]
    goals = frozenset({("HoldingSomething",)})
    heuristic = _HMaxHeuristic(initial_state, goals, operators)
    assert heuristic(initial_state) == 1


def test_hff_heuristic():
    """Tests for _HFFHeuristic.
    """
    initial_state = frozenset({("IsBlock", "block0:block"),
                               ("IsTarget", "target0:target"),
                               ("IsTarget", "target1:target"),
                               ("HandEmpty",),
                               ("IsBlock", "block1:block")})
    operators = [
        utils.RelaxedOperator(
            "Pick", frozenset({("HandEmpty",), ("IsBlock", "block1:block")}),
            frozenset({("Holding", "block1:block")})),
        utils.RelaxedOperator(
            "Pick", frozenset({("IsBlock", "block0:block"), ("HandEmpty",)}),
            frozenset({("Holding", "block0:block")})),
        utils.RelaxedOperator(
            "Place", frozenset({("Holding", "block0:block"),
                                ("IsBlock", "block0:block"),
                                ("IsTarget", "target0:target")}),
            frozenset({("HandEmpty",),
                       ("Covers", "block0:block", "target0:target")})),
        utils.RelaxedOperator(
            "Place", frozenset({("IsTarget", "target0:target"),
                                ("Holding", "block1:block"),
                                ("IsBlock", "block1:block")}),
            frozenset({("HandEmpty",),
                       ("Covers", "block1:block", "target0:target")})),
        utils.RelaxedOperator(
            "Place", frozenset({("IsTarget", "target1:target"),
                                ("Holding", "block1:block"),
                                ("IsBlock", "block1:block")}),
            frozenset({("Covers", "block1:block", "target1:target"),
                       ("HandEmpty",)})),
        utils.RelaxedOperator(
            "Place", frozenset({("IsTarget", "target1:target"),
                                ("Holding", "block0:block"),
                                ("IsBlock", "block0:block")}),
            frozenset({("Covers", "block0:block", "target1:target"),
                       ("HandEmpty",)})),
        utils.RelaxedOperator(
            "Dummy", frozenset({}), frozenset({}))]
    goals = frozenset({("Covers", "block0:block", "target0:target"),
                       ("Covers", "block1:block", "target1:target")})
    heuristic = _HFFHeuristic(initial_state, goals, operators)
    assert heuristic(initial_state) == 2
    assert heuristic(goals) == 0
    goals = frozenset({("Covers", "block0:block", "target0:target")})
    heuristic = _HFFHeuristic(initial_state, goals, operators)
    assert heuristic(initial_state) == 2
    assert heuristic(goals) == 0
    # Test unreachable goal.
    goals = frozenset({("Covers", "block0:block", "target0:target")})
    heuristic = _HFFHeuristic(initial_state, goals, [])
    assert heuristic(initial_state) == float("inf")


def test_create_pddl():
    """Tests for create_pddl_domain() and create_pddl_problem().
    """
    utils.update_config({"env": "cover"})
    # All predicates and options
    env = CoverEnv()
    nsrts = get_gt_nsrts(env.predicates, env.options)
    env.seed(123)
    train_task = next(env.train_tasks_generator())[0]
    state = train_task.init
    objects = list(state)
    init_atoms = utils.abstract(state, env.predicates)
    goal = train_task.goal
    domain_str = utils.create_pddl_domain(nsrts, env.predicates, env.types,
                                          "cover")
    problem_str = utils.create_pddl_problem(objects, init_atoms, goal,
                                            "cover", "cover-problem0")
    assert domain_str == """(define (domain cover)
  (:requirements :typing)
  (:types block robot target)

  (:predicates
    (Covers ?x0 - block ?x1 - target)
    (HandEmpty)
    (Holding ?x0 - block)
    (IsBlock ?x0 - block)
    (IsTarget ?x0 - target)
  )

  (:action Pick
    :parameters (?block - block)
    :precondition (and (HandEmpty)
        (IsBlock ?block))
    :effect (and (Holding ?block)
        (not (HandEmpty)))
  )

  (:action Place
    :parameters (?block - block ?target - target)
    :precondition (and (Holding ?block)
        (IsBlock ?block)
        (IsTarget ?target))
    :effect (and (Covers ?block ?target)
        (HandEmpty)
        (not (Holding ?block)))
  )
)"""

    assert problem_str == """(define (problem cover-problem0) (:domain cover)
  (:objects
    block0 - block
    block1 - block
    robby - robot
    target0 - target
    target1 - target
  )
  (:init
    (HandEmpty)
    (IsBlock block0)
    (IsBlock block1)
    (IsTarget target0)
    (IsTarget target1)
  )
  (:goal (and (Covers block0 target0)))
)
"""


def test_save_video():
    """Tests for save_video().
    """
    dirname = "_fake_tmp_video_dir"
    filename = "video.mp4"
    utils.update_config({"video_dir": dirname})
    rng = np.random.default_rng(123)
    video = [rng.integers(255, size=(3, 3), dtype=np.uint8)
             for _ in range(3)]
    utils.save_video(filename, video)
    os.remove(os.path.join(dirname, filename))
    os.rmdir(dirname)


def test_get_config_path_str():
    """Tests for get_config_path_str().
    """
    utils.update_config({
        "env": "dummyenv",
        "approach": "dummyapproach",
        "seed": 321,
    })
    s = utils.get_config_path_str()
    assert s == "dummyenv__dummyapproach__321"


def test_update_config():
    """Tests for update_config().
    """
    utils.update_config({
        "env": "cover",
        "approach": "random_actions",
        "seed": 123,
    })
    assert CFG.env == "cover"
    assert CFG.approach == "random_actions"
    assert CFG.seed == 123
    utils.update_config({
        "env": "dummyenv",
        "approach": "dummyapproach",
        "seed": 321,
    })
    assert CFG.env == "dummyenv"
    assert CFG.approach == "dummyapproach"
    assert CFG.seed == 321
    with pytest.raises(ValueError):
        utils.update_config({"not a real setting name": 0})


def test_run_gbfs():
    """Tests for run_gbfs().
    """
    S = Tuple[int, int]  # grid (row, col)
    A = str  # up, down, left, right

    def _grid_successor_fn(state: S) -> Iterator[Tuple[A, S, float]]:
        arrival_costs = np.array([
            [1, 1, 8, 1, 1],
            [1, 8, 1, 1, 1],
            [1, 8, 1, 1, 1],
            [1, 1, 1, 8, 1],
            [1, 1, 2, 1, 1],
        ], dtype=float)

        act_to_delta = {
            "up": (-1, 0),
            "down": (1, 0),
            "left": (0, -1),
            "right": (0, 1),
        }

        r, c = state

        for act in sorted(act_to_delta):
            dr, dc = act_to_delta[act]
            new_r, new_c = r + dr, c + dc
            # Check if in bounds
            if not (0 <= new_r < arrival_costs.shape[0] and \
                    0 <= new_c < arrival_costs.shape[1]):
                continue
            # Valid action
            yield (act, (new_r, new_c), arrival_costs[new_r, new_c])

    def _grid_check_goal_fn(state: S) -> bool:
        # Bottom right corner of grid
        return state == (4, 4)

    def _grid_heuristic_fn(state: S) -> float:
        # Manhattan distance
        return float(abs(state[0] - 4) + abs(state[1] - 4))

    initial_state = (0, 0)
    state_sequence, action_sequence = utils.run_gbfs(initial_state,
        _grid_check_goal_fn, _grid_successor_fn, _grid_heuristic_fn)
    assert state_sequence == [(0, 0), (1, 0), (2, 0), (3, 0), (4, 0), (4, 1),
                              (4, 2), (4, 3), (4, 4)]
    assert action_sequence == ['down', 'down', 'down', 'down',
                               'right', 'right', 'right', 'right']

    # Same, but actually reaching the goal is impossible.
    state_sequence, action_sequence = utils.run_gbfs(initial_state,
        lambda s: False, _grid_successor_fn, _grid_heuristic_fn)
    assert state_sequence == [(0, 0), (1, 0), (2, 0), (3, 0), (4, 0), (4, 1),
                              (4, 2), (4, 3), (4, 4)]
    assert action_sequence == ['down', 'down', 'down', 'down',
                               'right', 'right', 'right', 'right']

    # Test with an infinite branching factor.
    def _inf_grid_successor_fn(state: S) -> Iterator[Tuple[A, S, float]]:
        # Change all costs to 1.
        for (a, ns, _) in _grid_successor_fn(state):
            yield (a, ns, 1.)
        # Yield unnecessary and costly noops.
        # These lines should not be covered, and that's the point!
        i = 0  # pragma: no cover
        while True:  # pragma: no cover
            action = f"noop{i}"  # pragma: no cover
            yield (action, state, 100.)  # pragma: no cover
            i += 1  # pragma: no cover
    state_sequence, action_sequence = utils.run_gbfs(initial_state,
        _grid_check_goal_fn, _inf_grid_successor_fn, _grid_heuristic_fn,
        lazy_expansion=True)
    assert state_sequence == [(0, 0), (1, 0), (2, 0), (3, 0), (4, 0), (4, 1),
                              (4, 2), (4, 3), (4, 4)]
    assert action_sequence == ['down', 'down', 'down', 'down',
                               'right', 'right', 'right', 'right']
    # Test limit on max evals.
    state_sequence, action_sequence = utils.run_gbfs(initial_state,
        _grid_check_goal_fn, _inf_grid_successor_fn, _grid_heuristic_fn,
        lazy_expansion=True, max_evals=2)
    assert state_sequence == [(0, 0), (1, 0)]
    assert action_sequence == ['down']


def test_ops_and_specs_to_dummy_nsrts():
    """Tests fo ops_and_specs_to_dummy_nsrts().
    """
    cup_type = Type("cup_type", ["feat1"])
    plate_type = Type("plate_type", ["feat1"])
    on = Predicate("On", [cup_type, plate_type], lambda s, o: True)
    not_on = Predicate("NotOn", [cup_type, plate_type], lambda s, o: True)
    cup_var = cup_type("?cup")
    plate_var = plate_type("?plate")
    parameters = [cup_var, plate_var]
    preconditions = {not_on([cup_var, plate_var])}
    add_effects = {on([cup_var, plate_var])}
    delete_effects = {not_on([cup_var, plate_var])}
    params_space = Box(-10, 10, (2,))
    parameterized_option = ParameterizedOption(
        "Pick", [], params_space, lambda s, m, o, p: 2*p,
        lambda s, m, o, p: True, lambda s, m, o, p: True)
    strips_operator = STRIPSOperator("Pick", parameters, preconditions,
                                     add_effects, delete_effects, set())
    nsrts = utils.ops_and_specs_to_dummy_nsrts([strips_operator],
                                               [(parameterized_option, [])])
    assert len(nsrts) == 1
    nsrt = next(iter(nsrts))
    assert nsrt.parameters == parameters
    assert nsrt.preconditions == preconditions
    assert nsrt.add_effects == add_effects
    assert nsrt.delete_effects == delete_effects
    assert nsrt.option == parameterized_option
    assert nsrt.option_vars == []<|MERGE_RESOLUTION|>--- conflicted
+++ resolved
@@ -923,13 +923,8 @@
     nsrt3 = NSRT("Pick", parameters, preconditions1, add_effects1,
              delete_effects1, side_predicates=side_predicates, option=None,
              option_vars=[], _sampler=None)
-<<<<<<< HEAD
     ground_nsrts = sorted(utils.all_ground_nsrts(nsrt3, objects))
     applicable = list(utils.get_applicable_nsrts(
-=======
-    ground_nsrts = utils.all_ground_nsrts(nsrt3, objects)
-    applicable = list(utils.get_applicable_operators(
->>>>>>> 00cb027e
         ground_nsrts, {pred1([cup1, plate1])}))
     assert len(applicable) == 1
     ground_nsrt = applicable[0]
