"""Test cases for utils."""

import os
import time
from typing import Iterator, Tuple
from typing import Type as TypingType

import matplotlib.pyplot as plt
import numpy as np
import pytest
from gym.spaces import Box

from predicators.src import utils
from predicators.src.envs.cover import CoverEnv, CoverMultistepOptions
from predicators.src.ground_truth_nsrts import _get_predicates_by_names, \
    get_gt_nsrts
from predicators.src.nsrt_learning.segmentation import segment_trajectory
from predicators.src.settings import CFG
from predicators.src.structs import NSRT, Action, DefaultState, DummyOption, \
    GroundAtom, LowLevelTrajectory, ParameterizedOption, Predicate, Segment, \
    State, STRIPSOperator, Type, Variable
from predicators.src.utils import GoalCountHeuristic, \
    _PyperplanHeuristicWrapper, _TaskPlanningHeuristic


@pytest.mark.parametrize("max_groundings,exp_num_true,exp_num_false",
                         [(-1, 0, 0), (None, 1, 1)])
def test_count_positives_for_ops(max_groundings, exp_num_true, exp_num_false):
    """Tests for count_positives_for_ops()."""
    utils.reset_config({"segmenter": "atom_changes"})
    cup_type = Type("cup_type", ["feat1"])
    plate_type = Type("plate_type", ["feat1"])
    on = Predicate("On", [cup_type, plate_type], lambda s, o: True)
    not_on = Predicate("NotOn", [cup_type, plate_type], lambda s, o: True)
    cup_var = cup_type("?cup")
    plate_var = plate_type("?plate")
    parameters = [cup_var, plate_var]
    preconditions = {not_on([cup_var, plate_var])}
    add_effects = {on([cup_var, plate_var])}
    delete_effects = {not_on([cup_var, plate_var])}
    strips_operator = STRIPSOperator("Pick", parameters, preconditions,
                                     add_effects, delete_effects, set())
    cup = cup_type("cup")
    plate = plate_type("plate")
    parameterized_option = utils.SingletonParameterizedOption(
        "Dummy",
        lambda s, m, o, p: Action(np.array([0.0])),
        params_space=Box(0, 1, (1, )))
    option = parameterized_option.ground([], np.array([0.0]))
    state = State({cup: [0.5], plate: [1.0]})
    action = Action(np.zeros(1, dtype=np.float32))
    action.set_option(option)
    states = [state, state]
    actions = [action]
    strips_ops = [strips_operator]
    option_specs = [(parameterized_option, [])]
    pruned_atom_data = [
        # Test empty sequence.
        (LowLevelTrajectory([state], []), [{on([cup, plate])}]),
        # Test not positive.
        (LowLevelTrajectory(states, actions), [{on([cup, plate])},
                                               set()]),
        # Test true positive.
        (LowLevelTrajectory(states, actions), [{not_on([cup, plate])},
                                               {on([cup, plate])}]),
        # Test false positive.
        (LowLevelTrajectory(states, actions), [{not_on([cup, plate])},
                                               set()]),
    ]
    segments = [
        seg for traj in pruned_atom_data for seg in segment_trajectory(traj)
    ]

    num_true, num_false, _, _ = utils.count_positives_for_ops(
        strips_ops, option_specs, segments, max_groundings=max_groundings)
    assert num_true == exp_num_true
    assert num_false == exp_num_false


def test_segment_trajectory_to_state_and_atoms_sequence():
    """Tests for segment_trajectory_to_state_sequence() and
    segment_trajectory_to_atoms_sequence()."""
    # Set up the segments.
    cup_type = Type("cup_type", ["feat1"])
    plate_type = Type("plate_type", ["feat1", "feat2"])
    cup = cup_type("cup")
    plate = plate_type("plate")
    on = Predicate("On", [cup_type, plate_type], lambda s, o: True)
    not_on = Predicate("NotOn", [cup_type, plate_type], lambda s, o: True)
    state0 = State({cup: [0.5], plate: [1.0, 1.2]})
    state1 = State({cup: [0.5], plate: [1.1, 1.2]})
    state2 = State({cup: [0.8], plate: [1.5, 1.2]})
    states = [state0, state1, state2]
    action0 = Action([0.4])
    action1 = Action([0.6])
    actions = [action0, action1]
    traj1 = LowLevelTrajectory(states, actions)
    traj2 = LowLevelTrajectory(list(reversed(states)), actions)
    init_atoms = {on([cup, plate])}
    final_atoms = {not_on([cup, plate])}
    segment1 = Segment(traj1, init_atoms, final_atoms)
    segment2 = Segment(traj2, final_atoms, init_atoms)
    # Test segment_trajectory_to_state_sequence().
    state_seq = utils.segment_trajectory_to_state_sequence([segment1])
    assert state_seq == [state0, state2]
    state_seq = utils.segment_trajectory_to_state_sequence(
        [segment1, segment2])
    assert state_seq == [state0, state2, state0]
    state_seq = utils.segment_trajectory_to_state_sequence(
        [segment1, segment2, segment1, segment2])
    assert state_seq == [state0, state2, state0, state2, state0]
    with pytest.raises(AssertionError):
        # Need at least one segment in the trajectory.
        utils.segment_trajectory_to_state_sequence([])
    with pytest.raises(AssertionError):
        # Segments don't chain together correctly.
        utils.segment_trajectory_to_state_sequence([segment1, segment1])
    # Test segment_trajectory_to_atoms_sequence().
    atoms_seq = utils.segment_trajectory_to_atoms_sequence([segment1])
    assert atoms_seq == [init_atoms, final_atoms]
    atoms_seq = utils.segment_trajectory_to_atoms_sequence(
        [segment1, segment2])
    assert atoms_seq == [init_atoms, final_atoms, init_atoms]
    atoms_seq = utils.segment_trajectory_to_atoms_sequence(
        [segment1, segment2, segment1, segment2])
    assert atoms_seq == [
        init_atoms, final_atoms, init_atoms, final_atoms, init_atoms
    ]
    with pytest.raises(AssertionError):
        # Need at least one segment in the trajectory.
        utils.segment_trajectory_to_atoms_sequence([])
    with pytest.raises(AssertionError):
        # Segments don't chain together correctly.
        utils.segment_trajectory_to_atoms_sequence([segment1, segment1])


def test_num_options_in_action_sequence():
    """Tests for num_options_in_action_sequence()."""
    assert utils.num_options_in_action_sequence([]) == 0
    actions = [Action(np.array([0])) for _ in range(3)]
    with pytest.raises(AssertionError):
        # Actions must contain options for this method to be used.
        utils.num_options_in_action_sequence(actions)
    parameterized_option = ParameterizedOption("Move", [], Box(0, 1, (1, )),
                                               None, None, None)
    option1 = parameterized_option.ground([], [0.1])
    option2 = parameterized_option.ground([], [0.2])
    option3 = parameterized_option.ground([], [0.3])
    for options, expected_num in (([option1, option1,
                                    option1], 1), ([option1, option2,
                                                    option2], 2),
                                  ([option1, option2,
                                    option1], 3), ([option1, option2,
                                                    option3], 3)):
        actions = [Action(np.array([0]), options[i]) for i in range(3)]
        assert utils.num_options_in_action_sequence(actions) == expected_num


def test_aabb_volume():
    """Tests for get_aabb_volume()."""
    lo = np.array([1.0, 1.5, -1.0])
    hi = np.array([2.0, 2.5, 0.0])
    # Test zero volume calculation
    assert utils.get_aabb_volume(lo, lo) == 0.0
    # Test ordinary calculation
    assert utils.get_aabb_volume(lo, hi) == 1.0
    with pytest.raises(AssertionError):
        # Test assertion error when lower bound is
        # greater than upper bound
        lo1 = np.array([10.0, 12.5, 10.0])
        hi1 = np.array([-10.0, -12.5, -10.0])
        assert utils.get_aabb_volume(lo1, hi1)


def test_aabb_closest_point():
    """Tests for get_closest_point_on_aabb()."""
    # Test ordinary usage
    xyz = [1.5, 3.0, -2.5]
    lo = np.array([1.0, 1.5, -1.0])
    hi = np.array([2.0, 2.5, 0.0])
    assert utils.get_closest_point_on_aabb(xyz, lo, hi) == [1.5, 2.5, -1.0]
    with pytest.raises(AssertionError):
        # Test error where lower bound is greater than upper bound.
        lo1 = np.array([10.0, 12.5, 10.0])
        hi1 = np.array([-10.0, -12.5, -10.0])
        utils.get_closest_point_on_aabb(xyz, lo1, hi1)


def test_entropy():
    """Tests for entropy()."""
    assert np.allclose(utils.entropy(0.0), 0.0)
    assert np.allclose(utils.entropy(1.0), 0.0)
    assert np.allclose(utils.entropy(0.5), 1.0, atol=0.001)


def test_create_state_from_dict():
    """Tests for create_state_from_dict()."""
    cup_type = Type("cup_type", ["feat1"])
    plate_type = Type("plate_type", ["feat1", "feat2"])
    cup = cup_type("cup")
    plate = plate_type("plate")
    data = {cup: {"feat1": 0.3}, plate: {"feat1": 0.6}}
    with pytest.raises(KeyError):  # missing feat2
        utils.create_state_from_dict(data)
    data1 = {cup: {"feat1": 0.3}, plate: {"feat1": 0.6, "feat2": 1.3}}
    state1 = utils.create_state_from_dict(data1)
    assert np.allclose(state1[cup], np.array([0.3]))
    assert np.allclose(state1[plate], np.array([0.6, 1.3]))
    data2 = {
        cup: {
            "feat1": 0.3,
            "dummy": 1.3
        },
        plate: {
            "feat1": 0.6,
            "feat2": 1.3
        }
    }
    state2 = utils.create_state_from_dict(data2)
    assert state1.allclose(state2)
    state3 = utils.create_state_from_dict(data2, "dummy_sim_state")
    assert state3.simulator_state == "dummy_sim_state"
    with pytest.raises(NotImplementedError):  # allclose not allowed
        state2.allclose(state3)


def test_line_segment():
    """Tests for LineSegment()."""
    _, ax = plt.subplots(1, 1)
    ax.set_xlim((-5, 5))
    ax.set_ylim((-8, 8))

    seg1 = utils.LineSegment(x1=0, y1=1, x2=3, y2=7)
    assert seg1.x1 == 0
    assert seg1.y1 == 1
    assert seg1.x2 == 3
    assert seg1.y2 == 7
    seg1.plot(ax, color="red", linewidth=2)
    assert seg1.contains_point(2, 5)
    assert not seg1.contains_point(2.1, 5)
    assert not seg1.contains_point(2, 4.9)

    seg2 = utils.LineSegment(x1=2, y1=-5, x2=1, y2=6)
    seg2.plot(ax, color="blue", linewidth=2)

    seg3 = utils.LineSegment(x1=-2, y1=-3, x2=-4, y2=2)
    seg3.plot(ax, color="green", linewidth=2)

    assert utils.geom2ds_intersect(seg1, seg2)
    assert not utils.geom2ds_intersect(seg1, seg3)
    assert not utils.geom2ds_intersect(seg2, seg3)

    # Uncomment for debugging.
    # plt.savefig("/tmp/line_segment_unit_test.png")

    # Legacy tests.
    seg1 = utils.LineSegment(2, 5, 7, 6)
    seg2 = utils.LineSegment(2.5, 7.1, 7.4, 5.3)
    assert utils.geom2ds_intersect(seg1, seg2)

    seg1 = utils.LineSegment(1, 3, 5, 3)
    seg2 = utils.LineSegment(3, 7, 3, 2)
    assert utils.geom2ds_intersect(seg1, seg2)

    seg1 = utils.LineSegment(2, 5, 7, 6)
    seg2 = utils.LineSegment(2, 6, 7, 7)
    assert not utils.geom2ds_intersect(seg1, seg2)

    seg1 = utils.LineSegment(1, 1, 3, 3)
    seg2 = utils.LineSegment(2, 2, 4, 4)
    assert not utils.geom2ds_intersect(seg1, seg2)

    seg1 = utils.LineSegment(1, 1, 3, 3)
    seg2 = utils.LineSegment(1, 1, 6.7, 7.4)
    assert not utils.geom2ds_intersect(seg1, seg2)


def test_circle():
    """Tests for Circle()."""
    _, ax = plt.subplots(1, 1, figsize=(8, 8))
    ax.set_xlim((-11, 5))
    ax.set_ylim((-6, 10))

    circ1 = utils.Circle(x=0, y=1, radius=3)
    assert circ1.x == 0
    assert circ1.y == 1
    assert circ1.radius == 3
    circ1.plot(ax, color="red", alpha=0.5)

    assert circ1.contains_point(0, 1)
    assert circ1.contains_point(0.5, 1)
    assert circ1.contains_point(0, 0.5)
    assert circ1.contains_point(0.25, 1.25)
    assert not circ1.contains_point(0, 4.1)
    assert not circ1.contains_point(3.1, 0)
    assert not circ1.contains_point(0, -2.1)
    assert not circ1.contains_point(-3.1, 0)

    circ2 = utils.Circle(x=-3, y=2, radius=6)
    circ2.plot(ax, color="blue", alpha=0.5)

    circ3 = utils.Circle(x=-6, y=1, radius=1)
    circ3.plot(ax, color="green", alpha=0.5)

    assert utils.geom2ds_intersect(circ1, circ2)
    assert not utils.geom2ds_intersect(circ1, circ3)
    assert utils.geom2ds_intersect(circ2, circ3)

    # Uncomment for debugging.
    # plt.savefig("/tmp/circle_unit_test.png")


def test_triangle():
    """Tests for Triangle()."""
    _, ax = plt.subplots(1, 1, figsize=(8, 8))
    ax.set_xlim((-10.0, 10.0))
    ax.set_ylim((-10.0, 10.0))

    tri1 = utils.Triangle(5.0, 5.0, 7.5, 7.5, 5.0, 7.5)
    assert tri1.contains_point(5.5, 6)
    assert tri1.contains_point(5.9999, 6)
    assert tri1.contains_point(5.8333, 6.6667)
    assert tri1.contains_point(7.3, 7.4)
    assert not tri1.contains_point(6, 6)
    assert not tri1.contains_point(5.1, 5.1)
    assert not tri1.contains_point(5.2, 5.1)
    assert not tri1.contains_point(5.1, 7.6)
    assert not tri1.contains_point(4.9, 7.3)
    assert not tri1.contains_point(5.0, 7.5)
    assert not tri1.contains_point(7.6, 7.6)
    tri1.plot(ax, color="red", alpha=0.5)

    tri2 = utils.Triangle(-3.0, -4.0, -6.2, -5.6, -9.0, -1.7)
    tri2.plot(ax, color="blue", alpha=0.5)

    # Almost degenerate triangle.
    tri3 = utils.Triangle(0.0, 0.0, 1.0, 1.0, -1.0, -1.001)
    assert tri3.contains_point(0.0, -0.001 / 3.0)
    tri3.plot(ax, color="green", alpha=0.5)

    # Degenerate triangle (a line).
    with pytest.raises(ValueError) as e:
        utils.Triangle(0.0, 0.0, 1.0, 1.0, -1.0, -1.0)
    assert "Degenerate triangle" in str(e)

    # Uncomment for debugging.
    # plt.savefig("/tmp/triangle_unit_test.png")


def test_rectangle():
    """Tests for Rectangle()."""
    _, ax = plt.subplots(1, 1, figsize=(10, 10))
    ax.set_xlim((-5, 5))
    ax.set_ylim((-5, 5))

    rect1 = utils.Rectangle(x=-2, y=-1, width=4, height=3, theta=0)
    assert rect1.x == -2
    assert rect1.y == -1
    assert rect1.width == 4
    assert rect1.height == 3
    assert rect1.theta == 0
    rect1.plot(ax, color="red", alpha=0.5)

    assert np.allclose(rect1.center, (0, 0.5))

    circ1 = rect1.circumscribed_circle
    assert np.allclose((circ1.x, circ1.y), (0, 0.5))
    assert np.allclose(circ1.radius, 2.5)
    circ1.plot(ax,
               facecolor="none",
               edgecolor="black",
               linewidth=1,
               linestyle="dashed")

    expected_vertices = np.array([(-2, -1), (-2, 2), (2, -1), (2, 2)])
    assert np.allclose(sorted(rect1.vertices), expected_vertices)
    for (x, y) in rect1.vertices:
        v = utils.Circle(x, y, radius=0.1)
        v.plot(ax,
               facecolor="none",
               edgecolor="black",
               linewidth=1,
               linestyle="dashed")

    for seg in rect1.line_segments:
        seg.plot(ax, color="black", linewidth=1, linestyle="dashed")

    assert not rect1.contains_point(-2.1, 0)
    assert rect1.contains_point(-1.9, 0)
    assert not rect1.contains_point(0, 2.1)
    assert rect1.contains_point(0, 1.9)
    assert not rect1.contains_point(2.1, 0)
    assert rect1.contains_point(1.9, 0)
    assert not rect1.contains_point(0, -1.1)
    assert rect1.contains_point(0, -0.9)
    assert rect1.contains_point(0, 0.5)
    assert not rect1.contains_point(100, 100)

    rect2 = utils.Rectangle(x=1, y=-2, width=2, height=2, theta=0.5)
    rect2.plot(ax, color="blue", alpha=0.5)

    rect3 = utils.Rectangle(x=-1.5, y=1, width=1, height=1, theta=-0.5)
    rect3.plot(ax, color="green", alpha=0.5)

    assert utils.geom2ds_intersect(rect1, rect2)
    assert utils.geom2ds_intersect(rect1, rect3)
    assert utils.geom2ds_intersect(rect3, rect1)
    assert not utils.geom2ds_intersect(rect2, rect3)

    rect4 = utils.Rectangle(x=0.8, y=1e-5, height=0.1, width=0.07, theta=0)
    assert not rect4.contains_point(0.2, 0.05)

    rect5 = utils.Rectangle(x=-4, y=-2, height=0.25, width=2, theta=-np.pi / 4)
    rect5.plot(ax, facecolor="yellow", edgecolor="gray")
    origin = utils.Circle(x=-3.5, y=-2.3, radius=0.05)
    origin.plot(ax, color="black")
    rect6 = rect5.rotate_about_point(origin.x, origin.y, rot=np.pi / 4)
    rect6.plot(ax, facecolor="none", edgecolor="black", linestyle="dashed")

    # Uncomment for debugging.
    # plt.savefig("/tmp/rectangle_unit_test.png")


def test_line_segment_circle_intersection():
    """Tests for line_segment_intersects_circle()."""
    seg1 = utils.LineSegment(-3, 0, 0, 0)
    circ1 = utils.Circle(0, 0, 1)
    assert utils.geom2ds_intersect(seg1, circ1)
    assert utils.geom2ds_intersect(circ1, seg1)

    seg2 = utils.LineSegment(-3, 3, 4, 3)
    assert not utils.geom2ds_intersect(seg2, circ1)
    assert not utils.geom2ds_intersect(circ1, seg2)

    seg3 = utils.LineSegment(0, -2, 1, -2.5)
    assert not utils.geom2ds_intersect(seg3, circ1)
    assert not utils.geom2ds_intersect(circ1, seg3)

    seg4 = utils.LineSegment(0, -3, 0, -4)
    assert not utils.geom2ds_intersect(seg4, circ1)
    assert not utils.geom2ds_intersect(circ1, seg4)

    _, ax = plt.subplots(1, 1, figsize=(10, 10))
    ax.set_xlim((-5, 5))
    ax.set_ylim((-5, 5))
    assert not utils.line_segment_intersects_circle(seg2, circ1, ax=ax)

    # Uncomment for debugging.
    # plt.savefig("/tmp/line_segment_circle_unit_test.png")


def test_line_segment_rectangle_intersection():
    """Tests for line_segment_intersects_rectangle()."""
    seg1 = utils.LineSegment(-3, 0, 0, 0)
    rect1 = utils.Rectangle(-1, -1, 2, 2, 0)
    assert utils.geom2ds_intersect(seg1, rect1)
    assert utils.geom2ds_intersect(rect1, seg1)

    seg2 = utils.LineSegment(-3, 3, 4, 3)
    assert not utils.geom2ds_intersect(seg2, rect1)
    assert not utils.geom2ds_intersect(rect1, seg2)

    seg3 = utils.LineSegment(0, -2, 1, -2.5)
    assert not utils.geom2ds_intersect(seg3, rect1)
    assert not utils.geom2ds_intersect(rect1, seg3)

    seg4 = utils.LineSegment(0, -3, 0, -4)
    assert not utils.geom2ds_intersect(seg4, rect1)
    assert not utils.geom2ds_intersect(rect1, seg4)


def test_rectangle_circle_intersection():
    """Tests for rectangle_intersects_circle()."""
    rect1 = utils.Rectangle(x=0, y=0, width=4, height=3, theta=0)
    circ1 = utils.Circle(x=0, y=0, radius=1)
    assert utils.geom2ds_intersect(rect1, circ1)
    assert utils.geom2ds_intersect(circ1, rect1)

    circ2 = utils.Circle(x=1, y=1, radius=0.5)
    assert utils.geom2ds_intersect(rect1, circ2)
    assert utils.geom2ds_intersect(circ2, rect1)

    rect2 = utils.Rectangle(x=1, y=1, width=1, height=1, theta=0)
    assert not utils.geom2ds_intersect(rect2, circ1)
    assert not utils.geom2ds_intersect(circ1, rect2)

    circ3 = utils.Circle(x=0, y=0, radius=100)
    assert utils.geom2ds_intersect(rect1, circ3)
    assert utils.geom2ds_intersect(circ3, rect1)
    assert utils.geom2ds_intersect(rect2, circ3)
    assert utils.geom2ds_intersect(circ3, rect2)


def test_geom2ds_intersect():
    """Tests for geom2ds_intersect()."""
    with pytest.raises(NotImplementedError):
        utils.geom2ds_intersect(None, None)


def test_get_static_preds():
    """Tests for get_static_preds()."""
    utils.reset_config({"env": "cover"})
    env = CoverEnv()
    nsrts = get_gt_nsrts(env.predicates, env.options)
    static_preds = utils.get_static_preds(nsrts, env.predicates)
    assert {pred.name for pred in static_preds} == {"IsTarget", "IsBlock"}


def test_get_static_atoms():
    """Tests for get_static_atoms()."""
    utils.reset_config({"env": "cover"})
    env = CoverEnv()
    nsrts = get_gt_nsrts(env.predicates, env.options)
    task = env.get_train_tasks()[0]
    objects = set(task.init)
    ground_nsrts = set()
    for nsrt in nsrts:
        ground_nsrts |= set(utils.all_ground_nsrts(nsrt, objects))
    atoms = utils.abstract(task.init, env.predicates) | task.goal
    num_blocks = sum(1 for obj in objects if obj.type.name == "block")
    num_targets = sum(1 for obj in objects if obj.type.name == "target")
    assert len(atoms) > num_blocks + num_targets
    static_atoms = utils.get_static_atoms(ground_nsrts, atoms)
    # IsBlock for every block, IsTarget for every target
    assert len(static_atoms) == num_blocks + num_targets
    # Now remove the ground NSRT for covering target0 with block0.
    nsrts_to_remove = {
        nsrt
        for nsrt in ground_nsrts if nsrt.name == "Place"
        and [obj.name for obj in nsrt.objects] == ["block0", "target0"]
    }
    assert len(nsrts_to_remove) == 1
    ground_nsrts.remove(nsrts_to_remove.pop())
    # This removal should make Covers(block0, target0) be static.
    new_static_atoms = utils.get_static_atoms(ground_nsrts, atoms)
    assert len(new_static_atoms) == len(static_atoms) + 1
    assert not static_atoms - new_static_atoms  # nothing should be deleted
    added_atom = (new_static_atoms - static_atoms).pop()
    assert added_atom.predicate.name == "Covers"
    assert [obj.name for obj in added_atom.objects] == ["block0", "target0"]


def test_run_policy():
    """Tests for run_policy()."""
    utils.reset_config({"env": "cover"})
    env = CoverEnv()
    policy = lambda _: Action(env.action_space.sample())
    task = env.get_task("test", 0)
    traj, metrics = utils.run_policy(policy,
                                     env,
                                     "test",
                                     0,
                                     task.goal_holds,
                                     max_num_steps=5)
    assert not task.goal_holds(traj.states[-1])
    assert len(traj.states) == 6
    assert len(traj.actions) == 5
    assert "policy_call_time" in metrics
    assert metrics["policy_call_time"] > 0.0
    traj2, _ = utils.run_policy(policy,
                                env,
                                "test",
                                0,
                                lambda s: True,
                                max_num_steps=5)
    assert not task.goal_holds(traj2.states[-1])
    assert len(traj2.states) == 1
    assert len(traj2.actions) == 0
    executed = False

    def _onestep_terminal(_):
        nonlocal executed
        terminate = executed
        executed = True
        return terminate

    traj3, _ = utils.run_policy(policy,
                                env,
                                "test",
                                0,
                                _onestep_terminal,
                                max_num_steps=5)
    assert not task.goal_holds(traj3.states[-1])
    assert len(traj3.states) == 2
    assert len(traj3.actions) == 1

    # Test exceptions_to_break_on.
    def _policy(_):
        raise ValueError("mock error")

    with pytest.raises(ValueError) as e:
        utils.run_policy(_policy,
                         env,
                         "test",
                         0,
                         task.goal_holds,
                         max_num_steps=5)
    assert "mock error" in str(e)
    traj4, _ = utils.run_policy(_policy,
                                env,
                                "test",
                                0,
                                task.goal_holds,
                                max_num_steps=5,
                                exceptions_to_break_on={ValueError})
    assert len(traj4.states) == 1

    class _MockEnv:

        @staticmethod
        def reset(train_or_test, task_idx):
            """Reset the mock environment."""
            del train_or_test, task_idx  # unused
            return DefaultState

        @staticmethod
        def step(action):
            """Step the mock environment."""
            del action  # unused
            raise utils.EnvironmentFailure("mock failure")

    mock_env = _MockEnv()
    policy = lambda _: Action(np.zeros(1, dtype=np.float32))
    traj5, _ = utils.run_policy(
        policy,
        mock_env,
        "test",
        0,
        lambda s: False,
        max_num_steps=5,
        exceptions_to_break_on={utils.EnvironmentFailure})
    assert len(traj5.states) == 1
    assert len(traj5.actions) == 0

    # Test policy call time.
    def _policy(_):
        time.sleep(0.1)
        return Action(env.action_space.sample())

    traj, metrics = utils.run_policy(_policy,
                                     env,
                                     "test",
                                     0,
                                     task.goal_holds,
                                     max_num_steps=3)
    assert metrics["policy_call_time"] >= 3 * 0.1

    # Test with monitor in case where an uncaught exception is raised.
    class _CountingMonitor(utils.Monitor):

        def __init__(self):
            self.num_observations = 0

        def observe(self, state, action):
            self.num_observations += 1

    def _policy(_):
        raise ValueError("mock error")

    monitor = _CountingMonitor()
    try:
        utils.run_policy(_policy,
                         env,
                         "test",
                         0,
                         task.goal_holds,
                         max_num_steps=3,
                         monitor=monitor)
    except ValueError:
        pass
    assert monitor.num_observations == 1


def test_run_policy_with_simulator():
    """Tests for run_policy_with_simulator()."""
    cup_type = Type("cup_type", ["feat1"])
    plate_type = Type("plate_type", ["feat1", "feat2"])
    cup = cup_type("cup")
    plate = plate_type("plate")
    state = State({cup: [0.5], plate: [1.0, 1.2]})

    def _simulator(s, a):
        ns = s.copy()
        assert a.arr.shape == (1, )
        ns[cup][0] += a.arr.item()
        return ns

    def _policy(_):
        return Action(np.array([4]))

    traj = utils.run_policy_with_simulator(_policy,
                                           _simulator,
                                           state,
                                           lambda s: True,
                                           max_num_steps=5)
    assert len(traj.states) == 1
    assert len(traj.actions) == 0

    traj = utils.run_policy_with_simulator(_policy,
                                           _simulator,
                                           state,
                                           lambda s: False,
                                           max_num_steps=5)
    assert len(traj.states) == 6
    assert len(traj.actions) == 5

    def _terminal(s):
        return s[cup][0] > 9.9

    traj = utils.run_policy_with_simulator(_policy,
                                           _simulator,
                                           state,
                                           _terminal,
                                           max_num_steps=5)
    assert len(traj.states) == 4
    assert len(traj.actions) == 3

    # Test with monitor.
    class _NullMonitor(utils.Monitor):

        def observe(self, state, action):
            pass

    monitor = _NullMonitor()
    traj = utils.run_policy_with_simulator(_policy,
                                           _simulator,
                                           state,
                                           _terminal,
                                           max_num_steps=5,
                                           monitor=monitor)
    assert len(traj.states) == 4
    assert len(traj.actions) == 3

    # Test with monitor in case where an uncaught exception is raised.
    class _CountingMonitor(utils.Monitor):

        def __init__(self):
            self.num_observations = 0

        def observe(self, state, action):
            self.num_observations += 1

    def _policy(_):
        raise ValueError("mock error")

    monitor = _CountingMonitor()
    try:
        utils.run_policy_with_simulator(_policy,
                                        _simulator,
                                        state,
                                        _terminal,
                                        max_num_steps=5,
                                        monitor=monitor)
    except ValueError:
        pass
    assert monitor.num_observations == 1

    # Test exceptions_to_break_on.
    def _policy(_):
        raise ValueError("mock error")

    with pytest.raises(ValueError) as e:
        utils.run_policy_with_simulator(_policy,
                                        _simulator,
                                        state,
                                        _terminal,
                                        max_num_steps=5)
    assert "mock error" in str(e)
    traj = utils.run_policy_with_simulator(_policy,
                                           _simulator,
                                           state,
                                           _terminal,
                                           max_num_steps=5,
                                           exceptions_to_break_on={ValueError})
    assert len(traj.states) == 1

    def _simulator(state, action):
        raise utils.EnvironmentFailure("mock failure")

    _policy = lambda _: Action(np.zeros(1, dtype=np.float32))
    traj = utils.run_policy_with_simulator(
        _policy,
        _simulator,
        state,
        _terminal,
        max_num_steps=5,
        exceptions_to_break_on={utils.EnvironmentFailure})
    assert len(traj.states) == 1
    assert len(traj.actions) == 0


def test_option_plan_to_policy():
    """Tests for option_plan_to_policy()."""
    cup_type = Type("cup_type", ["feat1"])
    plate_type = Type("plate_type", ["feat1", "feat2"])
    cup = cup_type("cup")
    plate = plate_type("plate")
    state = State({cup: [0.5], plate: [1.0, 1.2]})

    def _simulator(s, a):
        ns = s.copy()
        assert a.arr.shape == (1, )
        ns[cup][0] += a.arr.item()
        return ns

    params_space = Box(0, 1, (1, ))

    def policy(_1, _2, _3, p):
        return Action(p)

    def initiable(s, _2, _3, p):
        return p > 0.25 and s[cup][0] < 1

    def terminal(s, _1, _2, _3):
        return s[cup][0] > 9.9

    parameterized_option = ParameterizedOption("Move", [], params_space,
                                               policy, initiable, terminal)
    params = [0.1]
    option = parameterized_option.ground([], params)
    plan = [option]
    policy = utils.option_plan_to_policy(plan)
    with pytest.raises(AssertionError):
        # option is not initiable from start state
        policy(state)
    params = [0.5]
    option = parameterized_option.ground([], params)
    plan = [option]
    policy = utils.option_plan_to_policy(plan)
    assert option.initiable(state)
    traj = utils.run_policy_with_simulator(option.policy,
                                           _simulator,
                                           state,
                                           option.terminal,
                                           max_num_steps=100)
    assert len(traj.actions) == len(traj.states) - 1 == 19
    for t in range(19):
        assert not option.terminal(state)
        assert state.allclose(traj.states[t])
        action = policy(state)
        assert np.allclose(action.arr, traj.actions[t].arr)
        state = _simulator(state, action)
    assert option.terminal(state)
    with pytest.raises(utils.OptionExecutionFailure):
        # Ran out of options
        policy(state)


def test_action_arrs_to_policy():
    """Tests for action_arrs_to_policy()."""
    action_arrs = [
        np.zeros(2, dtype=np.float32),
        np.ones(2, dtype=np.float32),
        np.zeros(2, dtype=np.float32),
    ]

    state = DefaultState
    policy = utils.action_arrs_to_policy(action_arrs)
    action = policy(state)
    assert isinstance(action, Action)
    assert np.allclose(action.arr, action_arrs[0])
    action = policy(state)
    assert np.allclose(action.arr, action_arrs[1])
    action = policy(state)
    assert np.allclose(action.arr, action_arrs[2])
    with pytest.raises(IndexError):
        # Ran out of actions.
        policy(state)
    # Original list should not be modified.
    assert len(action_arrs) == 3


def test_strip_predicate():
    """Test for strip_predicate()."""
    cup_type = Type("cup_type", ["feat1"])
    plate_type = Type("plate_type", ["feat1", "feat2"])

    def _classifier1(state, objects):
        cup, plate = objects
        return state[cup][0] + state[plate][0] < 2

    pred = Predicate("On", [cup_type, plate_type], _classifier1)
    cup = cup_type("cup")
    plate1 = plate_type("plate1")
    plate2 = plate_type("plate2")
    state = State({cup: [0.5], plate1: [1.0, 1.2], plate2: [-9.0, 1.0]})
    pred_stripped = utils.strip_predicate(pred)
    assert pred.name == pred_stripped.name
    assert pred.types == pred_stripped.types
    assert pred.holds(state, (cup, plate1))
    assert pred.holds(state, (cup, plate2))
    assert not pred_stripped.holds(state, (cup, plate1))
    assert not pred_stripped.holds(state, (cup, plate2))


def test_strip_task():
    """Test for strip_task()."""
    env = CoverEnv()
    Covers, Holding = _get_predicates_by_names("cover", ["Covers", "Holding"])
    task = env.get_train_tasks()[0]
    block0, _, _, target0, _ = list(task.init)
    # Goal is Covers(block0, target0)
    assert len(task.goal) == 1
    original_goal_atom = next(iter(task.goal))
    state = task.init.copy()
    state.set(block0, "pose", state.get(target0, "pose"))
    assert original_goal_atom.holds(state)
    stripped_task1 = utils.strip_task(task, {Covers, Holding})
    assert len(stripped_task1.goal) == 1
    new_goal_atom1 = next(iter(stripped_task1.goal))
    assert new_goal_atom1.holds(state)
    stripped_task2 = utils.strip_task(task, {Holding})
    assert len(stripped_task2.goal) == 1
    new_goal_atom2 = next(iter(stripped_task2.goal))
    assert not new_goal_atom2.holds(state)


def test_sample_subsets():
    """Tests for sample_subsets()."""
    universe = list(range(10))
    num_samples = 5
    min_set_size = 1
    max_set_size = 2
    rng = np.random.default_rng(0)
    samples = list(
        utils.sample_subsets(universe, num_samples, min_set_size, max_set_size,
                             rng))
    assert len(samples) == 5
    assert {len(s) for s in samples} == {1, 2}
    assert all(s.issubset(set(universe)) for s in samples)
    assert not list(
        utils.sample_subsets(universe, 0, min_set_size, max_set_size, rng))
    assert list(utils.sample_subsets(
        [], num_samples, 0, 0, rng)) == [set() for _ in range(num_samples)]
    with pytest.raises(AssertionError):
        next(utils.sample_subsets(universe, num_samples, min_set_size, 0, rng))
    with pytest.raises(AssertionError):
        next(
            utils.sample_subsets([], num_samples, min_set_size, max_set_size,
                                 rng))


def test_abstract():
    """Tests for abstract() and wrap_atom_predicates()."""
    cup_type = Type("cup_type", ["feat1"])
    plate_type = Type("plate_type", ["feat1", "feat2"])

    def _classifier1(state, objects):
        cup, plate = objects
        return state[cup][0] + state[plate][0] < 2

    pred1 = Predicate("On", [cup_type, plate_type], _classifier1)
    wrapped_pred1 = utils.wrap_predicate(pred1, "TEST-PREFIX-")
    assert wrapped_pred1.name == "TEST-PREFIX-On"
    assert wrapped_pred1.types == pred1.types

    def _classifier2(state, objects):
        cup, _, plate = objects
        return state[cup][0] + state[plate][0] < -1

    pred2 = Predicate("Is", [cup_type, plate_type, plate_type], _classifier2)
    wrapped_pred2 = utils.wrap_predicate(pred2, "TEST-PREFIX-")
    assert wrapped_pred2.name == "TEST-PREFIX-Is"
    assert wrapped_pred2.types == pred2.types
    cup = cup_type("cup")
    plate1 = plate_type("plate1")
    plate2 = plate_type("plate2")
    state = State({cup: [0.5], plate1: [1.0, 1.2], plate2: [-9.0, 1.0]})
    atoms = utils.abstract(state, {pred1, pred2})
    wrapped = utils.wrap_atom_predicates(atoms, "TEST-PREFIX-G-")
    assert len(wrapped) == len(atoms)
    for atom in wrapped:
        assert atom.predicate.name.startswith("TEST-PREFIX-G-")
    lifted_atoms = {pred1([cup_type("?cup"), plate_type("?plate")])}
    wrapped = utils.wrap_atom_predicates(lifted_atoms, "TEST-PREFIX-L-")
    assert len(wrapped) == len(lifted_atoms)
    for atom in wrapped:
        assert atom.predicate.name.startswith("TEST-PREFIX-L-")
    assert len(atoms) == 4
    assert atoms == {
        pred1([cup, plate1]),
        pred1([cup, plate2]),
        pred2([cup, plate1, plate2]),
        pred2([cup, plate2, plate2])
    }
    # Wrapping a predicate should destroy its classifier.
    assert not utils.abstract(state, {wrapped_pred1, wrapped_pred2})


def test_powerset():
    """Tests for powerset()."""
    lst = [3, 1, 2]
    pwr = list(utils.powerset(lst, exclude_empty=False))
    assert len(pwr) == len(set(pwr)) == 8
    assert tuple(lst) in pwr
    assert tuple() in pwr
    pwr = list(utils.powerset(lst, exclude_empty=True))
    assert len(pwr) == len(set(pwr)) == 7
    assert tuple(lst) in pwr
    assert tuple() not in pwr
    for s in utils.powerset(lst, exclude_empty=False):
        assert set(s).issubset(set(lst))
    assert not list(utils.powerset([], exclude_empty=True))
    assert list(utils.powerset([], exclude_empty=False)) == [tuple()]


def test_create_new_variables():
    """Tests for create_new_variables()."""
    cup_type = Type("cup", ["feat1"])
    plate_type = Type("plate", ["feat1"])
    vs = utils.create_new_variables([cup_type, cup_type, plate_type])
    assert vs == [
        Variable("?x0", cup_type),
        Variable("?x1", cup_type),
        Variable("?x2", plate_type)
    ]
    existing_vars = {Variable("?x0", cup_type), Variable("?x5", cup_type)}
    vs = utils.create_new_variables([plate_type], existing_vars=existing_vars)
    assert vs == [Variable("?x6", plate_type)]
    existing_vars = {Variable("?x", cup_type), Variable("?xerox", cup_type)}
    vs = utils.create_new_variables([plate_type], existing_vars=existing_vars)
    assert vs == [Variable("?x0", plate_type)]
    existing_vars = {Variable("?x5", cup_type)}
    vs = utils.create_new_variables([plate_type],
                                    existing_vars=existing_vars,
                                    var_prefix="?llama")
    assert vs == [Variable("?llama0", plate_type)]


def test_unify_lifted_to_ground():
    """Tests for unify() when lifted atoms are the first argument and ground
    atoms are the second argument."""
    cup_type = Type("cup_type", ["feat1"])
    cup0 = cup_type("cup0")
    cup1 = cup_type("cup1")
    cup2 = cup_type("cup2")
    var0 = cup_type("?var0")
    var1 = cup_type("?var1")
    var2 = cup_type("?var2")
    pred0 = Predicate("Pred0", [cup_type], lambda s, o: True)
    pred1 = Predicate("Pred1", [cup_type, cup_type], lambda s, o: True)
    pred2 = Predicate("Pred2", [cup_type], lambda s, o: True)

    kb0 = frozenset({pred0([cup0])})
    q0 = frozenset({pred0([var0])})
    found, assignment = utils.unify(kb0, q0)
    assert found
    assert assignment == {cup0: var0}

    q1 = frozenset({pred0([var0]), pred0([var1])})
    found, assignment = utils.unify(kb0, q1)
    assert not found
    assert assignment == {}

    kb1 = frozenset({pred0([cup0]), pred0([cup1])})
    found, assignment = utils.unify(kb1, q0)
    assert not found  # different number of predicates/objects
    assert assignment == {}

    kb2 = frozenset({pred0([cup0]), pred2([cup2])})
    q2 = frozenset({pred0([var0]), pred2([var2])})
    found, assignment = utils.unify(kb2, q2)
    assert found
    assert assignment == {cup0: var0, cup2: var2}

    kb3 = frozenset({pred0([cup0])})
    q3 = frozenset({pred0([var0]), pred2([var2])})
    found, assignment = utils.unify(kb3, q3)
    assert not found
    assert assignment == {}

    kb4 = frozenset({pred1([cup0, cup1]), pred1([cup1, cup2])})
    q4 = frozenset({pred1([var0, var1])})
    found, assignment = utils.unify(kb4, q4)
    assert not found  # different number of predicates
    assert assignment == {}

    kb5 = frozenset({pred0([cup2]), pred1([cup0, cup1]), pred1([cup1, cup2])})
    q5 = frozenset({pred1([var0, var1]), pred0([var1]), pred0([var0])})
    found, assignment = utils.unify(kb5, q5)
    assert not found
    assert assignment == {}

    kb6 = frozenset({
        pred0([cup0]),
        pred2([cup1]),
        pred1([cup0, cup2]),
        pred1([cup2, cup1])
    })
    q6 = frozenset({pred0([var0]), pred2([var1]), pred1([var0, var1])})
    found, assignment = utils.unify(kb6, q6)
    assert not found
    assert assignment == {}

    kb7 = frozenset({pred0([cup0]), pred2([cup1])})
    q7 = frozenset({pred0([var0]), pred2([var0])})
    found, assignment = utils.unify(kb7, q7)
    assert not found  # different number of objects
    assert assignment == {}

    kb8 = frozenset({pred0([cup0]), pred2([cup0])})
    q8 = frozenset({pred0([var0]), pred2([var0])})
    found, assignment = utils.unify(kb8, q8)
    assert found
    assert assignment == {cup0: var0}

    kb9 = frozenset({pred1([cup0, cup1]), pred1([cup1, cup2]), pred2([cup0])})
    q9 = frozenset({pred1([var0, var1]), pred1([var2, var0]), pred2([var0])})
    found, assignment = utils.unify(kb9, q9)
    assert not found
    assert assignment == {}


def test_unify_other_liftedground_combinations():
    """Tests for unify() with other combinations of ground/lifted atoms."""
    cup_type = Type("cup_type", ["feat1"])
    cup0 = cup_type("cup0")
    cup2 = cup_type("cup2")
    var0 = cup_type("?var0")
    var1 = cup_type("?var1")
    pred0 = Predicate("Pred0", [cup_type], lambda s, o: True)

    kb0 = frozenset({pred0([var0])})
    q0 = frozenset({pred0([cup0])})
    found, assignment = utils.unify(kb0, q0)
    assert found
    assert assignment == {var0: cup0}

    kb1 = frozenset({pred0([var0])})
    q1 = frozenset({pred0([var1])})
    found, assignment = utils.unify(kb1, q1)
    assert found
    assert assignment == {var0: var1}

    kb2 = frozenset({pred0([cup0])})
    q2 = frozenset({pred0([cup2])})
    found, assignment = utils.unify(kb2, q2)
    assert found
    assert assignment == {cup0: cup2}


def test_unify_preconds_effects_options():
    """Tests for unify_preconds_effects_options()."""
    # The following test checks edge cases of unification with respect to
    # the split between effects and option variables.
    # The case is basically this:
    # Add set 1: P(a, b)
    # Option 1: A(b, c)
    # Add set 2: P(w, x)
    # Option 2: A(y, z)
    cup_type = Type("cup_type", ["feat1"])
    cup0 = cup_type("cup0")
    cup1 = cup_type("cup1")
    cup2 = cup_type("cup2")
    w = cup_type("?w")
    x = cup_type("?x")
    y = cup_type("?y")
    z = cup_type("?z")
    pred0 = Predicate("Pred0", [cup_type, cup_type], lambda s, o: False)
    param_option0 = ParameterizedOption("dummy0", [cup_type],
                                        Box(0.1, 1, (1, )),
                                        lambda s, m, o, p: Action(p),
                                        lambda s, m, o, p: False,
                                        lambda s, m, o, p: False)
    # Option0(cup0, cup1)
    ground_option_args = (cup0, cup1)
    # Pred0(cup1, cup2) true
    ground_add_effects = frozenset({pred0([cup1, cup2])})
    ground_delete_effects = frozenset()
    # Option0(w, x)
    lifted_option_args = (w, x)
    # Pred0(y, z) True
    lifted_add_effects = frozenset({pred0([y, z])})
    lifted_delete_effects = frozenset()
    suc, sub = utils.unify_preconds_effects_options(
        frozenset(), frozenset(), ground_add_effects, lifted_add_effects,
        ground_delete_effects, lifted_delete_effects, param_option0,
        param_option0, ground_option_args, lifted_option_args)
    assert not suc
    assert not sub
    # The following test is for an edge case where everything is identical
    # except for the name of the parameterized option. We do not want to
    # unify in this case.
    # First, a unify that should succeed.
    suc, sub = utils.unify_preconds_effects_options(frozenset(), frozenset(),
                                                    frozenset(), frozenset(),
                                                    frozenset(), frozenset(),
                                                    param_option0,
                                                    param_option0,
                                                    (cup0, cup1), (cup0, cup1))
    assert suc
    assert sub == {cup0: cup0, cup1: cup1}
    # Now, a unify that should fail because of different parameterized options.
    param_option1 = ParameterizedOption("dummy1", [cup_type],
                                        Box(0.1, 1, (1, )),
                                        lambda s, m, o, p: Action(p),
                                        lambda s, m, o, p: False,
                                        lambda s, m, o, p: False)
    suc, sub = utils.unify_preconds_effects_options(frozenset(), frozenset(),
                                                    frozenset(), frozenset(),
                                                    frozenset(), frozenset(),
                                                    param_option0,
                                                    param_option1,
                                                    (cup0, cup1), (cup0, cup1))
    assert not suc
    assert not sub


def test_get_random_object_combination():
    """Tests for get_random_object_combination()."""
    cup_type = Type("cup_type", ["feat1"])
    plate_type = Type("plate_type", ["feat2"])
    cup0 = cup_type("cup0")
    cup1 = cup_type("cup1")
    cup2 = cup_type("cup2")
    plate0 = plate_type("plate0")
    plate1 = plate_type("plate1")
    plate2 = plate_type("plate2")
    rng = np.random.default_rng(123)
    objs = utils.get_random_object_combination({cup0, cup1, cup2},
                                               [cup_type, cup_type], rng)
    assert all(obj.type == cup_type for obj in objs)
    objs = utils.get_random_object_combination(
        {cup0, cup1, cup2, plate0, plate1, plate2}, [cup_type, plate_type],
        rng)
    assert [obj.type for obj in objs] == [cup_type, plate_type]
    objs = utils.get_random_object_combination({cup0},
                                               [cup_type, cup_type, cup_type],
                                               rng)
    assert len(objs) == 3
    assert len(set(objs)) == 1
    objs = utils.get_random_object_combination({cup0}, [plate_type], rng)
    assert objs is None  # no object of type plate


def test_get_all_groundings():
    """Tests for get_all_groundings()."""
    cup_type = Type("cup_type", ["feat1"])
    plate_type = Type("plate_type", ["feat2"])
    cup0 = cup_type("cup0")
    cup1 = cup_type("cup1")
    cup2 = cup_type("cup2")
    cup_var = cup_type("?cup")
    plate0 = plate_type("plate0")
    plate1 = plate_type("plate1")
    plate2 = plate_type("plate2")
    plate3 = plate_type("plate3")
    plate_var1 = plate_type("?plate1")
    plate_var2 = plate_type("?plate2")
    plate_var3 = plate_type("?plate3")
    pred1 = Predicate("Pred1", [cup_type, plate_type], lambda s, o: True)
    pred2 = Predicate("Pred2", [cup_type, plate_type, plate_type],
                      lambda s, o: True)
    lifted_atoms = frozenset({
        pred1([cup_var, plate_var1]),
        pred2([cup_var, plate_var1, plate_var2])
    })
    objs = frozenset({cup0, cup1, cup2, plate0, plate1, plate2, plate3})
    start_time = time.time()
    for _ in range(10000):
        all_groundings = list(utils.get_all_groundings(lifted_atoms, objs))
    assert time.time() - start_time < 1, "Should be fast due to caching"
    # For pred1, there are 12 groundings (3 cups * 4 plates).
    # Pred2 adds on 4 options for plate_var2, bringing the total to 48.
    assert len(all_groundings) == 48
    for grounding, sub in all_groundings:
        assert len(grounding) == len(lifted_atoms)
        assert len(sub) == 3  # three variables
    lifted_atoms = frozenset({
        pred1([cup_var, plate_var1]),
        pred2([cup_var, plate_var2, plate_var3])
    })
    objs = frozenset({cup0, cup1, cup2, plate0, plate1, plate2, plate3})
    start_time = time.time()
    for _ in range(10000):
        all_groundings = list(utils.get_all_groundings(lifted_atoms, objs))
    assert time.time() - start_time < 1, "Should be fast due to caching"
    # For pred1, there are 12 groundings (3 cups * 4 plates).
    # Pred2 adds on 4*4 options, bringing the total to 12*16.
    assert len(all_groundings) == 12 * 16
    for grounding, sub in all_groundings:
        assert len(grounding) == len(lifted_atoms)
        assert len(sub) == 4  # four variables


def test_get_entity_combinations():
    """Tests for get_object_combinations() and get_variable_combinations()."""
    cup_type = Type("cup_type", ["feat1"])
    cup0 = cup_type("cup0")
    cup1 = cup_type("cup1")
    cup2 = cup_type("cup2")
    cup_var0 = cup_type("?cup0")
    cup_var1 = cup_type("?cup1")
    cup_var2 = cup_type("?cup2")
    plate_type = Type("plate_type", ["feat1"])
    plate0 = plate_type("plate0")
    plate1 = plate_type("plate1")
    plate_var0 = plate_type("?plate0")
    plate_var1 = plate_type("?plate1")

    objects = {cup0, cup1, cup2, plate0, plate1}
    types = [cup_type, plate_type]
    assert list(utils.get_object_combinations(objects, types)) == \
        [[cup0, plate0], [cup0, plate1],
         [cup1, plate0], [cup1, plate1],
         [cup2, plate0], [cup2, plate1]]

    objects = {cup0, cup2}
    types = [cup_type, cup_type]
    assert list(utils.get_object_combinations(objects, types)) == \
        [[cup0, cup0], [cup0, cup2],
         [cup2, cup0], [cup2, cup2]]

    variables = {cup_var0, cup_var1, cup_var2, plate_var0, plate_var1}
    types = [cup_type, plate_type]
    assert list(utils.get_variable_combinations(variables, types)) == \
        [[cup_var0, plate_var0], [cup_var0, plate_var1],
         [cup_var1, plate_var0], [cup_var1, plate_var1],
         [cup_var2, plate_var0], [cup_var2, plate_var1]]

    variables = {cup_var0, cup_var2}
    types = [cup_type, cup_type]
    assert list(utils.get_variable_combinations(variables, types)) == \
        [[cup_var0, cup_var0], [cup_var0, cup_var2],
         [cup_var2, cup_var0], [cup_var2, cup_var2]]


def test_get_all_atoms_for_predicate():
    """Tests for get_all_ground_atoms_for_predicate() and
    get_all_lifted_atoms_for_predicate()."""
    cup_type = Type("cup_type", ["feat1"])
    cup0 = cup_type("cup0")
    cup1 = cup_type("cup1")
    cup2 = cup_type("cup2")
    cup_var0 = cup_type("?cup0")
    cup_var1 = cup_type("?cup1")
    cup_var2 = cup_type("?cup2")
    plate_type = Type("plate_type", ["feat1"])
    plate0 = plate_type("plate0")
    plate1 = plate_type("plate1")
    plate_var0 = plate_type("?plate0")
    plate_var1 = plate_type("?plate1")

    cup_on_plate = Predicate("CupOnPlate", [cup_type, plate_type],
                             lambda s, o: True)
    cup_on_cup = Predicate("CupOnCup", [cup_type, cup_type], lambda s, o: True)

    objects = frozenset({cup0, cup1, cup2, plate0, plate1})
    pred = cup_on_plate
    assert utils.get_all_ground_atoms_for_predicate(pred, objects) == \
        {cup_on_plate([cup0, plate0]), cup_on_plate([cup0, plate1]),
         cup_on_plate([cup1, plate0]), cup_on_plate([cup1, plate1]),
         cup_on_plate([cup2, plate0]), cup_on_plate([cup2, plate1])}

    objects = frozenset({cup0, cup2})
    pred = cup_on_cup
    assert utils.get_all_ground_atoms_for_predicate(pred, objects) == \
        {cup_on_cup([cup0, cup0]), cup_on_cup([cup0, cup2]),
         cup_on_cup([cup2, cup0]), cup_on_cup([cup2, cup2])}

    variables = frozenset(
        {cup_var0, cup_var1, cup_var2, plate_var0, plate_var1})
    pred = cup_on_plate
    assert utils.get_all_lifted_atoms_for_predicate(pred, variables) == \
        {cup_on_plate([cup_var0, plate_var0]),
         cup_on_plate([cup_var0, plate_var1]),
         cup_on_plate([cup_var1, plate_var0]),
         cup_on_plate([cup_var1, plate_var1]),
         cup_on_plate([cup_var2, plate_var0]),
         cup_on_plate([cup_var2, plate_var1])}

    variables = frozenset({cup_var0, cup_var2})
    pred = cup_on_cup
    assert utils.get_all_lifted_atoms_for_predicate(pred, variables) == \
        {cup_on_cup([cup_var0, cup_var0]), cup_on_cup([cup_var0, cup_var2]),
         cup_on_cup([cup_var2, cup_var0]), cup_on_cup([cup_var2, cup_var2])}


def test_find_substitution():
    """Tests for find_substitution()."""
    cup_type = Type("cup_type", ["feat1"])
    cup0 = cup_type("cup0")
    cup1 = cup_type("cup1")
    cup2 = cup_type("cup2")
    var0 = cup_type("?var0")
    var1 = cup_type("?var1")
    var2 = cup_type("?var2")
    pred0 = Predicate("Pred0", [cup_type], lambda s, o: True)
    pred1 = Predicate("Pred1", [cup_type, cup_type], lambda s, o: True)
    pred2 = Predicate("Pred2", [cup_type], lambda s, o: True)

    kb0 = [pred0([cup0])]
    q0 = [pred0([var0])]
    found, assignment = utils.find_substitution(kb0, q0)
    assert found
    assert assignment == {var0: cup0}

    q1 = [pred0([var0]), pred0([var1])]
    found, assignment = utils.find_substitution(kb0, q1)
    assert not found
    assert assignment == {}

    q1 = [pred0([var0]), pred0([var1])]
    found, assignment = utils.find_substitution(kb0, q1, allow_redundant=True)
    assert found
    assert assignment == {var0: cup0, var1: cup0}

    kb1 = [pred0([cup0]), pred0([cup1])]
    found, assignment = utils.find_substitution(kb1, q0)
    assert found
    assert assignment == {var0: cup0}

    kb2 = [pred0([cup0]), pred2([cup2])]
    q2 = [pred0([var0]), pred2([var2])]
    found, assignment = utils.find_substitution(kb2, q2)
    assert found
    assert assignment == {var0: cup0, var2: cup2}

    kb3 = [pred0([cup0])]
    q3 = [pred0([var0]), pred2([var2])]
    found, assignment = utils.find_substitution(kb3, q3)
    assert not found
    assert assignment == {}

    kb4 = [pred1([cup0, cup1]), pred1([cup1, cup2])]
    q4 = [pred1([var0, var1])]
    found, assignment = utils.find_substitution(kb4, q4)
    assert found
    assert assignment == {var0: cup0, var1: cup1}

    kb5 = [pred0([cup2]), pred1([cup0, cup1]), pred1([cup1, cup2])]
    q5 = [pred1([var0, var1]), pred0([var1]), pred0([var0])]
    found, assignment = utils.find_substitution(kb5, q5)
    assert not found
    assert assignment == {}

    kb6 = [
        pred0([cup0]),
        pred2([cup1]),
        pred1([cup0, cup2]),
        pred1([cup2, cup1])
    ]
    q6 = [pred0([var0]), pred2([var1]), pred1([var0, var1])]
    found, assignment = utils.find_substitution(kb6, q6)
    assert not found
    assert assignment == {}

    kb7 = [pred1([cup0, cup0])]
    q7 = [pred1([var0, var0])]
    found, assignment = utils.find_substitution(kb7, q7)
    assert found
    assert assignment == {var0: cup0}

    kb8 = [pred1([cup0, cup0])]
    q8 = [pred1([var0, var1])]
    found, assignment = utils.find_substitution(kb8, q8)
    assert not found
    assert assignment == {}

    found, assignment = utils.find_substitution(kb8, q8, allow_redundant=True)
    assert found
    assert assignment == {var0: cup0, var1: cup0}

    kb9 = [pred1([cup0, cup1])]
    q9 = [pred1([var0, var0])]
    found, assignment = utils.find_substitution(kb9, q9)
    assert not found
    assert assignment == {}

    found, assignment = utils.find_substitution(kb9, q9, allow_redundant=True)
    assert not found
    assert assignment == {}

    kb10 = [pred1([cup0, cup1]), pred1([cup1, cup0])]
    q10 = [pred1([var0, var1]), pred1([var0, var2])]
    found, assignment = utils.find_substitution(kb10, q10)
    assert not found
    assert assignment == {}

    kb11 = [pred1([cup0, cup1]), pred1([cup1, cup0])]
    q11 = [pred1([var0, var1]), pred1([var1, var0])]
    found, assignment = utils.find_substitution(kb11, q11)
    assert found
    assert assignment == {var0: cup0, var1: cup1}

    plate_type = Type("plate_type", ["feat1"])
    plate0 = plate_type("plate0")
    var3 = plate_type("?var3")
    pred4 = Predicate("Pred4", [plate_type], lambda s, o: True)
    pred5 = Predicate("Pred5", [plate_type, cup_type], lambda s, o: True)

    kb12 = [pred4([plate0])]
    q12 = [pred0([var0])]
    found, assignment = utils.find_substitution(kb12, q12)
    assert not found
    assert assignment == {}

    kb13 = [pred4([plate0]), pred5([plate0, cup0])]
    q13 = [pred4([var3]), pred5([var3, var0])]
    found, assignment = utils.find_substitution(kb13, q13)
    assert found
    assert assignment == {var3: plate0, var0: cup0}


def test_SingletonParameterizedOption():
    """Tests for SingletonParameterizedOption()."""
    cup_type = Type("cup_type", ["feat1"])
    plate_type = Type("plate_type", ["feat1", "feat2"])
    cup = cup_type("cup")
    plate = plate_type("plate")
    state1 = State({cup: [0.0], plate: [1.0, 1.2]})
    state2 = State({cup: [1.0], plate: [1.0, 1.2]})

    def _initiable(s, _2, objs, _4):
        return s[objs[0]][0] > 0.0

    def _policy(_1, _2, _3, p):
        return Action(p)

    param_option = utils.SingletonParameterizedOption("Dummy",
                                                      _policy,
                                                      types=[cup_type],
                                                      params_space=Box(
                                                          0, 1, (1, )),
                                                      initiable=_initiable)
    assert param_option.name == "Dummy"
    assert param_option.types == [cup_type]
    assert np.allclose(param_option.params_space.low, np.array([0]))
    assert np.allclose(param_option.params_space.high, np.array([1]))
    option = param_option.ground([cup], [0.5])
    assert not option.initiable(state1)
    option = param_option.ground([cup], [0.5])
    assert option.initiable(state2)
    assert not option.terminal(state2)
    action = option.policy(state2)
    assert np.allclose(action.arr, np.array([0.5]))
    assert option.terminal(state2.copy())


def test_LinearChainParameterizedOption():
    """Tests for LinearChainParameterizedOption()."""
    cup_type = Type("cup_type", ["feat1"])
    plate_type = Type("plate_type", ["feat1", "feat2"])
    cup = cup_type("cup")
    plate = plate_type("plate")
    state = State({cup: [0.0], plate: [1.0, 1.2]})

    # This parameterized option takes the action [-4] twice and terminates.
    def _initiable(_1, m, _3, _4):
        m["num_steps"] = 0
        return True

    def _policy(_1, m, _3, _4):
        m["num_steps"] += 1
        return Action(np.array([-4]))

    def _terminal(_1, m, _3, _4):
        return m["num_steps"] >= 2

    param_option0 = ParameterizedOption("dummy0", [cup_type],
                                        Box(0.1, 1, (1, )), _policy,
                                        _initiable, _terminal)

    # This parameterized option takes the action [2] four times and terminates.
    def _policy(_1, m, _3, _4):
        m["num_steps"] += 1
        return Action(np.array([2]))

    def _terminal(_1, m, _3, _4):
        return m["num_steps"] >= 4

    param_option1 = ParameterizedOption("dummy1", [cup_type],
                                        Box(0.1, 1, (1, )), _policy,
                                        _initiable, _terminal)

    children = [param_option0, param_option1]
    chain_param_opt = utils.LinearChainParameterizedOption("chain", children)
    assert chain_param_opt.types == [cup_type]
    assert np.allclose(chain_param_opt.params_space.low, [0.1])
    assert np.allclose(chain_param_opt.params_space.high, [1.0])
    chain_option = chain_param_opt.ground([cup], [0.5])
    assert chain_option.objects == [cup]

    assert chain_option.initiable(state)
    assert chain_option.policy(state).arr[0] == -4
    assert not chain_option.terminal(state)
    assert chain_option.policy(state).arr[0] == -4
    assert not chain_option.terminal(state)
    assert chain_option.policy(state).arr[0] == 2
    assert not chain_option.terminal(state)
    assert chain_option.policy(state).arr[0] == 2
    assert not chain_option.terminal(state)
    assert chain_option.policy(state).arr[0] == 2
    assert not chain_option.terminal(state)
    assert chain_option.policy(state).arr[0] == 2
    assert chain_option.terminal(state)

    # Cannot initialize with empty children.
    with pytest.raises(AssertionError):
        utils.LinearChainParameterizedOption("chain", [])

    # Test that AssertionError is raised when options don't chain.
    param_option2 = ParameterizedOption(
        "dummy2", [cup_type], Box(0.1, 1, (1, )),
        lambda _1, _2, _3, _4: Action(np.array([0])),
        lambda _1, _2, _3, _4: False, lambda _1, _2, _3, _4: False)

    children = [param_option0, param_option2]
    chain_param_opt = utils.LinearChainParameterizedOption("chain2", children)
    chain_option = chain_param_opt.ground([cup], [0.5])
    assert chain_option.initiable(state)
    assert chain_option.policy(state).arr[0] == -4
    assert not chain_option.terminal(state)
    assert chain_option.policy(state).arr[0] == -4
    assert not chain_option.terminal(state)
    with pytest.raises(AssertionError):
        chain_option.policy(state)


def test_nsrt_methods():
    """Tests for all_ground_nsrts(), extract_preds_and_types()."""
    cup_type = Type("cup_type", ["feat1"])
    plate_type = Type("plate_type", ["feat1"])
    on = Predicate("On", [cup_type, plate_type], lambda s, o: True)
    not_on = Predicate("NotOn", [cup_type, plate_type], lambda s, o: True)
    cup_var = cup_type("?cup")
    plate1_var = plate_type("?plate1")
    plate2_var = plate_type("?plate1")
    parameters = [cup_var, plate1_var, plate2_var]
    preconditions = {not_on([cup_var, plate1_var])}
    add_effects = {on([cup_var, plate1_var])}
    delete_effects = {not_on([cup_var, plate1_var])}
    params_space = Box(-10, 10, (2, ))
    parameterized_option = ParameterizedOption("Pick", [cup_type],
                                               params_space,
                                               lambda s, m, o, p: 2 * p,
                                               lambda s, m, o, p: True,
                                               lambda s, m, o, p: True)
    nsrt = NSRT("PickNSRT",
                parameters,
                preconditions,
                add_effects,
                delete_effects,
                set(),
                parameterized_option, [parameters[0]],
                _sampler=None)
    cup1 = cup_type("cup1")
    cup2 = cup_type("cup2")
    plate1 = plate_type("plate1")
    plate2 = plate_type("plate2")
    objects = {cup1, cup2, plate1, plate2}
    ground_nsrts = sorted(utils.all_ground_nsrts(nsrt, objects))
    assert len(ground_nsrts) == 8
    all_obj = [nsrt.objects for nsrt in ground_nsrts]
    assert [cup1, plate1, plate1] in all_obj
    assert [cup1, plate2, plate1] in all_obj
    assert [cup2, plate1, plate1] in all_obj
    assert [cup2, plate2, plate1] in all_obj
    assert [cup1, plate1, plate2] in all_obj
    assert [cup1, plate2, plate2] in all_obj
    assert [cup2, plate1, plate2] in all_obj
    assert [cup2, plate2, plate2] in all_obj
    preds, types = utils.extract_preds_and_types({nsrt})
    assert preds == {"NotOn": not_on, "On": on}
    assert types == {"plate_type": plate_type, "cup_type": cup_type}


def test_all_ground_operators():
    """Tests for all_ground_operators()."""
    cup_type = Type("cup_type", ["feat1"])
    plate_type = Type("plate_type", ["feat1"])
    on = Predicate("On", [cup_type, plate_type], lambda s, o: True)
    not_on = Predicate("NotOn", [cup_type, plate_type], lambda s, o: True)
    cup_var = cup_type("?cup")
    plate1_var = plate_type("?plate1")
    plate2_var = plate_type("?plate2")
    parameters = [cup_var, plate1_var, plate2_var]
    preconditions = {not_on([cup_var, plate1_var])}
    add_effects = {on([cup_var, plate1_var])}
    delete_effects = {not_on([cup_var, plate1_var])}
    op = STRIPSOperator("Pick", parameters, preconditions, add_effects,
                        delete_effects, set())
    cup1 = cup_type("cup1")
    cup2 = cup_type("cup2")
    plate1 = plate_type("plate1")
    plate2 = plate_type("plate2")
    objects = {cup1, cup2, plate1, plate2}
    ground_ops = sorted(utils.all_ground_operators(op, objects))
    assert len(ground_ops) == 8
    all_obj = [op.objects for op in ground_ops]
    assert [cup1, plate1, plate1] in all_obj
    assert [cup1, plate2, plate1] in all_obj
    assert [cup2, plate1, plate1] in all_obj
    assert [cup2, plate2, plate1] in all_obj
    assert [cup1, plate1, plate2] in all_obj
    assert [cup1, plate2, plate2] in all_obj
    assert [cup2, plate1, plate2] in all_obj
    assert [cup2, plate2, plate2] in all_obj
    preds, types = utils.extract_preds_and_types({op})
    assert preds == {"NotOn": not_on, "On": on}
    assert types == {"plate_type": plate_type, "cup_type": cup_type}


def test_all_ground_operators_given_partial():
    """Tests for all_ground_operators_given_partial()."""
    cup_type = Type("cup_type", ["feat1"])
    plate_type = Type("plate_type", ["feat1"])
    on = Predicate("On", [cup_type, plate_type], lambda s, o: True)
    not_on = Predicate("NotOn", [cup_type, plate_type], lambda s, o: True)
    cup_var = cup_type("?cup")
    plate1_var = plate_type("?plate1")
    plate2_var = plate_type("?plate2")
    parameters = [cup_var, plate1_var, plate2_var]
    preconditions = {not_on([cup_var, plate1_var])}
    add_effects = {on([cup_var, plate1_var])}
    delete_effects = {not_on([cup_var, plate1_var])}
    op = STRIPSOperator("Pick", parameters, preconditions, add_effects,
                        delete_effects, set())
    cup1 = cup_type("cup1")
    cup2 = cup_type("cup2")
    plate1 = plate_type("plate1")
    plate2 = plate_type("plate2")
    objects = {cup1, cup2, plate1, plate2}
    # First test empty partial sub.
    ground_ops = sorted(
        utils.all_ground_operators_given_partial(op, objects, {}))
    assert ground_ops == sorted(utils.all_ground_operators(op, objects))
    # Test with one partial sub.
    sub = {plate1_var: plate1}
    ground_ops = sorted(
        utils.all_ground_operators_given_partial(op, objects, sub))
    assert len(ground_ops) == 4
    all_obj = [op.objects for op in ground_ops]
    assert [cup1, plate1, plate1] in all_obj
    assert [cup2, plate1, plate1] in all_obj
    assert [cup1, plate1, plate2] in all_obj
    assert [cup2, plate1, plate2] in all_obj
    preds, types = utils.extract_preds_and_types({op})
    assert preds == {"NotOn": not_on, "On": on}
    assert types == {"plate_type": plate_type, "cup_type": cup_type}
    # Test another single partial sub.
    sub = {plate1_var: plate2}
    ground_ops = sorted(
        utils.all_ground_operators_given_partial(op, objects, sub))
    assert len(ground_ops) == 4
    all_obj = [op.objects for op in ground_ops]
    assert [cup1, plate2, plate1] in all_obj
    assert [cup2, plate2, plate1] in all_obj
    assert [cup1, plate2, plate2] in all_obj
    assert [cup2, plate2, plate2] in all_obj
    # Test multiple partial subs.
    sub = {plate1_var: plate1, plate2_var: plate2}
    ground_ops = sorted(
        utils.all_ground_operators_given_partial(op, objects, sub))
    assert len(ground_ops) == 2
    all_obj = [op.objects for op in ground_ops]
    assert [cup1, plate1, plate2] in all_obj
    assert [cup2, plate1, plate2] in all_obj
    sub = {plate1_var: plate2, plate2_var: plate1, cup_var: cup1}
    ground_ops = sorted(
        utils.all_ground_operators_given_partial(op, objects, sub))
    assert len(ground_ops) == 1
    all_obj = [op.objects for op in ground_ops]
    assert [cup1, plate2, plate1] in all_obj


def test_prune_ground_atom_dataset():
    """Tests for prune_ground_atom_dataset()."""
    cup_type = Type("cup_type", ["feat1"])
    plate_type = Type("plate_type", ["feat1"])
    on = Predicate("On", [cup_type, plate_type], lambda s, o: False)
    not_on = Predicate("NotOn", [cup_type, plate_type], lambda s, o: False)
    cup1 = cup_type("cup1")
    cup2 = cup_type("cup2")
    plate1 = plate_type("plate1")
    plate2 = plate_type("plate2")
    state = State({cup1: [0.5], cup2: [0.1], plate1: [1.0], plate2: [1.2]})
    on_ground = {
        GroundAtom(on, [cup1, plate1]),
        GroundAtom(on, [cup2, plate2])
    }
    not_on_ground = {
        GroundAtom(not_on, [cup1, plate2]),
        GroundAtom(not_on, [cup2, plate1])
    }
    all_atoms = on_ground | not_on_ground
    ground_atom_dataset = [(LowLevelTrajectory([state], []), [all_atoms])]
    pruned_dataset1 = utils.prune_ground_atom_dataset(ground_atom_dataset,
                                                      {on})
    assert pruned_dataset1[0][1][0] == on_ground
    pruned_dataset2 = utils.prune_ground_atom_dataset(ground_atom_dataset,
                                                      {not_on})
    assert pruned_dataset2[0][1][0] == not_on_ground
    pruned_dataset3 = utils.prune_ground_atom_dataset(ground_atom_dataset,
                                                      {on, not_on})
    assert pruned_dataset3[0][1][0] == all_atoms
    pruned_dataset4 = utils.prune_ground_atom_dataset(ground_atom_dataset,
                                                      set())
    assert pruned_dataset4[0][1][0] == set()


def test_ground_atom_methods():
    """Tests for all_ground_predicates(), all_possible_ground_atoms()."""
    cup_type = Type("cup_type", ["feat1"])
    plate_type = Type("plate_type", ["feat1"])
    on = Predicate("On", [cup_type, plate_type], lambda s, o: False)
    not_on = Predicate("NotOn", [cup_type, plate_type], lambda s, o: False)
    cup1 = cup_type("cup1")
    cup2 = cup_type("cup2")
    plate1 = plate_type("plate1")
    plate2 = plate_type("plate2")
    objects = {cup1, cup2, plate1, plate2}
    state = State({cup1: [0.5], cup2: [0.1], plate1: [1.0], plate2: [1.2]})
    on_ground = {
        GroundAtom(on, [cup1, plate1]),
        GroundAtom(on, [cup1, plate2]),
        GroundAtom(on, [cup2, plate1]),
        GroundAtom(on, [cup2, plate2])
    }
    not_on_ground = {
        GroundAtom(not_on, [cup1, plate1]),
        GroundAtom(not_on, [cup1, plate2]),
        GroundAtom(not_on, [cup2, plate1]),
        GroundAtom(not_on, [cup2, plate2])
    }
    ground_atoms = sorted(on_ground | not_on_ground)
    assert utils.all_ground_predicates(on, objects) == on_ground
    assert utils.all_ground_predicates(not_on, objects) == not_on_ground
    assert utils.all_possible_ground_atoms(state, {on, not_on}) == ground_atoms
    assert not utils.abstract(state, {on, not_on})


def test_create_ground_atom_dataset():
    """Tests for create_ground_atom_dataset()."""
    cup_type = Type("cup_type", ["feat1"])
    plate_type = Type("plate_type", ["feat1"])
    on = Predicate("On", [cup_type, plate_type],
                   lambda s, o: s.get(o[0], "feat1") > s.get(o[1], "feat1"))
    cup1 = cup_type("cup1")
    cup2 = cup_type("cup2")
    plate1 = plate_type("plate1")
    plate2 = plate_type("plate2")
    states = [
        State({
            cup1: [0.5],
            cup2: [0.1],
            plate1: [1.0],
            plate2: [1.2]
        }),
        State({
            cup1: [1.1],
            cup2: [0.1],
            plate1: [1.0],
            plate2: [1.2]
        })
    ]
    actions = [DummyOption]
    dataset = [LowLevelTrajectory(states, actions)]
    ground_atom_dataset = utils.create_ground_atom_dataset(dataset, {on})
    assert len(ground_atom_dataset) == 1
    assert len(ground_atom_dataset[0]) == 2
    assert len(ground_atom_dataset[0][0].states) == len(states)
    assert all(gs.allclose(s) for gs, s in \
               zip(ground_atom_dataset[0][0].states, states))
    assert len(ground_atom_dataset[0][0].actions) == len(actions)
    assert all(ga == a
               for ga, a in zip(ground_atom_dataset[0][0].actions, actions))
    assert len(ground_atom_dataset[0][1]) == len(states) == 2
    assert ground_atom_dataset[0][1][0] == set()
    assert ground_atom_dataset[0][1][1] == {GroundAtom(on, [cup1, plate1])}


def test_get_reachable_atoms():
    """Tests for get_reachable_atoms()."""
    cup_type = Type("cup_type", ["feat1"])
    plate_type = Type("plate_type", ["feat1"])
    pred1 = Predicate("Pred1", [cup_type, plate_type], lambda s, o: True)
    pred2 = Predicate("Pred2", [cup_type, plate_type], lambda s, o: True)
    pred3 = Predicate("Pred3", [cup_type, plate_type], lambda s, o: True)
    cup_var = cup_type("?cup")
    plate_var = plate_type("?plate")
    parameters = [cup_var, plate_var]
    # pred3 is unreachable
    preconditions1 = {pred1([cup_var, plate_var])}
    add_effects1 = {pred2([cup_var, plate_var])}
    delete_effects1 = {}
    preconditions2 = {pred1([cup_var, plate_var])}
    add_effects2 = {}
    delete_effects2 = {pred3([cup_var, plate_var])}
    nsrt1 = NSRT("Pick",
                 parameters,
                 preconditions1,
                 add_effects1,
                 delete_effects1,
                 side_predicates=set(),
                 option=None,
                 option_vars=[],
                 _sampler=None)
    nsrt2 = NSRT("Place",
                 parameters,
                 preconditions2,
                 add_effects2,
                 delete_effects2,
                 side_predicates=set(),
                 option=None,
                 option_vars=[],
                 _sampler=None)
    cup1 = cup_type("cup1")
    cup2 = cup_type("cup2")
    plate1 = plate_type("plate1")
    plate2 = plate_type("plate2")
    objects = {cup1, cup2, plate1, plate2}
    ground_nsrts = (set(utils.all_ground_nsrts(nsrt1, objects))
                    | set(utils.all_ground_nsrts(nsrt2, objects)))
    assert len(ground_nsrts) == 8
    atoms = {pred1([cup1, plate1]), pred1([cup1, plate2])}
    reachable_atoms = utils.get_reachable_atoms(ground_nsrts, atoms)
    assert reachable_atoms == {
        pred1([cup1, plate1]),
        pred1([cup1, plate2]),
        pred2([cup1, plate1]),
        pred2([cup1, plate2])
    }


def test_nsrt_application():
    """Tests for get_applicable_operators() and apply_operator() with a
    _GroundNSRT."""
    cup_type = Type("cup_type", ["feat1"])
    plate_type = Type("plate_type", ["feat1"])
    pred1 = Predicate("Pred1", [cup_type, plate_type], lambda s, o: True)
    pred2 = Predicate("Pred2", [cup_type, plate_type], lambda s, o: True)
    pred3 = Predicate("Pred3", [cup_type, plate_type], lambda s, o: True)
    cup_var = cup_type("?cup")
    plate_var = plate_type("?plate")
    parameters = [cup_var, plate_var]
    preconditions1 = {pred1([cup_var, plate_var])}
    add_effects1 = {pred2([cup_var, plate_var])}
    delete_effects1 = {}
    preconditions2 = {pred1([cup_var, plate_var])}
    add_effects2 = {}
    delete_effects2 = {pred3([cup_var, plate_var])}
    nsrt1 = NSRT("Pick",
                 parameters,
                 preconditions1,
                 add_effects1,
                 delete_effects1,
                 side_predicates=set(),
                 option=None,
                 option_vars=[],
                 _sampler=None)
    nsrt2 = NSRT("Place",
                 parameters,
                 preconditions2,
                 add_effects2,
                 delete_effects2,
                 side_predicates=set(),
                 option=None,
                 option_vars=[],
                 _sampler=None)
    cup1 = cup_type("cup1")
    cup2 = cup_type("cup2")
    plate1 = plate_type("plate1")
    plate2 = plate_type("plate2")
    objects = {cup1, cup2, plate1, plate2}
    ground_nsrts = (set(utils.all_ground_nsrts(nsrt1, objects))
                    | set(utils.all_ground_nsrts(nsrt2, objects)))
    assert len(ground_nsrts) == 8
    applicable = list(
        utils.get_applicable_operators(ground_nsrts, {pred1([cup1, plate1])}))
    assert len(applicable) == 2
    all_obj = [(nsrt.name, nsrt.objects) for nsrt in applicable]
    assert ("Pick", [cup1, plate1]) in all_obj
    assert ("Place", [cup1, plate1]) in all_obj
    next_atoms = [
        utils.apply_operator(nsrt, {pred1([cup1, plate1])})
        for nsrt in applicable
    ]
    assert {pred1([cup1, plate1])} in next_atoms
    assert {pred1([cup1, plate1]), pred2([cup1, plate1])} in next_atoms
    assert list(
        utils.get_applicable_operators(ground_nsrts, {pred1([cup1, plate2])}))
    assert list(
        utils.get_applicable_operators(ground_nsrts, {pred1([cup2, plate1])}))
    assert list(
        utils.get_applicable_operators(ground_nsrts, {pred1([cup2, plate2])}))
    assert not list(
        utils.get_applicable_operators(ground_nsrts, {pred2([cup1, plate1])}))
    assert not list(
        utils.get_applicable_operators(ground_nsrts, {pred2([cup1, plate2])}))
    assert not list(
        utils.get_applicable_operators(ground_nsrts, {pred2([cup2, plate1])}))
    assert not list(
        utils.get_applicable_operators(ground_nsrts, {pred2([cup2, plate2])}))
    assert not list(
        utils.get_applicable_operators(ground_nsrts, {pred3([cup1, plate1])}))
    assert not list(
        utils.get_applicable_operators(ground_nsrts, {pred3([cup1, plate2])}))
    assert not list(
        utils.get_applicable_operators(ground_nsrts, {pred3([cup2, plate1])}))
    assert not list(
        utils.get_applicable_operators(ground_nsrts, {pred3([cup2, plate2])}))
    # Tests with side predicates.
    side_predicates = {pred2}
    nsrt3 = NSRT("Pick",
                 parameters,
                 preconditions1,
                 add_effects1,
                 delete_effects1,
                 side_predicates=side_predicates,
                 option=None,
                 option_vars=[],
                 _sampler=None)
    ground_nsrts = sorted(utils.all_ground_nsrts(nsrt3, objects))
    applicable = list(
        utils.get_applicable_operators(ground_nsrts, {pred1([cup1, plate1])}))
    assert len(applicable) == 1
    ground_nsrt = applicable[0]
    atoms = {pred1([cup1, plate1]), pred2([cup2, plate2])}
    next_atoms = utils.apply_operator(ground_nsrt, atoms)
    assert next_atoms == {pred1([cup1, plate1]), pred2([cup1, plate1])}
    # Tests when the add effects and delete effects have overlap. The add
    # effects should take precedence.
    add_effects = {pred2([cup_var, plate_var]), pred3([cup_var, plate_var])}
    delete_effects = {pred2([cup_var, plate_var])}
    nsrt4 = NSRT("Pick",
                 parameters,
                 preconditions1,
                 add_effects,
                 delete_effects,
                 side_predicates=set(),
                 option=None,
                 option_vars=[],
                 _sampler=None)
    ground_nsrts = sorted(utils.all_ground_nsrts(nsrt4, objects))
    applicable = list(
        utils.get_applicable_operators(ground_nsrts, {pred1([cup1, plate1])}))
    assert len(applicable) == 1
    ground_nsrt = applicable[0]
    atoms = {pred1([cup1, plate1])}
    next_atoms = utils.apply_operator(ground_nsrt, atoms)
    assert next_atoms == {
        pred1([cup1, plate1]),
        pred2([cup1, plate1]),
        pred3([cup1, plate1])
    }


def test_operator_application():
    """Tests for get_applicable_operators(), apply_operator(), and
    get_successors_from_ground_ops() with a _GroundSTRIPSOperator."""
    cup_type = Type("cup_type", ["feat1"])
    plate_type = Type("plate_type", ["feat1"])
    pred1 = Predicate("Pred1", [cup_type, plate_type], lambda s, o: True)
    pred2 = Predicate("Pred2", [cup_type, plate_type], lambda s, o: True)
    pred3 = Predicate("Pred3", [cup_type, plate_type], lambda s, o: True)
    cup_var = cup_type("?cup")
    plate_var = plate_type("?plate")
    parameters = [cup_var, plate_var]
    preconditions1 = {pred1([cup_var, plate_var])}
    add_effects1 = {pred2([cup_var, plate_var])}
    delete_effects1 = {}
    preconditions2 = {pred1([cup_var, plate_var])}
    add_effects2 = {}
    delete_effects2 = {pred3([cup_var, plate_var])}
    op1 = STRIPSOperator("Pick", parameters, preconditions1, add_effects1,
                         delete_effects1, set())
    op2 = STRIPSOperator("Place", parameters, preconditions2, add_effects2,
                         delete_effects2, set())
    cup1 = cup_type("cup1")
    cup2 = cup_type("cup2")
    plate1 = plate_type("plate1")
    plate2 = plate_type("plate2")
    objects = {cup1, cup2, plate1, plate2}
    ground_ops = (set(utils.all_ground_operators(op1, objects))
                  | set(utils.all_ground_operators(op2, objects)))
    assert len(ground_ops) == 8
    applicable = list(
        utils.get_applicable_operators(ground_ops, {pred1([cup1, plate1])}))
    assert len(applicable) == 2
    all_obj = [(op.name, op.objects) for op in applicable]
    assert ("Pick", [cup1, plate1]) in all_obj
    assert ("Place", [cup1, plate1]) in all_obj
    next_atoms = [
        utils.apply_operator(op, {pred1([cup1, plate1])}) for op in applicable
    ]
    assert {pred1([cup1, plate1])} in next_atoms
    assert {pred1([cup1, plate1]), pred2([cup1, plate1])} in next_atoms
    assert list(
        utils.get_applicable_operators(ground_ops, {pred1([cup1, plate2])}))
    assert list(
        utils.get_applicable_operators(ground_ops, {pred1([cup2, plate1])}))
    assert list(
        utils.get_applicable_operators(ground_ops, {pred1([cup2, plate2])}))
    assert not list(
        utils.get_applicable_operators(ground_ops, {pred2([cup1, plate1])}))
    assert not list(
        utils.get_applicable_operators(ground_ops, {pred2([cup1, plate2])}))
    assert not list(
        utils.get_applicable_operators(ground_ops, {pred2([cup2, plate1])}))
    assert not list(
        utils.get_applicable_operators(ground_ops, {pred2([cup2, plate2])}))
    assert not list(
        utils.get_applicable_operators(ground_ops, {pred3([cup1, plate1])}))
    assert not list(
        utils.get_applicable_operators(ground_ops, {pred3([cup1, plate2])}))
    assert not list(
        utils.get_applicable_operators(ground_ops, {pred3([cup2, plate1])}))
    assert not list(
        utils.get_applicable_operators(ground_ops, {pred3([cup2, plate2])}))
    # Test for get_successors_from_ground_ops().
    # Make sure uniqueness is handled properly.
    op3 = STRIPSOperator("Pick", parameters, preconditions1, add_effects1,
                         delete_effects1, set())
    preconditions3 = {pred2([cup_var, plate_var])}
    op4 = STRIPSOperator("Place", parameters, preconditions3, add_effects2,
                         delete_effects2, set())
    op5 = STRIPSOperator("Pick2", parameters, preconditions1, add_effects1,
                         delete_effects1, set())
    ground_ops = (set(utils.all_ground_operators(op3, objects))
                  | set(utils.all_ground_operators(op4, objects))
                  | set(utils.all_ground_operators(op5, objects)))
    successors = list(
        utils.get_successors_from_ground_ops({pred1([cup1, plate1])},
                                             ground_ops))
    assert len(successors) == 1
    assert successors[0] == {pred1([cup1, plate1]), pred2([cup1, plate1])}
    successors = list(
        utils.get_successors_from_ground_ops({pred1([cup1, plate1])},
                                             ground_ops,
                                             unique=False))
    assert len(successors) == 2
    assert successors[0] == successors[1]
    assert not list(
        utils.get_successors_from_ground_ops({pred3([cup2, plate2])},
                                             ground_ops))
    # Tests with side predicates.
    side_predicates = {pred2}
    op3 = STRIPSOperator("Pick",
                         parameters,
                         preconditions1,
                         add_effects1,
                         delete_effects1,
                         side_predicates=side_predicates)
    ground_ops = sorted(utils.all_ground_operators(op3, objects))
    applicable = list(
        utils.get_applicable_operators(ground_ops, {pred1([cup1, plate1])}))
    assert len(applicable) == 1
    ground_op = applicable[0]
    atoms = {pred1([cup1, plate1]), pred2([cup2, plate2])}
    next_atoms = utils.apply_operator(ground_op, atoms)
    assert next_atoms == {pred1([cup1, plate1]), pred2([cup1, plate1])}


@pytest.mark.parametrize("heuristic_name, expected_heuristic_cls", [
    ("hadd", _PyperplanHeuristicWrapper),
    ("hmax", _PyperplanHeuristicWrapper),
    ("hff", _PyperplanHeuristicWrapper),
    ("hsa", _PyperplanHeuristicWrapper),
    ("lmcut", _PyperplanHeuristicWrapper),
    ("goal_count", GoalCountHeuristic),
])
def test_create_task_planning_heuristic(
        heuristic_name: str,
        expected_heuristic_cls: TypingType[_TaskPlanningHeuristic]):
    """Tests for create_task_planning_heuristic()."""
    heuristic = utils.create_task_planning_heuristic(heuristic_name, set(),
                                                     set(), set(), set(),
                                                     set())
    assert isinstance(heuristic, expected_heuristic_cls)


def test_create_task_planning_heuristic_raises_error_for_unknown_heuristic():
    """Test creating unknown heuristic raises a ValueError."""
    with pytest.raises(ValueError):
        utils.create_task_planning_heuristic("not a real heuristic", set(),
                                             set(), set(), set(), set())


def test_create_task_planning_heuristic_base_class():
    """Test to cover _TaskPlanningHeuristic base class."""
    base_heuristic = _TaskPlanningHeuristic("base", set(), set(), set())
    with pytest.raises(NotImplementedError):
        base_heuristic(set())


def test_goal_count_heuristic():
    """Test the goal count heuristic."""
    # Create predicate and objects
    block_type = Type("block_type", ["feat1"])
    table_type = Type("plate_type", ["feat1"])

    on = Predicate("On", [block_type, table_type], lambda s, o: False)
    block1 = block_type("block1")
    block2 = block_type("block2")
    block3 = block_type("block3")
    table1 = table_type("table1")
    table2 = table_type("table2")

    # Create goal and heuristic instance
    goal_atoms = {
        GroundAtom(on, [block1, table1]),
        GroundAtom(on, [block2, table1]),
        GroundAtom(on, [block3, table2]),
    }
    heuristic = GoalCountHeuristic("goal_count",
                                   init_atoms=set(),
                                   goal=goal_atoms,
                                   ground_ops=set())

    assert heuristic(goal_atoms) == 0
    assert heuristic({
        GroundAtom(on, [block1, table1]),
        GroundAtom(on, [block2, table1]),
        GroundAtom(on, [block3, table1]),
    }) == 1
    assert heuristic({
        GroundAtom(on, [block1, table2]),
        GroundAtom(on, [block2, table2]),
        GroundAtom(on, [block3, table2]),
    }) == 2
    assert heuristic({
        GroundAtom(on, [block1, table2]),
        GroundAtom(on, [block2, table2]),
        GroundAtom(on, [block3, table1]),
    }) == 3

    # Some edge cases
    assert heuristic(set()) == 3
    assert heuristic(
        {GroundAtom(on, [block_type("block99"),
                         table_type("table99")])}) == 3


def test_create_pddl():
    """Tests for create_pddl_domain() and create_pddl_problem()."""
    utils.reset_config({"env": "cover"})
    # All predicates and options
    env = CoverEnv()
    nsrts = get_gt_nsrts(env.predicates, env.options)
    train_task = env.get_train_tasks()[0]
    state = train_task.init
    objects = list(state)
    init_atoms = utils.abstract(state, env.predicates)
    goal = train_task.goal
    domain_str = utils.create_pddl_domain(nsrts, env.predicates, env.types,
                                          "cover")
    problem_str = utils.create_pddl_problem(objects, init_atoms, goal, "cover",
                                            "cover-problem0")
    assert domain_str == """(define (domain cover)
  (:requirements :typing)
  (:types block robot target)

  (:predicates
    (Covers ?x0 - block ?x1 - target)
    (HandEmpty)
    (Holding ?x0 - block)
    (IsBlock ?x0 - block)
    (IsTarget ?x0 - target)
  )

  (:action Pick
    :parameters (?block - block)
    :precondition (and (HandEmpty)
        (IsBlock ?block))
    :effect (and (Holding ?block)
        (not (HandEmpty)))
  )

  (:action Place
    :parameters (?block - block ?target - target)
    :precondition (and (Holding ?block)
        (IsBlock ?block)
        (IsTarget ?target))
    :effect (and (Covers ?block ?target)
        (HandEmpty)
        (not (Holding ?block)))
  )
)"""

    assert problem_str == """(define (problem cover-problem0) (:domain cover)
  (:objects
    block0 - block
    block1 - block
    robby - robot
    target0 - target
    target1 - target
  )
  (:init
    (HandEmpty)
    (IsBlock block0)
    (IsBlock block1)
    (IsTarget target0)
    (IsTarget target1)
  )
  (:goal (and (Covers block0 target0)))
)
"""


def test_VideoMonitor():
    """Tests for VideoMonitor()."""
    env = CoverMultistepOptions()
    monitor = utils.VideoMonitor(env.render)
    policy = lambda _: Action(env.action_space.sample())
    task = env.get_task("test", 0)
    traj, _ = utils.run_policy(policy,
                               env,
                               "test",
                               0,
                               task.goal_holds,
                               max_num_steps=2,
                               monitor=monitor)
    assert not task.goal_holds(traj.states[-1])
    assert len(traj.states) == 3
    assert len(traj.actions) == 2
    video = monitor.get_video()
    assert len(video) == len(traj.states)
    first_state_rendered = env.render_state(task.init, task)
    assert np.allclose(first_state_rendered, video[0])
    assert not np.allclose(first_state_rendered, video[1])


def test_SimulateVideoMonitor():
    """Tests for SimulateVideoMonitor()."""
    env = CoverMultistepOptions()
    task = env.get_task("test", 0)
    monitor = utils.SimulateVideoMonitor(task, env.render_state)
    policy = lambda _: Action(env.action_space.sample())
    traj, _ = utils.run_policy(policy,
                               env,
                               "test",
                               0,
                               task.goal_holds,
                               max_num_steps=2,
                               monitor=monitor)
    assert not task.goal_holds(traj.states[-1])
    assert len(traj.states) == 3
    assert len(traj.actions) == 2
    video = monitor.get_video()
    assert len(video) == len(traj.states)
    first_state_rendered = env.render_state(task.init, task)
    assert np.allclose(first_state_rendered, video[0])
    assert not np.allclose(first_state_rendered, video[1])


def test_save_video():
    """Tests for save_video()."""
    dirname = "_fake_tmp_video_dir"
    filename = "video.mp4"
    utils.reset_config({"video_dir": dirname})
    rng = np.random.default_rng(123)
    video = [rng.integers(255, size=(3, 3), dtype=np.uint8) for _ in range(3)]
    utils.save_video(filename, video)
    os.remove(os.path.join(dirname, filename))
    os.rmdir(dirname)


def test_get_config_path_str():
    """Tests for get_config_path_str()."""
    utils.reset_config({
        "env": "dummyenv",
        "approach": "dummyapproach",
        "seed": 321,
        "excluded_predicates": "all",
        "included_options": "Dummy1,Dummy2",
        "experiment_id": "foobar",
    })
    s = utils.get_config_path_str()
    assert s == "dummyenv__dummyapproach__321__all__Dummy1,Dummy2__foobar"
    s = utils.get_config_path_str("override_id")
    assert s == "dummyenv__dummyapproach__321__all__Dummy1,Dummy2__override_id"


def test_get_approach_save_path_str():
    """Tests for get_approach_save_path_str()."""
    dirname = "_fake_tmp_approach_dir"
    old_approach_dir = CFG.approach_dir
    utils.reset_config({
        "env": "test_env",
        "approach": "test_approach",
        "seed": 123,
        "approach_dir": dirname,
        "excluded_predicates": "test_pred1,test_pred2",
        "included_options": "Dummy1",
        "experiment_id": "baz",
    })
    save_path = utils.get_approach_save_path_str()
    assert save_path == dirname + ("/test_env__test_approach__123__"
                                   "test_pred1,test_pred2__Dummy1__baz.saved")
    utils.reset_config({
        "env": "test_env",
        "approach": "test_approach",
        "seed": 123,
        "approach_dir": dirname,
        "excluded_predicates": "",
        "included_options": "",
        "experiment_id": "",
    })
    save_path = utils.get_approach_save_path_str()
    assert save_path == dirname + "/test_env__test_approach__123______.saved"
    os.rmdir(dirname)
    utils.reset_config({"approach_dir": old_approach_dir})


def test_get_approach_load_path_str():
    """Tests for get_approach_load_path_str()."""
    dirname = "_fake_tmp_approach_dir"
    old_approach_dir = CFG.approach_dir
    utils.reset_config({
        "env": "test_env",
        "approach": "test_approach",
        "seed": 123,
        "approach_dir": dirname,
        "excluded_predicates": "test_pred1,test_pred2",
        "included_options": "Dummy1",
        "experiment_id": "baz",
        "load_experiment_id": "foo",
    })
    save_path = utils.get_approach_save_path_str()
    assert save_path == dirname + ("/test_env__test_approach__123__"
                                   "test_pred1,test_pred2__Dummy1__baz.saved")
    load_path = utils.get_approach_load_path_str()
    assert load_path == dirname + ("/test_env__test_approach__123__"
                                   "test_pred1,test_pred2__Dummy1__foo.saved")
    utils.reset_config({
        "env": "test_env",
        "approach": "test_approach",
        "seed": 123,
        "approach_dir": dirname,
        "excluded_predicates": "test_pred1,test_pred2",
        "included_options": "Dummy1",
        "experiment_id": "baz",
    })
    save_path = utils.get_approach_save_path_str()
    assert save_path == dirname + ("/test_env__test_approach__123__"
                                   "test_pred1,test_pred2__Dummy1__baz.saved")
    load_path = utils.get_approach_load_path_str()
    assert load_path == dirname + ("/test_env__test_approach__123__"
                                   "test_pred1,test_pred2__Dummy1__baz.saved")
    os.rmdir(dirname)
    utils.reset_config({"approach_dir": old_approach_dir})


def test_update_config():
    """Tests for update_config()."""
    utils.update_config({
        "env": "cover",
        "approach": "random_actions",
        "seed": 123,
    })
    assert CFG.env == "cover"
    assert CFG.approach == "random_actions"
    assert CFG.seed == 123
    utils.update_config({
        "env": "dummyenv",
        "approach": "dummyapproach",
        "seed": 321,
    })
    assert CFG.env == "dummyenv"
    assert CFG.approach == "dummyapproach"
    assert CFG.seed == 321
    with pytest.raises(ValueError):
        utils.update_config({"not a real setting name": 0})


def test_reset_config():
    """Tests for reset_config()."""
    utils.reset_config({
        "env": "cover",
        "approach": "random_actions",
        "seed": 123,
    })
    assert CFG.env == "cover"
    assert CFG.approach == "random_actions"
    assert CFG.seed == 123
    utils.reset_config({
        "env": "dummyenv",
        "approach": "dummyapproach",
        "seed": 321,
    })
    assert CFG.env == "dummyenv"
    assert CFG.approach == "dummyapproach"
    assert CFG.seed == 321
    with pytest.raises(ValueError):
        utils.reset_config({"not a real setting name": 0})
    # Test that default seed gets set automatically.
    del CFG.seed
    assert "seed" not in CFG.__dict__
    with pytest.raises(AttributeError):
        _ = CFG.seed
    utils.reset_config({"env": "cover"})
    assert CFG.seed == 123


def test_run_gbfs():
    """Tests for run_gbfs()."""
    S = Tuple[int, int]  # grid (row, col)
    A = str  # up, down, left, right

    def _grid_successor_fn(state: S) -> Iterator[Tuple[A, S, float]]:
        arrival_costs = np.array([
            [1, 1, 8, 1, 1],
            [1, 8, 1, 1, 1],
            [1, 8, 1, 1, 1],
            [1, 1, 1, 8, 1],
            [1, 1, 2, 1, 1],
        ],
                                 dtype=float)

        act_to_delta = {
            "up": (-1, 0),
            "down": (1, 0),
            "left": (0, -1),
            "right": (0, 1),
        }

        r, c = state

        for act in sorted(act_to_delta):
            dr, dc = act_to_delta[act]
            new_r, new_c = r + dr, c + dc
            # Check if in bounds
            if not (0 <= new_r < arrival_costs.shape[0] and \
                    0 <= new_c < arrival_costs.shape[1]):
                continue
            # Valid action
            yield (act, (new_r, new_c), arrival_costs[new_r, new_c])

    def _grid_check_goal_fn(state: S) -> bool:
        # Bottom right corner of grid
        return state == (4, 4)

    def _grid_heuristic_fn(state: S) -> float:
        # Manhattan distance
        return float(abs(state[0] - 4) + abs(state[1] - 4))

    initial_state = (0, 0)
    state_sequence, action_sequence = utils.run_gbfs(initial_state,
                                                     _grid_check_goal_fn,
                                                     _grid_successor_fn,
                                                     _grid_heuristic_fn)
    assert state_sequence == [(0, 0), (1, 0), (2, 0), (3, 0), (4, 0), (4, 1),
                              (4, 2), (4, 3), (4, 4)]
    assert action_sequence == [
        'down', 'down', 'down', 'down', 'right', 'right', 'right', 'right'
    ]

    # Same, but actually reaching the goal is impossible.
    state_sequence, action_sequence = utils.run_gbfs(initial_state,
                                                     lambda s: False,
                                                     _grid_successor_fn,
                                                     _grid_heuristic_fn)
    assert state_sequence == [(0, 0), (1, 0), (2, 0), (3, 0), (4, 0), (4, 1),
                              (4, 2), (4, 3), (4, 4)]
    assert action_sequence == [
        'down', 'down', 'down', 'down', 'right', 'right', 'right', 'right'
    ]

    # Test with an infinite branching factor.
    def _inf_grid_successor_fn(state: S) -> Iterator[Tuple[A, S, float]]:
        # Change all costs to 1.
        i = 0
        for (a, ns, _) in _grid_successor_fn(state):
            yield (a, ns, 1.)
        # Yield unnecessary and costly noops.
        # These lines should not be covered, and that's the point!
        while True:  # pragma: no cover
            action = f"noop{i}"
            yield (action, state, 100.)
            i += 1

    state_sequence, action_sequence = utils.run_gbfs(initial_state,
                                                     _grid_check_goal_fn,
                                                     _inf_grid_successor_fn,
                                                     _grid_heuristic_fn,
                                                     lazy_expansion=True)
    assert state_sequence == [(0, 0), (1, 0), (2, 0), (3, 0), (4, 0), (4, 1),
                              (4, 2), (4, 3), (4, 4)]
    assert action_sequence == [
        'down', 'down', 'down', 'down', 'right', 'right', 'right', 'right'
    ]
    # Test limit on max evals.
    state_sequence, action_sequence = utils.run_gbfs(
        initial_state,
        _grid_check_goal_fn,
        _inf_grid_successor_fn,
        _grid_heuristic_fn,
        max_evals=2)  # note: need lazy_expansion to be False here
    assert state_sequence == [(0, 0), (1, 0)]
    assert action_sequence == ['down']

    # Test timeout.
    # We don't care about the return value. Since the goal check always
    # returns False, the fact that this test doesn't hang means that
    # the timeout is working correctly.
    utils.run_gbfs(initial_state,
                   lambda s: False,
                   _inf_grid_successor_fn,
                   _grid_heuristic_fn,
                   timeout=0.01)


def test_run_astar():
    """Tests for run_astar()."""
    S = Tuple[int, int]  # grid (row, col)
    A = str  # up, down, left, right

    def _grid_successor_fn(state: S) -> Iterator[Tuple[A, S, float]]:
        arrival_costs = np.array([
            [1, 1, 100, 1, 1],
            [1, 100, 1, 1, 1],
            [1, 100, 1, 1, 1],
            [1, 1, 1, 100, 1],
            [1, 1, 100, 1, 1],
        ],
                                 dtype=float)

        act_to_delta = {
            "up": (-1, 0),
            "down": (1, 0),
            "left": (0, -1),
            "right": (0, 1),
        }

        r, c = state

        for act in sorted(act_to_delta):
            dr, dc = act_to_delta[act]
            new_r, new_c = r + dr, c + dc
            # Check if in bounds
            if not (0 <= new_r < arrival_costs.shape[0] and \
                    0 <= new_c < arrival_costs.shape[1]):
                continue
            # Valid action
            yield (act, (new_r, new_c), arrival_costs[new_r, new_c])

    def _grid_check_goal_fn(state: S) -> bool:
        # Bottom right corner of grid
        return state == (4, 4)

    def _grid_heuristic_fn(state: S) -> float:
        # Manhattan distance
        return float(abs(state[0] - 4) + abs(state[1] - 4))

    initial_state = (0, 0)
    state_sequence, action_sequence = utils.run_astar(initial_state,
                                                      _grid_check_goal_fn,
                                                      _grid_successor_fn,
                                                      _grid_heuristic_fn)
    assert state_sequence == [(0, 0), (1, 0), (2, 0), (3, 0), (3, 1), (3, 2),
                              (2, 2), (2, 3), (2, 4), (3, 4), (4, 4)]
    assert action_sequence == [
        'down', 'down', 'down', 'right', 'right', 'up', 'right', 'right',
        'down', 'down'
    ]


def test_run_hill_climbing():
    """Tests for run_hill_climbing()."""
    S = Tuple[int, int]  # grid (row, col)
    A = str  # up, down, left, right

    def _grid_successor_fn(state: S) -> Iterator[Tuple[A, S, float]]:
        arrival_costs = np.array([
            [1, 1, 8, 1, 1],
            [1, 8, 1, 1, 1],
            [1, 8, 1, 1, 1],
            [1, 1, 1, 8, 1],
            [1, 1, 2, 1, 1],
        ],
                                 dtype=float)

        act_to_delta = {
            "up": (-1, 0),
            "down": (1, 0),
            "left": (0, -1),
            "right": (0, 1),
        }

        r, c = state

        for act in sorted(act_to_delta):
            dr, dc = act_to_delta[act]
            new_r, new_c = r + dr, c + dc
            # Check if in bounds
            if not (0 <= new_r < arrival_costs.shape[0] and \
                    0 <= new_c < arrival_costs.shape[1]):
                continue
            # Valid action
            yield (act, (new_r, new_c), arrival_costs[new_r, new_c])

    def _grid_check_goal_fn(state: S) -> bool:
        # Bottom right corner of grid
        return state == (4, 4)

    def _grid_heuristic_fn(state: S) -> float:
        # Manhattan distance
        return float(abs(state[0] - 4) + abs(state[1] - 4))

    initial_state = (0, 0)
    state_sequence, action_sequence, heuristics = utils.run_hill_climbing(
        initial_state, _grid_check_goal_fn, _grid_successor_fn,
        _grid_heuristic_fn)
    assert state_sequence == [(0, 0), (1, 0), (2, 0), (3, 0), (4, 0), (4, 1),
                              (4, 2), (4, 3), (4, 4)]
    assert action_sequence == [
        "down", "down", "down", "down", "right", "right", "right", "right"
    ]
    assert heuristics == [8.0, 7.0, 6.0, 5.0, 4.0, 3.0, 2.0, 1.0, 0.0]

    # Same, but actually reaching the goal is impossible.
    state_sequence, action_sequence, _ = utils.run_hill_climbing(
        initial_state, lambda s: False, _grid_successor_fn, _grid_heuristic_fn)
    assert state_sequence == [(0, 0), (1, 0), (2, 0), (3, 0), (4, 0), (4, 1),
                              (4, 2), (4, 3), (4, 4)]
    assert action_sequence == [
        "down", "down", "down", "down", "right", "right", "right", "right"
    ]

    # Search with no successors
    def _no_successor_fn(state: S) -> Iterator[Tuple[A, S, float]]:
        if state == initial_state:
            yield "dummy_action", (2, 2), 1.0

    state_sequence, action_sequence, _ = utils.run_hill_climbing(
        initial_state, lambda s: False, _no_successor_fn, _grid_heuristic_fn)
    assert state_sequence == [(0, 0), (2, 2)]
    assert action_sequence == ["dummy_action"]

    # Tests showing the benefit of enforced hill climbing.
    def _local_minimum_grid_heuristic_fn(state: S) -> float:
        # Manhattan distance
        if state in [(1, 0), (0, 1)]:
            return float("inf")
        return float(abs(state[0] - 4) + abs(state[1] - 4))

    for parallelize in (False, True):
        # With enforced_depth 0, search fails.
        state_sequence, action_sequence, heuristics = utils.run_hill_climbing(
            initial_state,
            _grid_check_goal_fn,
            _grid_successor_fn,
            _local_minimum_grid_heuristic_fn,
            parallelize=parallelize)
        assert state_sequence == [(0, 0)]
        assert not action_sequence
        assert heuristics == [8.0]

        # With enforced_depth 1, search succeeds.
        state_sequence, action_sequence, heuristics = utils.run_hill_climbing(
            initial_state,
            _grid_check_goal_fn,
            _grid_successor_fn,
            _local_minimum_grid_heuristic_fn,
            enforced_depth=1,
            parallelize=parallelize)
        # Note that hill-climbing does not care about costs.
        assert state_sequence == [(0, 0), (1, 0), (2, 0), (3, 0), (4, 0),
                                  (4, 1), (4, 2), (4, 3), (4, 4)]
        assert action_sequence == [
            "down", "down", "down", "down", "right", "right", "right", "right"
        ]
        assert heuristics == [
            8.0, float("inf"), 6.0, 5.0, 4.0, 3.0, 2.0, 1.0, 0.0
        ]


def test_run_policy_guided_astar():
    """Tests for run_policy_guided_astar()."""
    S = Tuple[int, int]  # grid (row, col)
    A = str  # up, down, left, right

    arrival_costs = np.array([
        [1, 1, 100, 1, 1],
        [1, 100, 1, 1, 1],
        [1, 100, 1, 1, 1],
        [1, 1, 1, 100, 1],
        [1, 1, 100, 1, 1],
    ],
                             dtype=float)

    act_to_delta = {
        "up": (-1, 0),
        "down": (1, 0),
        "left": (0, -1),
        "right": (0, 1),
    }

    def _get_valid_actions(state: S) -> Iterator[Tuple[A, float]]:
        r, c = state
        for act in sorted(act_to_delta):
            dr, dc = act_to_delta[act]
            new_r, new_c = r + dr, c + dc
            # Check if in bounds
            if not (0 <= new_r < arrival_costs.shape[0] and \
                    0 <= new_c < arrival_costs.shape[1]):
                continue
            yield (act, arrival_costs[new_r, new_c])

    def _get_next_state(state: S, action: A) -> S:
        r, c = state
        dr, dc = act_to_delta[action]
        return (r + dr, c + dc)

<<<<<<< HEAD
    def _grid_check_goal_fn(state: S) -> bool:
        # Bottom right corner of grid
        return state == (4, 4)

    def _grid_heuristic_fn(state: S) -> float:
        # Manhattan distance
        return float(abs(state[0] - 4) + abs(state[1] - 4))
=======
    goal = (4, 4)

    def _grid_check_goal_fn(state: S) -> bool:
        # Bottom right corner of grid
        return state == goal

    def _grid_heuristic_fn(state: S) -> float:
        # Manhattan distance
        return float(abs(state[0] - goal[0]) + abs(state[1] - goal[1]))
>>>>>>> 62c12c49

    def _policy(state: S) -> A:
        # Move right until we can't anymore.
        _, c = state
        if c >= arrival_costs.shape[1] - 1:
            return None
        return "right"

    initial_state = (0, 0)
    num_rollout_steps = 10

    # The policy should bias toward the path that moves all the way right, then
    # planning should move all the way down to reach the goal.
    state_sequence, action_sequence = utils.run_policy_guided_astar(
        initial_state,
        _grid_check_goal_fn,
        _get_valid_actions,
        _get_next_state,
        _grid_heuristic_fn,
        _policy,
<<<<<<< HEAD
        num_rollout_steps=num_rollout_steps)
=======
        num_rollout_steps=num_rollout_steps,
        rollout_step_cost=0)
>>>>>>> 62c12c49

    assert state_sequence == [(0, 0), (0, 1), (0, 2), (0, 3), (0, 4), (1, 4),
                              (2, 4), (3, 4), (4, 4)]
    assert action_sequence == [
        'right', 'right', 'right', 'right', 'down', 'down', 'down', 'down'
    ]

    # With a trivial policy, should find the optimal path.
    state_sequence, action_sequence = utils.run_policy_guided_astar(
        initial_state,
        _grid_check_goal_fn,
        _get_valid_actions,
        _get_next_state,
        _grid_heuristic_fn,
        policy=lambda s: None,
<<<<<<< HEAD
        num_rollout_steps=num_rollout_steps)
=======
        num_rollout_steps=num_rollout_steps,
        rollout_step_cost=0)
>>>>>>> 62c12c49

    assert state_sequence == [(0, 0), (1, 0), (2, 0), (3, 0), (3, 1), (3, 2),
                              (2, 2), (2, 3), (2, 4), (3, 4), (4, 4)]
    assert action_sequence == [
        'down', 'down', 'down', 'right', 'right', 'up', 'right', 'right',
        'down', 'down'
    ]


def test_ops_and_specs_to_dummy_nsrts():
    """Tests for ops_and_specs_to_dummy_nsrts()."""
    cup_type = Type("cup_type", ["feat1"])
    plate_type = Type("plate_type", ["feat1"])
    on = Predicate("On", [cup_type, plate_type], lambda s, o: True)
    not_on = Predicate("NotOn", [cup_type, plate_type], lambda s, o: True)
    cup_var = cup_type("?cup")
    plate_var = plate_type("?plate")
    parameters = [cup_var, plate_var]
    preconditions = {not_on([cup_var, plate_var])}
    add_effects = {on([cup_var, plate_var])}
    delete_effects = {not_on([cup_var, plate_var])}
    params_space = Box(-10, 10, (2, ))
    parameterized_option = ParameterizedOption("Pick", [], params_space,
                                               lambda s, m, o, p: 2 * p,
                                               lambda s, m, o, p: True,
                                               lambda s, m, o, p: True)
    strips_operator = STRIPSOperator("Pick", parameters, preconditions,
                                     add_effects, delete_effects, set())
    nsrts = utils.ops_and_specs_to_dummy_nsrts([strips_operator],
                                               [(parameterized_option, [])])
    assert len(nsrts) == 1
    nsrt = next(iter(nsrts))
    assert nsrt.parameters == parameters
    assert nsrt.preconditions == preconditions
    assert nsrt.add_effects == add_effects
    assert nsrt.delete_effects == delete_effects
    assert nsrt.option == parameterized_option
    assert not nsrt.option_vars


def test_string_to_python_object():
    """Tests for string_to_python_object()."""
    assert utils.string_to_python_object("3") == 3
    assert utils.string_to_python_object("1234") == 1234
    assert utils.string_to_python_object("3.2") == 3.2
    assert utils.string_to_python_object("test") == "test"
    assert utils.string_to_python_object("") == ""
    assert utils.string_to_python_object("True") is True
    assert utils.string_to_python_object("False") is False
    assert utils.string_to_python_object("None") is None
    assert utils.string_to_python_object("[3.2]") == [3.2]
    assert utils.string_to_python_object("[3.2,4.3]") == [3.2, 4.3]
    assert utils.string_to_python_object("[3.2, 4.3]") == [3.2, 4.3]
    assert utils.string_to_python_object("(3.2,4.3)") == (3.2, 4.3)
    assert utils.string_to_python_object("(3.2, 4.3)") == (3.2, 4.3)


def test_get_env_asset_path():
    """Tests for get_env_asset_path()."""
    path = utils.get_env_asset_path("urdf/plane.urdf")
    assert path.endswith("urdf/plane.urdf")
    assert os.path.exists(path)
    with pytest.raises(AssertionError):
        utils.get_env_asset_path("not_a_real_asset")


def test_create_video_from_partial_refinements():
    """Tests for create_video_from_partial_refinements()."""
    env = CoverEnv()
    PickPlace = list(env.options)[0]
    option = PickPlace.ground([],
                              np.zeros(PickPlace.params_space.shape,
                                       dtype=np.float32))
    partial_refinements = [([], [option])]
    utils.reset_config({"failure_video_mode": "not a real video mode"})
    with pytest.raises(NotImplementedError):
        utils.create_video_from_partial_refinements(partial_refinements,
                                                    env,
                                                    "train",
                                                    task_idx=0,
                                                    max_num_steps=10)
    utils.reset_config({"env": "cover", "failure_video_mode": "longest_only"})
    video = utils.create_video_from_partial_refinements(partial_refinements,
                                                        env,
                                                        "train",
                                                        task_idx=0,
                                                        max_num_steps=10)
    assert len(video) == 2


def test_env_failure():
    """Tests for EnvironmentFailure class."""
    cup_type = Type("cup_type", ["feat1"])
    cup = cup_type("cup")
    try:
        raise utils.EnvironmentFailure("failure123",
                                       {"offending_objects": {cup}})
    except utils.EnvironmentFailure as e:
        assert str(e) == ("EnvironmentFailure('failure123'): "
                          "{'offending_objects': {cup:cup_type}}")
        assert e.info["offending_objects"] == {cup}


def test_parse_config_excluded_predicates():
    """Tests for parse_config_excluded_predicates()."""
    # Test excluding nothing.
    utils.reset_config({
        "env": "cover",
        "excluded_predicates": "",
    })
    env = CoverEnv()
    included, excluded = utils.parse_config_excluded_predicates(env)
    assert sorted(p.name for p in included) == [
        "Covers", "HandEmpty", "Holding", "IsBlock", "IsTarget"
    ]
    assert not excluded
    # Test excluding specific predicates.
    utils.reset_config({
        "excluded_predicates": "IsBlock,HandEmpty",
    })
    included, excluded = utils.parse_config_excluded_predicates(env)
    assert sorted(p.name
                  for p in included) == ["Covers", "Holding", "IsTarget"]
    assert sorted(p.name for p in excluded) == ["HandEmpty", "IsBlock"]
    # Test excluding all (non-goal) predicates.
    utils.reset_config({
        "excluded_predicates": "all",
    })
    included, excluded = utils.parse_config_excluded_predicates(env)
    assert sorted(p.name for p in included) == ["Covers"]
    assert sorted(p.name for p in excluded) == [
        "HandEmpty", "Holding", "IsBlock", "IsTarget"
    ]
    # Can exclude goal predicates when offline_data_method is demo+ground_atoms.
    utils.reset_config({
        "offline_data_method": "demo+ground_atoms",
        "excluded_predicates": "Covers",
    })
    included, excluded = utils.parse_config_excluded_predicates(env)
    assert sorted(p.name for p in included) == [
        "HandEmpty", "Holding", "IsBlock", "IsTarget"
    ]
    assert sorted(p.name for p in excluded) == ["Covers"]
    # Cannot exclude goal predicates otherwise..
    utils.reset_config({
        "offline_data_method": "demo",
        "excluded_predicates": "Covers",
    })
    with pytest.raises(AssertionError):
        utils.parse_config_excluded_predicates(env)


def test_parse_config_included_options():
    """Tests for parse_config_included_options()."""
    # Test including nothing.
    utils.reset_config({
        "env": "cover_multistep_options",
        "included_options": "",
    })
    env = CoverMultistepOptions()
    included = utils.parse_config_included_options(env)
    assert not included
    # Test including specific options.
    utils.reset_config({
        "included_options": "Pick",
    })
    Pick, Place = sorted(env.options)
    assert Pick.name == "Pick"
    assert Place.name == "Place"
    included = utils.parse_config_included_options(env)
    assert included == {Pick}
    utils.reset_config({
        "included_options": "Place",
    })
    included = utils.parse_config_included_options(env)
    assert included == {Place}
    utils.reset_config({
        "included_options": "Pick,Place",
    })
    included = utils.parse_config_included_options(env)
    assert included == {Pick, Place}
    # Test including an unknown option.
    utils.reset_config({
        "included_options": "Pick,NotReal",
    })
    with pytest.raises(AssertionError) as e:
        utils.parse_config_included_options(env)
    assert "Unrecognized option in included_options!" in str(e)


def test_null_sampler():
    """Tests for null_sampler()."""
    assert utils.null_sampler(None, None, None, None).shape == (0, )


def test_behavior_state():
    """Tests for BehaviorState."""
    cup_type = Type("cup_type", ["feat1"])
    plate_type = Type("plate_type", ["feat1", "feat2"])
    cup = cup_type("cup")
    plate = plate_type("plate")
    state = utils.BehaviorState({cup: [0.5], plate: [1.0, 1.2]})
    other_state = state.copy()
    assert state.allclose(other_state)


def test_nostdout(capfd):
    """Tests for nostdout()."""

    def _hello_world():
        print("Hello world!")

    for _ in range(2):
        _hello_world()
        out, _ = capfd.readouterr()
        assert out == "Hello world!\n"
        with utils.nostdout():
            _hello_world()
        out, _ = capfd.readouterr()
        assert out == ""<|MERGE_RESOLUTION|>--- conflicted
+++ resolved
@@ -2803,15 +2803,6 @@
         dr, dc = act_to_delta[action]
         return (r + dr, c + dc)
 
-<<<<<<< HEAD
-    def _grid_check_goal_fn(state: S) -> bool:
-        # Bottom right corner of grid
-        return state == (4, 4)
-
-    def _grid_heuristic_fn(state: S) -> float:
-        # Manhattan distance
-        return float(abs(state[0] - 4) + abs(state[1] - 4))
-=======
     goal = (4, 4)
 
     def _grid_check_goal_fn(state: S) -> bool:
@@ -2821,7 +2812,6 @@
     def _grid_heuristic_fn(state: S) -> float:
         # Manhattan distance
         return float(abs(state[0] - goal[0]) + abs(state[1] - goal[1]))
->>>>>>> 62c12c49
 
     def _policy(state: S) -> A:
         # Move right until we can't anymore.
@@ -2842,12 +2832,8 @@
         _get_next_state,
         _grid_heuristic_fn,
         _policy,
-<<<<<<< HEAD
-        num_rollout_steps=num_rollout_steps)
-=======
         num_rollout_steps=num_rollout_steps,
         rollout_step_cost=0)
->>>>>>> 62c12c49
 
     assert state_sequence == [(0, 0), (0, 1), (0, 2), (0, 3), (0, 4), (1, 4),
                               (2, 4), (3, 4), (4, 4)]
@@ -2863,12 +2849,8 @@
         _get_next_state,
         _grid_heuristic_fn,
         policy=lambda s: None,
-<<<<<<< HEAD
-        num_rollout_steps=num_rollout_steps)
-=======
         num_rollout_steps=num_rollout_steps,
         rollout_step_cost=0)
->>>>>>> 62c12c49
 
     assert state_sequence == [(0, 0), (1, 0), (2, 0), (3, 0), (3, 1), (3, 2),
                               (2, 2), (2, 3), (2, 4), (3, 4), (4, 4)]
