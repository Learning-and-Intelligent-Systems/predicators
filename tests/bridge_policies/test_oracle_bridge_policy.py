--- conflicted
+++ resolved
@@ -7,12 +7,7 @@
 
 import predicators.bridge_policies.ldl_bridge_policy
 from predicators import utils
-<<<<<<< HEAD
-from predicators.bridge_policies.oracle_bridge_policy import \
-    OracleBridgePolicy, _create_oracle_ldl_bridge_policy
-=======
 from predicators.bridge_policies.oracle_bridge_policy import OracleBridgePolicy
->>>>>>> 18275deb
 from predicators.envs import get_or_create_env
 from predicators.ground_truth_models import get_gt_ldl_bridge_policy, \
     get_gt_nsrts, get_gt_options
@@ -28,13 +23,9 @@
     env = get_or_create_env("painting")
     options = get_gt_options("painting")
     nsrts = get_gt_nsrts("painting", env.predicates, options)
-<<<<<<< HEAD
-    bridge_policy = OracleBridgePolicy(env.predicates, options, nsrts)
-=======
     bridge_policy = OracleBridgePolicy(env.types, env.predicates, options,
                                        nsrts)
     assert not bridge_policy.is_learning_based
->>>>>>> 18275deb
     rng = np.random.default_rng(123)
 
     nsrt_name_to_nsrt = {n.name: n for n in nsrts}
@@ -64,10 +55,5 @@
         assert "Unsound option policy" in str(e)
 
     with pytest.raises(NotImplementedError):
-<<<<<<< HEAD
-        _create_oracle_ldl_bridge_policy("not a real env", nsrts,
-                                         env.predicates, options)
-=======
         get_gt_ldl_bridge_policy("not a real env", env.types, env.predicates,
-                                 nsrts, options)
->>>>>>> 18275deb
+                                 nsrts, options)