"""Test cases for the active_sampler explorer class."""
from typing import Dict

import pytest

from predicators import utils
from predicators.approaches.active_sampler_learning_approach import \
    _wrap_sampler
from predicators.envs.cover import RegionalBumpyCoverEnv
from predicators.explorers import create_explorer
from predicators.ground_truth_models import get_gt_nsrts, get_gt_options
from predicators.option_model import _OracleOptionModel
from predicators.structs import NSRT, NSRTSampler


def test_active_sampler_explorer():
    """Tests for ActiveSamplerExplorer class."""

    # Test that the explorer starts by solving the task.
    utils.reset_config({
        "explorer": "active_sampler",
        "env": "regional_bumpy_cover",
        "bumpy_cover_init_bumpy_prob": 0.0,  # to make the task trivial
        "strips_learner": "oracle",
        "sampler_learner": "oracle",
    })
    env = RegionalBumpyCoverEnv()
    nsrts = get_gt_nsrts(env.get_name(), env.predicates,
                         get_gt_options(env.get_name()))
    option_model = _OracleOptionModel(env)
    train_tasks = [t.task for t in env.get_train_tasks()]
    ground_op_hist = {}
    nsrt_to_explorer_sampler: Dict[NSRT, NSRTSampler] = {}
    for nsrt in nsrts:
        nsrt_to_explorer_sampler[nsrt] = nsrt.sampler
    seen_train_task_idxs = set(range(len(train_tasks)))
    explorer = create_explorer(
        "active_sampler",
        env.predicates,
        get_gt_options(env.get_name()),
        env.types,
        env.action_space,
        train_tasks,
        nsrts,
        option_model,
        ground_op_hist=ground_op_hist,
        max_steps_before_termination=2,
        nsrt_to_explorer_sampler=nsrt_to_explorer_sampler,
        seen_train_task_idxs=seen_train_task_idxs)
    task_idx = 0
    policy, term_fn = explorer.get_exploration_strategy(task_idx, 500)
    task = train_tasks[0]
    assert len(task.goal) == 1
    # Should be solved in exactly two steps.
    state = task.init.copy()
    assert not term_fn(state)
    state = env.simulate(state, policy(state))
    assert not term_fn(state)
    state = env.simulate(state, policy(state))
    assert task.goal_holds(state)
    assert term_fn(state)  # because of max_steps_before_termination
    # The ground_op_hist should be updated accordingly.
    assert len(ground_op_hist) == 2
    assert all(v == [True] for v in ground_op_hist.values())

    # Cover case where we are practicing with an empty ground_op_hist.
    explorer = create_explorer(
        "active_sampler",
        env.predicates,
        get_gt_options(env.get_name()),
        env.types,
        env.action_space,
        train_tasks,
        nsrts,
        option_model,
        ground_op_hist={},
        max_steps_before_termination=2,
        nsrt_to_explorer_sampler=nsrt_to_explorer_sampler,
        seen_train_task_idxs=seen_train_task_idxs)
    task_idx = 0
    policy, _ = explorer.get_exploration_strategy(task_idx, 500)
    with pytest.raises(utils.RequestActPolicyFailure):
        policy(state)

    # Cover case where the max option horizon is exceeded.
    ground_op_hist = {}
    utils.reset_config({
        "explorer": "active_sampler",
        "env": "regional_bumpy_cover",
        "bumpy_cover_init_bumpy_prob": 0.0,
        "strips_learner": "oracle",
        "sampler_learner": "oracle",
        "max_num_steps_option_rollout": 0,  # note
    })
    explorer = create_explorer(
        "active_sampler",
        env.predicates,
        get_gt_options(env.get_name()),
        env.types,
        env.action_space,
        train_tasks,
        nsrts,
        option_model,
        ground_op_hist=ground_op_hist,
        max_steps_before_termination=2,
        nsrt_to_explorer_sampler=nsrt_to_explorer_sampler,
        seen_train_task_idxs=seen_train_task_idxs)
    task_idx = 0
    policy, term_fn = explorer.get_exploration_strategy(task_idx, 500)
    state = task.init.copy()
    assert not term_fn(state)
    with pytest.raises(utils.OptionTimeoutFailure):
        env.simulate(state, policy(state))

    # Test that the PickFromBumpy operator is tried more than the others when
    # we set the parameters of the environment such that picking is hard.
    utils.reset_config({
        "explorer": "active_sampler",
        "env": "regional_bumpy_cover",
        "bumpy_cover_num_bumps": 3,
        "bumpy_cover_spaces_per_bump": 3,
        "bumpy_cover_init_bumpy_prob": 1.0,  # force pick from bumpy
        "active_sampler_explore_bonus": 0.0,  # disable explore bonus
        "strips_learner": "oracle",
        "sampler_learner": "oracle",
        "active_sampler_explore_task_strategy": "success_rate",
    })
    env = RegionalBumpyCoverEnv()
    nsrts = get_gt_nsrts(env.get_name(), env.predicates,
                         get_gt_options(env.get_name()))
    option_model = _OracleOptionModel(env)
    train_tasks = [t.task for t in env.get_train_tasks()]
    ground_op_hist = {}
    nsrt_to_explorer_sampler: Dict[NSRT, NSRTSampler] = {}
    for nsrt in nsrts:
        nsrt_to_explorer_sampler[nsrt] = nsrt.sampler
    explorer = create_explorer(
        "active_sampler",
        env.predicates,
        get_gt_options(env.get_name()),
        env.types,
        env.action_space,
        train_tasks,
        nsrts,
        option_model,
        ground_op_hist=ground_op_hist,
        nsrt_to_explorer_sampler=nsrt_to_explorer_sampler,
        seen_train_task_idxs=seen_train_task_idxs)
    task_idx = 0
    policy, term_fn = explorer.get_exploration_strategy(task_idx, 500)
    task = train_tasks[0]
    state = task.init.copy()
    for _ in range(25):
        assert not term_fn(state)
        state = env.simulate(state, policy(state))
    pick_op = [op for op in ground_op_hist if op.name == "PickFromBumpy"][0]
    assert len(ground_op_hist[pick_op]) > 10
    assert sum(ground_op_hist[pick_op]) < len(ground_op_hist[pick_op])
    # Verify that we had to plan to practice.
    assert len([op for op in ground_op_hist if op.name == "PlaceOnBumpy"]) > 0

    # Test randomized scoring.
    utils.reset_config({
        "explorer": "active_sampler",
        "env": "regional_bumpy_cover",
        "bumpy_cover_num_bumps": 3,
        "bumpy_cover_spaces_per_bump": 3,
        "bumpy_cover_init_bumpy_prob": 1.0,
        "strips_learner": "oracle",
        "sampler_learner": "oracle",
        "active_sampler_explore_task_strategy": "random",
    })
    explorer = create_explorer(
        "active_sampler",
        env.predicates,
        get_gt_options(env.get_name()),
        env.types,
        env.action_space,
        train_tasks,
        nsrts,
        option_model,
        ground_op_hist=ground_op_hist,
        nsrt_to_explorer_sampler=nsrt_to_explorer_sampler,
        seen_train_task_idxs=seen_train_task_idxs)
    policy, term_fn = explorer.get_exploration_strategy(task_idx, 500)
    state = task.init.copy()
    for _ in range(25):
        assert not term_fn(state)
        state = env.simulate(state, policy(state))
    assert len(ground_op_hist) > 0

    # Test planning progrss scoring (but keep it short).
    utils.reset_config({
        "explorer":
        "active_sampler",
        "env":
        "regional_bumpy_cover",
        "bumpy_cover_num_bumps":
        3,
        "bumpy_cover_spaces_per_bump":
        3,
        "bumpy_cover_init_bumpy_prob":
        1.0,
        "strips_learner":
        "oracle",
        "sampler_learner":
        "oracle",
        "active_sampler_explore_task_strategy":
        "planning_progress",
    })
    explorer = create_explorer(
        "active_sampler",
        env.predicates,
        get_gt_options(env.get_name()),
        env.types,
        env.action_space,
        train_tasks,
        nsrts,
        option_model,
        ground_op_hist=ground_op_hist,
        nsrt_to_explorer_sampler=nsrt_to_explorer_sampler,
        seen_train_task_idxs=seen_train_task_idxs)
    policy, term_fn = explorer.get_exploration_strategy(task_idx, 500)
    state = task.init.copy()
    for _ in range(5):
        assert not term_fn(state)
        state = env.simulate(state, policy(state))
    assert len(ground_op_hist) > 0

    # Test task repeating (but keep it short).
    utils.reset_config({
        "explorer": "active_sampler",
        "env": "regional_bumpy_cover",
        "bumpy_cover_num_bumps": 3,
        "bumpy_cover_spaces_per_bump": 3,
        "bumpy_cover_init_bumpy_prob": 1.0,
        "strips_learner": "oracle",
        "sampler_learner": "oracle",
        "active_sampler_explore_task_strategy": "task_repeat",
    })
    explorer = create_explorer(
        "active_sampler",
        env.predicates,
        get_gt_options(env.get_name()),
        env.types,
        env.action_space,
        train_tasks,
        nsrts,
        option_model,
        ground_op_hist=ground_op_hist,
        nsrt_to_explorer_sampler=nsrt_to_explorer_sampler,
        seen_train_task_idxs=seen_train_task_idxs)
    policy, term_fn = explorer.get_exploration_strategy(task_idx, 500)
    state = task.init.copy()
    for _ in range(5):
        assert not term_fn(state)
        state = env.simulate(state, policy(state))
    assert len(ground_op_hist) > 0

    # Test unrecognized task strategy.
    utils.reset_config({
        "explorer":
        "active_sampler",
        "env":
        "regional_bumpy_cover",
        "bumpy_cover_num_bumps":
        3,
        "bumpy_cover_spaces_per_bump":
        3,
        "bumpy_cover_init_bumpy_prob":
        1.0,
        "strips_learner":
        "oracle",
        "sampler_learner":
        "oracle",
        "active_sampler_explore_task_strategy":
        "not a real task strategy",
    })
    explorer = create_explorer(
        "active_sampler",
        env.predicates,
        get_gt_options(env.get_name()),
        env.types,
        env.action_space,
        train_tasks,
        nsrts,
        option_model,
        ground_op_hist=ground_op_hist,
        nsrt_to_explorer_sampler=nsrt_to_explorer_sampler,
        seen_train_task_idxs=seen_train_task_idxs)
    policy, term_fn = explorer.get_exploration_strategy(task_idx, 500)
    state = task.init.copy()
    with pytest.raises(NotImplementedError) as e:
        for _ in range(25):
            assert not term_fn(state)
            state = env.simulate(state, policy(state))
<<<<<<< HEAD
    assert "Unrecognized explore task strategy" in str(e)
=======
    assert "Unrecognized explore scorer" in str(e)

    # Test the epsilon-greedy vs non-epsilon-greedy exploration.
    utils.reset_config({
        "explorer":
        "active_sampler",
        "env":
        "regional_bumpy_cover",
        "bumpy_cover_num_bumps":
        3,
        "bumpy_cover_spaces_per_bump":
        3,
        "bumpy_cover_init_bumpy_prob":
        1.0,
        "strips_learner":
        "oracle",
        "sampler_learner":
        "oracle",
        "active_sampler_learning_exploration_sample_strategy":
        "epsilon_greedy"
    })
    new_nsrt_to_greedy_explorer_sampler = {}
    for nsrt, sampler in nsrt_to_explorer_sampler.items():
        new_nsrt_to_greedy_explorer_sampler[nsrt] = _wrap_sampler(
            sampler, lambda s, o, x: [0.0] * len(x), strategy="epsilon_greedy")
    explorer = create_explorer(
        "active_sampler",
        env.predicates,
        get_gt_options(env.get_name()),
        env.types,
        env.action_space,
        train_tasks,
        nsrts,
        option_model,
        ground_op_hist=ground_op_hist,
        nsrt_to_explorer_sampler=new_nsrt_to_greedy_explorer_sampler,
        seen_train_task_idxs=seen_train_task_idxs)
    policy, term_fn = explorer.get_exploration_strategy(task_idx, 500)
    state = task.init.copy()
    for _ in range(100):
        assert not term_fn(state)
        state = env.simulate(state, policy(state))

    # Test a non-existent exploration sampling strategy
    utils.reset_config({
        "explorer":
        "active_sampler",
        "env":
        "regional_bumpy_cover",
        "bumpy_cover_num_bumps":
        3,
        "bumpy_cover_spaces_per_bump":
        3,
        "bumpy_cover_init_bumpy_prob":
        1.0,
        "strips_learner":
        "oracle",
        "sampler_learner":
        "oracle",
        "active_sampler_learning_exploration_sample_strategy":
        "not a real explorer"
    })
    new_nsrt_to_greedy_explorer_sampler = {}
    for nsrt, sampler in nsrt_to_explorer_sampler.items():
        new_nsrt_to_greedy_explorer_sampler[nsrt] = _wrap_sampler(
            sampler,
            lambda s, o, x: [0.0] * len(x),
            strategy="not a real explorer")
    explorer = create_explorer(
        "active_sampler",
        env.predicates,
        get_gt_options(env.get_name()),
        env.types,
        env.action_space,
        train_tasks,
        nsrts,
        option_model,
        ground_op_hist=ground_op_hist,
        nsrt_to_explorer_sampler=new_nsrt_to_greedy_explorer_sampler,
        seen_train_task_idxs=seen_train_task_idxs)
    policy, term_fn = explorer.get_exploration_strategy(task_idx, 500)
    state = task.init.copy()
    with pytest.raises(NotImplementedError) as e:
        for _ in range(25):
            assert not term_fn(state)
            state = env.simulate(state, policy(state))
    assert "is not implemented" in str(e)
>>>>>>> 8418c7ef
<|MERGE_RESOLUTION|>--- conflicted
+++ resolved
@@ -294,10 +294,7 @@
         for _ in range(25):
             assert not term_fn(state)
             state = env.simulate(state, policy(state))
-<<<<<<< HEAD
     assert "Unrecognized explore task strategy" in str(e)
-=======
-    assert "Unrecognized explore scorer" in str(e)
 
     # Test the epsilon-greedy vs non-epsilon-greedy exploration.
     utils.reset_config({
@@ -383,5 +380,4 @@
         for _ in range(25):
             assert not term_fn(state)
             state = env.simulate(state, policy(state))
-    assert "is not implemented" in str(e)
->>>>>>> 8418c7ef
+    assert "is not implemented" in str(e)