--- conflicted
+++ resolved
@@ -4,18 +4,11 @@
 import pytest
 
 from predicators.src import utils
-<<<<<<< HEAD
-from predicators.src.approaches import (ApproachFailure, ApproachTimeout,
-                                        InteractiveLearningApproach)
-from predicators.src.datasets import create_dataset
-from predicators.src.envs import CoverEnv
-=======
 from predicators.src.approaches import ApproachFailure, ApproachTimeout
 from predicators.src.approaches.interactive_learning_approach import \
     InteractiveLearningApproach
 from predicators.src.datasets import create_dataset
 from predicators.src.envs.cover import CoverEnv
->>>>>>> b77aa73a
 from predicators.src.main import _generate_interaction_results
 from predicators.src.settings import CFG
 from predicators.src.structs import Dataset
