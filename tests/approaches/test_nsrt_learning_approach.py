--- conflicted
+++ resolved
@@ -22,14 +22,10 @@
                          "seed": 12345, "regressor_max_itr": 200,
                          "classifier_max_itr_sampler": 200,
                          "classifier_max_itr_predicate": 200,
-<<<<<<< HEAD
-                         "excluded_predicates": excluded_predicates)
-=======
                          "excluded_predicates": excluded_predicates,
                          "learn_side_predicates": learn_side_predicates,
                          "option_learner": "no_learning",
                          "sampler_learner": sampler_learner})
->>>>>>> 3a30f3e4
     env = create_env(env_name)
     assert env.goal_predicates.issubset(env.predicates)
     if CFG.excluded_predicates:
@@ -61,21 +57,11 @@
     approach2.load()
     if try_solving:
         approach2.solve(task, timeout=CFG.timeout)
-    utils.update_config({"env": env_name, "approach": approach_name,
-                         "seed": 12345})
 
 
 def test_nsrt_learning_approach():
     """Tests for NSRTLearningApproach class.
     """
-<<<<<<< HEAD
-    _test_approach(env_name="cover", approach_name="nsrt_learning")
-    # Sampler learning requires more data than we are allowing for fast
-    # unit tests, so don't try solving.
-    _test_approach(env_name="cover_multistep_options",
-                   approach_name="nsrt_learning", try_solving=False,
-                   sampler_learner="random")
-=======
     _test_approach(env_name="blocks", approach_name="nsrt_learning")
     with pytest.raises(NotImplementedError):  # bad sampler_learner
         _test_approach(env_name="cover_multistep_options",
@@ -88,7 +74,6 @@
         _test_approach(env_name="repeated_nextto",
                        approach_name="nsrt_learning", try_solving=False,
                        sampler_learner="random", learn_side_predicates=True)
->>>>>>> 3a30f3e4
 
 
 def test_iterative_invention_approach():
