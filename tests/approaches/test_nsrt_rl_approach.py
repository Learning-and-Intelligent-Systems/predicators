"""Test cases for the reinforcement learning approach."""

from predicators.src import utils
from predicators.src.approaches.nsrt_rl_approach import \
    NSRTReinforcementLearningApproach
from predicators.src.datasets import create_dataset
from predicators.src.envs.cover import CoverMultistepOptions
from predicators.src.main import _generate_interaction_results
from predicators.src.teacher import Teacher


def test_nsrt_reinforcement_learning_approach():
    """Test for NSRTReinforcementLearningApproach class, entire pipeline."""
    config = {
        "env": "cover_multistep_options",
        "cover_multistep_thr_percent": 0.99,
        "cover_multistep_bhr_percent": 0.99,
        "approach": "nsrt_rl",
        "num_train_tasks": 10,
        "num_test_tasks": 10,
        "option_learner": "direct_bc",
<<<<<<< HEAD
        "sampler_learner": "neural",
        "num_online_learning_cycles": 1
    })
=======
        "sampler_learner": "random",
        "segmenter": "atom_changes",
        "num_online_learning_cycles": 1,
        "mlp_regressor_max_itr": 1,
    }
    utils.reset_config(config)
>>>>>>> 8a408cec
    env = CoverMultistepOptions()
    train_tasks = env.get_train_tasks()
    options = utils.parse_config_included_options(env)
    approach = NSRTReinforcementLearningApproach(env.predicates, options,
                                                 env.types, env.action_space,
                                                 train_tasks)
    teacher = Teacher(train_tasks)
    dataset = create_dataset(env, train_tasks, options)
    assert approach.is_learning_based
    approach.learn_from_offline_dataset(dataset)
<<<<<<< HEAD
=======
    approach.load(online_learning_cycle=None)
    # Reduce the timeout for planning in the interaction loop, to make the
    # test faster.
    config["timeout"] = 0.01
    utils.reset_config(config)
>>>>>>> 8a408cec
    interaction_requests = approach.get_interaction_requests()
    interaction_results, _ = _generate_interaction_results(
        env, teacher, interaction_requests)
    approach.learn_from_interaction_results(interaction_results)
<<<<<<< HEAD
    # We won't check the policy here because we don't want unit tests to
    # have to train very good models, since that would be slow.
    for task in env.get_test_tasks():
        try:
            approach.solve(task, timeout=CFG.timeout)
        except (ApproachTimeout, ApproachFailure):  # pragma: no cover
            pass
=======
    approach.load(online_learning_cycle=1)
    with pytest.raises(FileNotFoundError):
        approach.load(online_learning_cycle=2)
>>>>>>> 8a408cec
<|MERGE_RESOLUTION|>--- conflicted
+++ resolved
@@ -1,17 +1,20 @@
 """Test cases for the reinforcement learning approach."""
 
 from predicators.src import utils
+from predicators.src.approaches import ApproachFailure, ApproachTimeout
 from predicators.src.approaches.nsrt_rl_approach import \
     NSRTReinforcementLearningApproach
 from predicators.src.datasets import create_dataset
 from predicators.src.envs.cover import CoverMultistepOptions
 from predicators.src.main import _generate_interaction_results
+from predicators.src.settings import CFG
 from predicators.src.teacher import Teacher
 
 
 def test_nsrt_reinforcement_learning_approach():
     """Test for NSRTReinforcementLearningApproach class, entire pipeline."""
-    config = {
+
+    utils.reset_config({
         "env": "cover_multistep_options",
         "cover_multistep_thr_percent": 0.99,
         "cover_multistep_bhr_percent": 0.99,
@@ -19,50 +22,26 @@
         "num_train_tasks": 10,
         "num_test_tasks": 10,
         "option_learner": "direct_bc",
-<<<<<<< HEAD
         "sampler_learner": "neural",
         "num_online_learning_cycles": 1
     })
-=======
-        "sampler_learner": "random",
-        "segmenter": "atom_changes",
-        "num_online_learning_cycles": 1,
-        "mlp_regressor_max_itr": 1,
-    }
-    utils.reset_config(config)
->>>>>>> 8a408cec
     env = CoverMultistepOptions()
     train_tasks = env.get_train_tasks()
-    options = utils.parse_config_included_options(env)
-    approach = NSRTReinforcementLearningApproach(env.predicates, options,
+    approach = NSRTReinforcementLearningApproach(env.predicates, env.options,
                                                  env.types, env.action_space,
                                                  train_tasks)
     teacher = Teacher(train_tasks)
-    dataset = create_dataset(env, train_tasks, options)
+    dataset = create_dataset(env, train_tasks, env.options)
     assert approach.is_learning_based
     approach.learn_from_offline_dataset(dataset)
-<<<<<<< HEAD
-=======
-    approach.load(online_learning_cycle=None)
-    # Reduce the timeout for planning in the interaction loop, to make the
-    # test faster.
-    config["timeout"] = 0.01
-    utils.reset_config(config)
->>>>>>> 8a408cec
     interaction_requests = approach.get_interaction_requests()
     interaction_results, _ = _generate_interaction_results(
         env, teacher, interaction_requests)
     approach.learn_from_interaction_results(interaction_results)
-<<<<<<< HEAD
     # We won't check the policy here because we don't want unit tests to
     # have to train very good models, since that would be slow.
     for task in env.get_test_tasks():
         try:
             approach.solve(task, timeout=CFG.timeout)
         except (ApproachTimeout, ApproachFailure):  # pragma: no cover
-            pass
-=======
-    approach.load(online_learning_cycle=1)
-    with pytest.raises(FileNotFoundError):
-        approach.load(online_learning_cycle=2)
->>>>>>> 8a408cec
+            pass