--- conflicted
+++ resolved
@@ -8,15 +8,9 @@
 
 from predicators.src import utils
 from predicators.src.approaches import BaseApproach, create_approach
-<<<<<<< HEAD
-from predicators.src.envs import CoverEnv
-from predicators.src.structs import (Action, ParameterizedOption, Predicate,
-                                     State, Task, Type)
-=======
 from predicators.src.envs.cover import CoverEnv
 from predicators.src.structs import Action, ParameterizedOption, Predicate, \
     State, Task, Type
->>>>>>> b77aa73a
 
 
 class _DummyApproach(BaseApproach):
