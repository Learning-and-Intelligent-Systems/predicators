"""Test cases for the grammar search invention approach."""

from operator import gt

import numpy as np
import pytest

from predicators.src import utils
<<<<<<< HEAD
from predicators.src.approaches.grammar_search_invention_approach import (
    _create_grammar, _DataBasedPredicateGrammar, _ForallClassifier,
    _halving_constant_generator, _NegationClassifier, _PredicateGrammar,
    _SingleAttributeCompareClassifier,
    _SingleFeatureInequalitiesPredicateGrammar, _UnaryFreeForallClassifier)
from predicators.src.envs import CoverEnv
from predicators.src.nsrt_learning.strips_learning import segment_trajectory
from predicators.src.predicate_search_score_functions import \
    _count_positives_for_ops
from predicators.src.settings import CFG
from predicators.src.structs import (Action, Box, Dataset, LowLevelTrajectory,
                                     ParameterizedOption, Predicate, State,
                                     STRIPSOperator, Type)
=======
from predicators.src.approaches.grammar_search_invention_approach import \
    _create_grammar, _DataBasedPredicateGrammar, _ForallClassifier, \
    _halving_constant_generator, _NegationClassifier, _PredicateGrammar, \
    _SingleAttributeCompareClassifier, \
    _SingleFeatureInequalitiesPredicateGrammar, _UnaryFreeForallClassifier
from predicators.src.envs.cover import CoverEnv
from predicators.src.nsrt_learning.segmentation import segment_trajectory
from predicators.src.predicate_search_score_functions import \
    _count_positives_for_ops
from predicators.src.settings import CFG
from predicators.src.structs import Action, Box, Dataset, LowLevelTrajectory, \
    Predicate, State, STRIPSOperator, Type
>>>>>>> b77aa73a


def test_predicate_grammar():
    """Tests for _PredicateGrammar class."""
    utils.reset_config({"env": "cover", "segmenter": "atom_changes"})
    env = CoverEnv()
    train_task = env.get_train_tasks()[0]
    state = train_task.init
    other_state = state.copy()
    robby = [o for o in state if o.type.name == "robot"][0]
    state.set(robby, "hand", 0.5)
    other_state.set(robby, "hand", 0.8)
    dataset = Dataset([
        LowLevelTrajectory([state, other_state],
                           [np.zeros(1, dtype=np.float32)])
    ])
    base_grammar = _PredicateGrammar()
    assert not base_grammar.generate(max_num=0)
    with pytest.raises(NotImplementedError):
        base_grammar.generate(max_num=1)
    data_based_grammar = _DataBasedPredicateGrammar(dataset)
    assert data_based_grammar.types == env.types
    with pytest.raises(NotImplementedError):
        data_based_grammar.generate(max_num=1)
    env = CoverEnv()
    single_ineq_grammar = _SingleFeatureInequalitiesPredicateGrammar(dataset)
    assert len(single_ineq_grammar.generate(max_num=1)) == 1
    feature_ranges = single_ineq_grammar._get_feature_ranges()  # pylint: disable=protected-access
    assert feature_ranges[robby.type]["hand"] == (0.5, 0.8)
    forall_grammar = _create_grammar(dataset, env.predicates)
    # There are only so many unique predicates possible under the grammar.
    # Non-unique predicates are pruned. Note that with a larger dataset,
    # more predicates would appear unique.
    assert len(forall_grammar.generate(max_num=100)) == 12
    # Test CFG.grammar_search_predicate_cost_upper_bound.
    default = CFG.grammar_search_predicate_cost_upper_bound
    utils.reset_config({"grammar_search_predicate_cost_upper_bound": 0})
    assert len(single_ineq_grammar.generate(max_num=10)) == 0
    # With an empty dataset, all predicates should look the same, so zero
    # predicates should be enumerated. The reason that it's zero and not one
    # is because the given predicates are considered too when determining
    # if a candidate predicate is unique.
    # Set a small upper bound so that this terminates quickly.
    utils.update_config({"grammar_search_predicate_cost_upper_bound": 2})
    empty_data_grammar = _create_grammar(Dataset([]), env.predicates)
    assert len(empty_data_grammar.generate(max_num=10)) == 0
    # Reset to default just in case.
    utils.update_config({"grammar_search_predicate_cost_upper_bound": default})
    # Test debug grammar.
    utils.reset_config({"env": "unittest"})
    utils.update_config({"grammar_search_use_handcoded_debug_grammar": True})
    debug_grammar = _create_grammar(dataset, set())
    assert len(debug_grammar.generate(max_num=10)) == 2
    utils.update_config({"grammar_search_use_handcoded_debug_grammar": False})


def test_count_positives_for_ops():
    """Tests for _count_positives_for_ops()."""
    utils.reset_config({"segmenter": "atom_changes"})
    cup_type = Type("cup_type", ["feat1"])
    plate_type = Type("plate_type", ["feat1"])
    on = Predicate("On", [cup_type, plate_type], lambda s, o: True)
    not_on = Predicate("NotOn", [cup_type, plate_type], lambda s, o: True)
    cup_var = cup_type("?cup")
    plate_var = plate_type("?plate")
    parameters = [cup_var, plate_var]
    preconditions = {not_on([cup_var, plate_var])}
    add_effects = {on([cup_var, plate_var])}
    delete_effects = {not_on([cup_var, plate_var])}
    strips_operator = STRIPSOperator("Pick", parameters, preconditions,
                                     add_effects, delete_effects, set())
    cup = cup_type("cup")
    plate = plate_type("plate")
    parameterized_option = utils.SingletonParameterizedOption(
        "Dummy",
        lambda s, m, o, p: Action(np.array([0.0])),
        params_space=Box(0, 1, (1, )))
    option = parameterized_option.ground([], np.array([0.0]))
    state = State({cup: [0.5], plate: [1.0]})
    action = Action(np.zeros(1, dtype=np.float32))
    action.set_option(option)
    states = [state, state]
    actions = [action]
    strips_ops = [strips_operator]
    option_specs = [(parameterized_option, [])]
    pruned_atom_data = [
        # Test empty sequence.
        (LowLevelTrajectory([state], []), [{on([cup, plate])}]),
        # Test not positive.
        (LowLevelTrajectory(states, actions), [{on([cup, plate])},
                                               set()]),
        # Test true positive.
        (LowLevelTrajectory(states, actions), [{not_on([cup, plate])},
                                               {on([cup, plate])}]),
        # Test false positive.
        (LowLevelTrajectory(states, actions), [{not_on([cup, plate])},
                                               set()]),
    ]
    segments = [
        seg for traj in pruned_atom_data for seg in segment_trajectory(traj)
    ]

    num_true, num_false, _, _ = _count_positives_for_ops(
        strips_ops, option_specs, segments)
    assert num_true == 1
    assert num_false == 1


def test_halving_constant_generator():
    """Tests for _halving_constant_generator()."""
    expected_constants = [0.5, 0.25, 0.75, 0.125, 0.625, 0.375, 0.875]
    expected_costs = [1.0, 2.0, 2.0, 3.0, 3.0, 3.0, 3.0]
    generator = _halving_constant_generator(0., 1.)
    for (expected_constant, expected_cost, (constant, cost)) in \
        zip(expected_constants, expected_costs, generator):
        assert abs(expected_constant - constant) < 1e-6
        assert abs(expected_cost - cost) < 1e-6


def test_single_attribute_compare_classifier():
    """Tests for _SingleAttributeCompareClassifier."""
    cup_type = Type("cup_type", ["feat1"])
    cup1 = cup_type("cup1")
    cup2 = cup_type("cup2")
    cup3 = cup_type("cup3")
    classifier = _SingleAttributeCompareClassifier(2, cup_type, "feat1", 1.0,
                                                   5, gt, ">")
    state0 = State({cup1: [0.0], cup2: [1.0], cup3: [2.0]})
    assert not classifier(state0, [cup1])
    assert not classifier(state0, [cup2])
    assert classifier(state0, [cup3])
    assert str(classifier) == "((2:cup_type).feat1>[idx 5]1.0)"
    assert classifier.pretty_str() == ("?z:cup_type", "(?z.feat1 > 1.0)")


def test_forall_classifier():
    """Tests for _ForallClassifier()."""
    cup_type = Type("cup_type", ["feat1"])
    pred = Predicate("Pred", [cup_type],
                     lambda s, o: s.get(o[0], "feat1") > 0.5)
    cup1 = cup_type("cup1")
    cup2 = cup_type("cup2")
    state0 = State({cup1: [0.], cup2: [0.]})
    state1 = State({cup1: [0.], cup2: [1.]})
    state2 = State({cup1: [1.], cup2: [1.]})
    classifier = _ForallClassifier(pred)
    assert not classifier(state0, [])
    assert not classifier(state1, [])
    assert classifier(state2, [])
    assert str(classifier) == "Forall[0:cup_type].[Pred(0)]"
    assert classifier.pretty_str() == ("", "(∀ ?x:cup_type . Pred(?x))")


def test_unary_free_forall_classifier():
    """Tests for _UnaryFreeForallClassifier()."""
    cup_type = Type("cup_type", ["feat1"])
    plate_type = Type("plate_type", ["feat1"])
    on = Predicate("On", [cup_type, plate_type], lambda s, o: True)
    cup0 = cup_type("cup0")
    plate0 = plate_type("plate0")
    state0 = State({cup0: [0.], plate0: [0.]})
    classifier0 = _UnaryFreeForallClassifier(on, 0)
    assert classifier0(state0, [cup0])
    assert str(classifier0) == "Forall[1:plate_type].[On(0,1)]"
    assert classifier0.pretty_str() == ("?x:cup_type",
                                        "(∀ ?y:plate_type . On(?x, ?y))")
    classifier1 = _UnaryFreeForallClassifier(on, 1)
    assert classifier1(state0, [plate0])
    assert str(classifier1) == "Forall[0:cup_type].[On(0,1)]"
    assert classifier1.pretty_str() == ("?y:plate_type",
                                        "(∀ ?x:cup_type . On(?x, ?y))")
    noton_classifier = _NegationClassifier(on)
    noton = Predicate(str(noton_classifier), [cup_type, plate_type],
                      noton_classifier)
    classifier2 = _UnaryFreeForallClassifier(noton, 0)
    assert not classifier2(state0, [cup0])
    assert str(classifier2) == "Forall[1:plate_type].[NOT-On(0,1)]"
    assert classifier2.pretty_str() == ("?x:cup_type",
                                        "(∀ ?y:plate_type . ¬On(?x, ?y))")
    forallnoton = Predicate(str(classifier2), [cup_type], classifier2)
    classifier3 = _NegationClassifier(forallnoton)
    assert classifier3(state0, [cup0])
    assert str(classifier3) == "NOT-Forall[1:plate_type].[NOT-On(0,1)]"
    assert classifier3.pretty_str() == ("?x:cup_type",
                                        "¬(∀ ?y:plate_type . ¬On(?x, ?y))")<|MERGE_RESOLUTION|>--- conflicted
+++ resolved
@@ -6,21 +6,6 @@
 import pytest
 
 from predicators.src import utils
-<<<<<<< HEAD
-from predicators.src.approaches.grammar_search_invention_approach import (
-    _create_grammar, _DataBasedPredicateGrammar, _ForallClassifier,
-    _halving_constant_generator, _NegationClassifier, _PredicateGrammar,
-    _SingleAttributeCompareClassifier,
-    _SingleFeatureInequalitiesPredicateGrammar, _UnaryFreeForallClassifier)
-from predicators.src.envs import CoverEnv
-from predicators.src.nsrt_learning.strips_learning import segment_trajectory
-from predicators.src.predicate_search_score_functions import \
-    _count_positives_for_ops
-from predicators.src.settings import CFG
-from predicators.src.structs import (Action, Box, Dataset, LowLevelTrajectory,
-                                     ParameterizedOption, Predicate, State,
-                                     STRIPSOperator, Type)
-=======
 from predicators.src.approaches.grammar_search_invention_approach import \
     _create_grammar, _DataBasedPredicateGrammar, _ForallClassifier, \
     _halving_constant_generator, _NegationClassifier, _PredicateGrammar, \
@@ -33,7 +18,6 @@
 from predicators.src.settings import CFG
 from predicators.src.structs import Action, Box, Dataset, LowLevelTrajectory, \
     Predicate, State, STRIPSOperator, Type
->>>>>>> b77aa73a
 
 
 def test_predicate_grammar():
