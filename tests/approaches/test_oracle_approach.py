--- conflicted
+++ resolved
@@ -6,18 +6,6 @@
 import pytest
 
 from predicators.src import utils
-<<<<<<< HEAD
-from predicators.src.approaches import OracleApproach
-from predicators.src.envs import (BlocksEnv, ClutteredTableEnv,
-                                  ClutteredTablePlaceEnv, CoverEnv,
-                                  CoverEnvHierarchicalTypes, CoverEnvRegrasp,
-                                  CoverEnvTypedOptions, CoverMultistepOptions,
-                                  CoverMultistepOptionsFixedTasks, PaintingEnv,
-                                  PlayroomEnv, RepeatedNextToEnv,
-                                  RepeatedNextToPaintingEnv, ToolsEnv)
-from predicators.src.ground_truth_nsrts import get_gt_nsrts
-from predicators.src.structs import NSRT, Action, Variable
-=======
 from predicators.src.approaches.oracle_approach import OracleApproach
 from predicators.src.envs.blocks import BlocksEnv
 from predicators.src.envs.cluttered_table import ClutteredTableEnv, \
@@ -43,7 +31,6 @@
                                            task.goal_holds,
                                            max_num_steps=CFG.horizon)
     return task.goal_holds(traj.states[-1])
->>>>>>> b77aa73a
 
 
 def test_cover_get_gt_nsrts():
