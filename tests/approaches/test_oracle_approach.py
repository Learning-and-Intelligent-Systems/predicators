--- conflicted
+++ resolved
@@ -45,13 +45,8 @@
 _PDDL_ENV_MODULE_PATH = predicators.envs.pddl_env.__name__
 
 ENV_NAME_AND_CLS = [
-<<<<<<< HEAD
-    ("cover", CoverEnv),
-    ("cover_typed_options", CoverEnvTypedOptions),
-=======
     ("cover", CoverEnv), ("cover_typed_options", CoverEnvTypedOptions),
     ("cover_place_hard", CoverEnvPlaceHard),
->>>>>>> 1bdea20b
     ("cover_hierarchical_types", CoverEnvHierarchicalTypes),
     ("cover_regrasp", CoverEnvRegrasp),
     ("bumpy_cover", BumpyCoverEnv),
