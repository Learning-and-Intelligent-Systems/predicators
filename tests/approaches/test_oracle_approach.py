"""Test cases for the oracle approach class."""

from typing import Set
import numpy as np
import pytest
from predicators.src.approaches import OracleApproach
from predicators.src.approaches.oracle_approach import get_gt_nsrts
from predicators.src.envs import CoverEnv, CoverEnvTypedOptions, \
    CoverEnvHierarchicalTypes, ClutteredTableEnv, ClutteredTablePlaceEnv, EnvironmentFailure, \
    BlocksEnv, PaintingEnv, PlayroomEnv, CoverMultistepOptions, \
    RepeatedNextToEnv
from predicators.src.structs import Action, NSRT, Variable
from predicators.src import utils


def test_cover_get_gt_nsrts():
    """Tests for get_gt_nsrts in CoverEnv."""
    utils.update_config({"env": "cover"})
    # All predicates and options
    env = CoverEnv()
    nsrts = get_gt_nsrts(env.predicates, env.options)
    assert len(nsrts) == 2
    pick_nsrt, place_nsrt = sorted(nsrts, key=lambda o: o.name)
    assert pick_nsrt.name == "Pick"
    assert place_nsrt.name == "Place"
    env.seed(123)
    train_task = next(env.train_tasks_generator())[0]
    state = train_task.init
    block0, _, _, target0, _ = list(state)
    assert block0.name == "block0"
    assert target0.name == "target0"
    pick0_nsrt = pick_nsrt.ground([block0])
    rng = np.random.default_rng(123)
    pick_option = pick0_nsrt.sample_option(state, rng)
    pick_action = pick_option.policy(state)
    assert env.action_space.contains(pick_action.arr)
    state = env.simulate(state, pick_action)
    place0_nsrt = place_nsrt.ground([block0, target0])
    place_option = place0_nsrt.sample_option(state, rng)
    place_action = place_option.policy(state)
    assert env.action_space.contains(place_action.arr)
    # Excluded option
    assert get_gt_nsrts(env.predicates, set()) == set()
    # Excluded predicate
    predicates = {p for p in env.predicates if p.name != "Holding"}
    nsrts = get_gt_nsrts(predicates, env.options)
    assert len(nsrts) == 2
    pick_nsrt, place_nsrt = sorted(nsrts, key=lambda o: o.name)
    for atom in pick_nsrt.preconditions:
        assert atom.predicate.name != "Holding"
    assert len(pick_nsrt.add_effects) == 0
    for atom in pick_nsrt.delete_effects:
        assert atom.predicate.name != "Holding"


def test_get_gt_nsrts():
    """Test get_gt_nsrts alone."""
    utils.update_config({"env": "not a real environment"})
    with pytest.raises(NotImplementedError):
        get_gt_nsrts(set(), set())


def _check_nsrt_parameters(nsrts: Set[NSRT]) -> None:
    for nsrt in nsrts:
        effects_vars: Set[Variable] = set()
        precond_vars: Set[Variable] = set()
        for lifted_atom in nsrt.add_effects:
            effects_vars |= set(lifted_atom.variables)
        for lifted_atom in nsrt.delete_effects:
            effects_vars |= set(lifted_atom.variables)
        for lifted_atom in nsrt.preconditions:
            precond_vars |= set(lifted_atom.variables)
        assert set(nsrt.option_vars).issubset(nsrt.parameters), \
            f"Option variables is not a subset of parameters in {nsrt.name}"
        for var in nsrt.parameters:
            assert var in nsrt.option_vars or var in effects_vars, \
                f"Variable {var} not found in effects or option of {nsrt.name}"
        assert set(nsrt.parameters) == (set(nsrt.option_vars) | precond_vars |
                                        effects_vars), \
            f"Set of parameters is not the union of option and operator " \
            f"variables in {nsrt.name}"


def test_check_nsrt_parameters():
    """Checks all of the oracle operators for all envs."""
    envs = {
        "cover": CoverEnv(),
        "cover_typed_options": CoverEnvTypedOptions(),
        "cover_hierarchical_types": CoverEnvHierarchicalTypes(),
        "cluttered_table": ClutteredTableEnv(),
        "blocks": BlocksEnv(),
        "painting": PaintingEnv(),
        "playroom": PlayroomEnv(),
        "cover_multistep_options": CoverMultistepOptions(),
        "repeated_nextto": RepeatedNextToEnv()
    }
    for name, env in envs.items():
        utils.update_config({"env": name})
        nsrts = get_gt_nsrts(env.predicates, env.options)
        _check_nsrt_parameters(nsrts)


def test_oracle_approach_cover():
    """Tests for OracleApproach class with CoverEnv."""
    utils.update_config({"env": "cover"})
    env = CoverEnv()
    env.seed(123)
    approach = OracleApproach(env.simulate, env.predicates, env.options,
                              env.types, env.action_space)
    assert not approach.is_learning_based
    random_action = Action(env.action_space.sample())
    approach.seed(123)
    for task in next(env.train_tasks_generator()):
        policy = approach.solve(task, timeout=500)
        assert utils.policy_solves_task(policy, task, env.simulate,
                                        env.predicates)
        # Test that a repeated random action fails.
        assert not utils.policy_solves_task(lambda s: random_action, task,
                                            env.simulate, env.predicates)
    for task in env.get_test_tasks():
        policy = approach.solve(task, timeout=500)
        assert utils.policy_solves_task(policy, task, env.simulate,
                                        env.predicates)
        # Test that a repeated random action fails.
        assert not utils.policy_solves_task(lambda s: random_action, task,
                                            env.simulate, env.predicates)


def test_oracle_approach_cover_typed_options():
    """Tests for OracleApproach class with CoverEnvTypedOptions."""
    utils.update_config({"env": "cover_typed_options"})
    env = CoverEnvTypedOptions()
    env.seed(123)
    approach = OracleApproach(env.simulate, env.predicates, env.options,
                              env.types, env.action_space)
    assert not approach.is_learning_based
    random_action = Action(env.action_space.sample())
    approach.seed(123)
    for task in next(env.train_tasks_generator()):
        policy = approach.solve(task, timeout=500)
        assert utils.policy_solves_task(policy, task, env.simulate,
                                        env.predicates)
        # Test that a repeated random action fails.
        assert not utils.policy_solves_task(lambda s: random_action, task,
                                            env.simulate, env.predicates)
    for task in env.get_test_tasks():
        policy = approach.solve(task, timeout=500)
        assert utils.policy_solves_task(policy, task, env.simulate,
                                        env.predicates)
        # Test that a repeated random action fails.
        assert not utils.policy_solves_task(lambda s: random_action, task,
                                            env.simulate, env.predicates)


def test_oracle_approach_cover_hierarchical_types():
    """Tests for OracleApproach class with CoverEnvHierarchicalTypes."""
    utils.update_config({"env": "cover_hierarchical_types"})
    env = CoverEnvHierarchicalTypes()
    env.seed(123)
    approach = OracleApproach(env.simulate, env.predicates, env.options,
                              env.types, env.action_space)
    assert not approach.is_learning_based
    random_action = Action(env.action_space.sample())
    approach.seed(123)
    for task in next(env.train_tasks_generator()):
        policy = approach.solve(task, timeout=500)
        assert utils.policy_solves_task(policy, task, env.simulate,
                                        env.predicates)
        # Test that a repeated random action fails.
        assert not utils.policy_solves_task(lambda s: random_action, task,
                                            env.simulate, env.predicates)
    for task in env.get_test_tasks():
        policy = approach.solve(task, timeout=500)
        assert utils.policy_solves_task(policy, task, env.simulate,
                                        env.predicates)
        # Test that a repeated random action fails.
        assert not utils.policy_solves_task(lambda s: random_action, task,
                                            env.simulate, env.predicates)


def test_oracle_approach_cover_multistep_options():
    """Tests for OracleApproach class with CoverMultistepOptions."""
    utils.update_config({"env": "cover_multistep_options"})
    utils.update_config({
        "env": "cover_multistep_options",
        "cover_multistep_use_learned_equivalents": False
    })
    env = CoverMultistepOptions()
    env.seed(123)
    approach = OracleApproach(env.simulate, env.predicates, env.options,
                              env.types, env.action_space)
    assert not approach.is_learning_based
    random_action = Action(env.action_space.sample())
    approach.seed(123)
    for task in next(env.train_tasks_generator()):
        policy = approach.solve(task, timeout=500)
        assert utils.policy_solves_task(policy, task, env.simulate,
                                        env.predicates)
        # Test that a repeated random action fails.
        assert not utils.policy_solves_task(lambda s: random_action, task,
                                            env.simulate, env.predicates)
    for task in env.get_test_tasks():
        policy = approach.solve(task, timeout=500)
        assert utils.policy_solves_task(policy, task, env.simulate,
                                        env.predicates)
        # Test that a repeated random action fails.
        assert not utils.policy_solves_task(lambda s: random_action, task,
                                            env.simulate, env.predicates)
    utils.update_config({"env": "cover_multistep_options"})
    utils.update_config({
        "env": "cover_multistep_options",
        "cover_multistep_use_learned_equivalents": True,
        "sampler_learner": "neural"
    })
    env = CoverMultistepOptions()
    env.seed(123)
    approach = OracleApproach(env.simulate, env.predicates, env.options,
                              env.types, env.action_space)
    assert not approach.is_learning_based
    random_action = Action(env.action_space.sample())
    approach.seed(123)
    for task in next(env.train_tasks_generator()):
        policy = approach.solve(task, timeout=500)
        assert utils.policy_solves_task(policy, task, env.simulate,
                                        env.predicates)
    for task in env.get_test_tasks():
        policy = approach.solve(task, timeout=500)
        assert utils.policy_solves_task(policy, task, env.simulate,
                                        env.predicates)


<<<<<<< HEAD
def test_cluttered_table_get_gt_nsrts(place_version=False):
    """Tests for get_gt_nsrts in ClutteredTableEnv.
    """
    if not place_version:
        utils.update_config({"env": "cluttered_table"})
        # All predicates and options
        env = ClutteredTableEnv()
    else: 
        utils.update_config(
            {"env": "cluttered_table_place"})
        env = ClutteredTablePlaceEnv()
=======
def test_cluttered_table_get_gt_nsrts():
    """Tests for get_gt_nsrts in ClutteredTableEnv."""
    utils.update_config({"env": "cluttered_table"})
    # All predicates and options
    env = ClutteredTableEnv()
>>>>>>> f4745662
    nsrts = get_gt_nsrts(env.predicates, env.options)
    assert len(nsrts) == 2
    if not place_version:
        dump_nsrt, grasp_nsrt = sorted(nsrts, key=lambda o: o.name)
        assert dump_nsrt.name == "Dump"
        assert grasp_nsrt.name == "Grasp"
    else: 
        grasp_nsrt, place_nsrt = sorted(nsrts, key=lambda o: o.name)
        assert grasp_nsrt.name == "Grasp"
        assert place_nsrt.name == "Place"
    env.seed(123)
    for task in next(env.train_tasks_generator()):
        state = task.init
        can0, can1, _, can3, _ = list(state)
        assert can0.name == "can0"
        assert can3.name == "can3"
        grasp0_nsrt = grasp_nsrt.ground([can0])
        with pytest.raises(AssertionError):
            grasp_nsrt.ground([])
        rng = np.random.default_rng(123)
        grasp_option = grasp0_nsrt.sample_option(state, rng)
        grasp_action = grasp_option.policy(state)
        assert env.action_space.contains(grasp_action.arr)
        try:
            state = env.simulate(state, grasp_action)
        except EnvironmentFailure as e:
            assert len(e.offending_objects) == 1
        if not place_version: 
            dump0_nsrt = dump_nsrt.ground([can3])
            with pytest.raises(AssertionError):
                dump_nsrt.ground([can3, can1])
            dump_option = dump0_nsrt.sample_option(state, rng)
            dump_action = dump_option.policy(state)
            assert env.action_space.contains(dump_action.arr)
            env.simulate(state, dump_action)  # never raises EnvironmentFailure
        else: 
            place3_nsrt = place_nsrt.ground([can3])
            with pytest.raises(AssertionError):
                place_nsrt.ground([can3, can1])
            place_option = place3_nsrt.sample_option(state, rng)
            place_action = place_option.policy(state)
            assert env.action_space.contains(place_action.arr)
            try: 
                env.simulate(state, place_action)
            except EnvironmentFailure as e:
                assert len(e.offending_objects) == 1


def test_cluttered_table_place_get_gt_nsrts(): 
    test_cluttered_table_get_gt_nsrts(place_version=True)

<<<<<<< HEAD

def test_oracle_approach_cluttered_table(place_version=False):
    """Tests for OracleApproach class with ClutteredTableEnv.
    """
    if not place_version:
        utils.update_config({"env": "cluttered_table"})
        env = ClutteredTableEnv()
    else: 
        utils.update_config(
            {"env": "cluttered_table_place", "cluttered_table_num_cans_train": 3, 
             "cluttered_table_num_cans_test": 3})
        env = ClutteredTablePlaceEnv()
=======
def test_oracle_approach_cluttered_table():
    """Tests for OracleApproach class with ClutteredTableEnv."""
    utils.update_config({"env": "cluttered_table"})
    env = ClutteredTableEnv()
>>>>>>> f4745662
    env.seed(123)
    approach = OracleApproach(env.simulate, env.predicates, env.options,
                              env.types, env.action_space)
    assert not approach.is_learning_based
    approach.seed(123)
    train_task = next(env.train_tasks_generator())[0]
    policy = approach.solve(train_task, timeout=500)
    assert utils.policy_solves_task(policy, train_task, env.simulate,
                                    env.predicates)
    for test_task in env.get_test_tasks()[:5]:
        policy = approach.solve(test_task, timeout=500)
<<<<<<< HEAD
        assert utils.policy_solves_task(
            policy, test_task, env.simulate, env.predicates)
    # Reset can settings here so other tests use the defaults
    utils.update_config(
        {"cluttered_table_num_cans_train": 5, "cluttered_table_num_cans_test": 10})


def test_oracle_approach_cluttered_table_place():
    test_oracle_approach_cluttered_table(place_version=True)
=======
        assert utils.policy_solves_task(policy, test_task, env.simulate,
                                        env.predicates)
>>>>>>> f4745662


def test_oracle_approach_blocks():
    """Tests for OracleApproach class with BlocksEnv."""
    utils.update_config({"env": "blocks"})
    env = BlocksEnv()
    env.seed(123)
    approach = OracleApproach(env.simulate, env.predicates, env.options,
                              env.types, env.action_space)
    assert not approach.is_learning_based
    approach.seed(123)
    # Test a couple of train tasks so that we get at least one which
    # requires resampling placement poses on the table.
    for train_task in next(env.train_tasks_generator())[:10]:
        policy = approach.solve(train_task, timeout=500)
        assert utils.policy_solves_task(policy, train_task, env.simulate,
                                        env.predicates)
    test_task = env.get_test_tasks()[0]
    policy = approach.solve(test_task, timeout=500)
    assert utils.policy_solves_task(policy, test_task, env.simulate,
                                    env.predicates)


def test_oracle_approach_painting():
    """Tests for OracleApproach class with PaintingEnv."""
    utils.update_config({"env": "painting"})
    env = PaintingEnv()
    env.seed(123)
    approach = OracleApproach(env.simulate, env.predicates, env.options,
                              env.types, env.action_space)
    assert not approach.is_learning_based
    approach.seed(123)
    for train_task in next(env.train_tasks_generator())[:2]:
        policy = approach.solve(train_task, timeout=500)
        assert utils.policy_solves_task(policy, train_task, env.simulate,
                                        env.predicates)
    for test_task in env.get_test_tasks()[:2]:
        policy = approach.solve(test_task, timeout=500)
        assert utils.policy_solves_task(policy, test_task, env.simulate,
                                        env.predicates)


def test_oracle_approach_playroom():
    """Tests for OracleApproach class with PlayroomEnv."""
    utils.update_config({"env": "playroom"})
    env = PlayroomEnv()
    env.seed(123)
    approach = OracleApproach(env.simulate, env.predicates, env.options,
                              env.types, env.action_space)
    assert not approach.is_learning_based
    approach.seed(123)
    for train_task in next(env.train_tasks_generator())[:2]:
        policy = approach.solve(train_task, timeout=500)
        assert utils.policy_solves_task(policy, train_task, env.simulate,
                                        env.predicates)
    for test_task in env.get_test_tasks()[:2]:
        policy = approach.solve(test_task, timeout=500)
        assert utils.policy_solves_task(policy, test_task, env.simulate,
                                        env.predicates)
    # Test MoveDialToDoor for coverage.
    nsrts = get_gt_nsrts(env.predicates, env.options)
    movedialtodoor = [nsrt for nsrt in nsrts \
                      if nsrt.name == "MoveDialToDoor"][0]
    env.seed(123)
    train_task = next(env.train_tasks_generator())[0]
    state = train_task.init
    objs = list(state)
    robot, dial, door5, door6, region6, region7 = objs[17], objs[3], objs[
        8], objs[9], objs[15], objs[16]
    assert robot.name == "robby"
    assert dial.name == "dial"
    assert door5.name == "door5"
    assert door6.name == "door6"
    assert region6.name == "region6"
    assert region7.name == "region7"
    movedialtodoor_nsrt = movedialtodoor.ground([robot, dial, door6, region7])
    rng = np.random.default_rng(123)
    movetodoor_option = movedialtodoor_nsrt.sample_option(state, rng)
    movetodoor_action = movetodoor_option.policy(state)
    assert env.action_space.contains(movetodoor_action.arr)
    assert np.all(movetodoor_action.arr == np.array([110.1, 15, 1, -1, 1],
                                                    dtype=np.float32))
    # Test MoveDoorToTable for coverage.
    movedoortotable = [nsrt for nsrt in nsrts \
                      if nsrt.name == "MoveDoorToTable"][0]
    movedoortotable_nsrt = movedoortotable.ground([robot, door6, region7])
    movedoortotable_option = movedoortotable_nsrt.sample_option(state, rng)
    movedoortotable_action = movedoortotable_option.policy(state)
    assert env.action_space.contains(movedoortotable_action.arr)
    # Test AdvanceThroughDoor (moving left) for coverage.
    state.set(robot, "pose_x", 110.3)
    advancethroughdoor = [nsrt for nsrt in nsrts \
                      if nsrt.name == "AdvanceThroughDoor"][0]
    advancethroughdoor_nsrt = advancethroughdoor.ground(
        [robot, door6, region7, region6])
    movetodoor_option2 = advancethroughdoor_nsrt.sample_option(state, rng)
    movetodoor_action2 = movetodoor_option2.policy(state)
    assert env.action_space.contains(movetodoor_action2.arr)
    # Test MoveDoorToDoor (moving left) for coverage.
    movedoortodoor = [nsrt for nsrt in nsrts \
                      if nsrt.name == "MoveDoorToDoor"][0]
    movedoortodoor_nsrt = movedoortodoor.ground([robot, door6, door5, region6])
    movedoortodoor_option = movedoortodoor_nsrt.sample_option(state, rng)
    movedoortodoor_action = movedoortodoor_option.policy(state)
    assert env.action_space.contains(movedoortodoor_action.arr)


def test_oracle_approach_repeated_nextto():
    """Tests for OracleApproach class with RepeatedNextToEnv."""
    utils.update_config({"env": "repeated_nextto"})
    env = RepeatedNextToEnv()
    env.seed(123)
    approach = OracleApproach(env.simulate, env.predicates, env.options,
                              env.types, env.action_space)
    assert not approach.is_learning_based
    approach.seed(123)
    for train_task in next(env.train_tasks_generator())[:3]:
        policy = approach.solve(train_task, timeout=500)
        assert utils.policy_solves_task(policy, train_task, env.simulate,
                                        env.predicates)
    for test_task in env.get_test_tasks()[:3]:
        policy = approach.solve(test_task, timeout=500)
        assert utils.policy_solves_task(policy, test_task, env.simulate,
                                        env.predicates)<|MERGE_RESOLUTION|>--- conflicted
+++ resolved
@@ -6,9 +6,9 @@
 from predicators.src.approaches import OracleApproach
 from predicators.src.approaches.oracle_approach import get_gt_nsrts
 from predicators.src.envs import CoverEnv, CoverEnvTypedOptions, \
-    CoverEnvHierarchicalTypes, ClutteredTableEnv, ClutteredTablePlaceEnv, EnvironmentFailure, \
-    BlocksEnv, PaintingEnv, PlayroomEnv, CoverMultistepOptions, \
-    RepeatedNextToEnv
+    CoverEnvHierarchicalTypes, ClutteredTableEnv, ClutteredTablePlaceEnv, \
+    EnvironmentFailure, BlocksEnv, PaintingEnv, PlayroomEnv, \
+    CoverMultistepOptions, RepeatedNextToEnv
 from predicators.src.structs import Action, NSRT, Variable
 from predicators.src import utils
 
@@ -229,32 +229,22 @@
                                         env.predicates)
 
 
-<<<<<<< HEAD
 def test_cluttered_table_get_gt_nsrts(place_version=False):
-    """Tests for get_gt_nsrts in ClutteredTableEnv.
-    """
+    """Tests for get_gt_nsrts in ClutteredTableEnv."""
     if not place_version:
         utils.update_config({"env": "cluttered_table"})
         # All predicates and options
         env = ClutteredTableEnv()
-    else: 
-        utils.update_config(
-            {"env": "cluttered_table_place"})
+    else:
+        utils.update_config({"env": "cluttered_table_place"})
         env = ClutteredTablePlaceEnv()
-=======
-def test_cluttered_table_get_gt_nsrts():
-    """Tests for get_gt_nsrts in ClutteredTableEnv."""
-    utils.update_config({"env": "cluttered_table"})
-    # All predicates and options
-    env = ClutteredTableEnv()
->>>>>>> f4745662
     nsrts = get_gt_nsrts(env.predicates, env.options)
     assert len(nsrts) == 2
     if not place_version:
         dump_nsrt, grasp_nsrt = sorted(nsrts, key=lambda o: o.name)
         assert dump_nsrt.name == "Dump"
         assert grasp_nsrt.name == "Grasp"
-    else: 
+    else:
         grasp_nsrt, place_nsrt = sorted(nsrts, key=lambda o: o.name)
         assert grasp_nsrt.name == "Grasp"
         assert place_nsrt.name == "Place"
@@ -275,7 +265,7 @@
             state = env.simulate(state, grasp_action)
         except EnvironmentFailure as e:
             assert len(e.offending_objects) == 1
-        if not place_version: 
+        if not place_version:
             dump0_nsrt = dump_nsrt.ground([can3])
             with pytest.raises(AssertionError):
                 dump_nsrt.ground([can3, can1])
@@ -283,41 +273,36 @@
             dump_action = dump_option.policy(state)
             assert env.action_space.contains(dump_action.arr)
             env.simulate(state, dump_action)  # never raises EnvironmentFailure
-        else: 
+        else:
             place3_nsrt = place_nsrt.ground([can3])
             with pytest.raises(AssertionError):
                 place_nsrt.ground([can3, can1])
             place_option = place3_nsrt.sample_option(state, rng)
             place_action = place_option.policy(state)
             assert env.action_space.contains(place_action.arr)
-            try: 
+            try:
                 env.simulate(state, place_action)
             except EnvironmentFailure as e:
                 assert len(e.offending_objects) == 1
 
 
-def test_cluttered_table_place_get_gt_nsrts(): 
+def test_cluttered_table_place_get_gt_nsrts():
+    """Tests for get_gt_nsrts in ClutteredTablePlaceEnv."""
     test_cluttered_table_get_gt_nsrts(place_version=True)
 
-<<<<<<< HEAD
 
 def test_oracle_approach_cluttered_table(place_version=False):
-    """Tests for OracleApproach class with ClutteredTableEnv.
-    """
+    """Tests for OracleApproach class with ClutteredTableEnv."""
     if not place_version:
         utils.update_config({"env": "cluttered_table"})
         env = ClutteredTableEnv()
-    else: 
-        utils.update_config(
-            {"env": "cluttered_table_place", "cluttered_table_num_cans_train": 3, 
-             "cluttered_table_num_cans_test": 3})
+    else:
+        utils.update_config({
+            "env": "cluttered_table_place",
+            "cluttered_table_num_cans_train": 3,
+            "cluttered_table_num_cans_test": 3
+        })
         env = ClutteredTablePlaceEnv()
-=======
-def test_oracle_approach_cluttered_table():
-    """Tests for OracleApproach class with ClutteredTableEnv."""
-    utils.update_config({"env": "cluttered_table"})
-    env = ClutteredTableEnv()
->>>>>>> f4745662
     env.seed(123)
     approach = OracleApproach(env.simulate, env.predicates, env.options,
                               env.types, env.action_space)
@@ -329,20 +314,18 @@
                                     env.predicates)
     for test_task in env.get_test_tasks()[:5]:
         policy = approach.solve(test_task, timeout=500)
-<<<<<<< HEAD
-        assert utils.policy_solves_task(
-            policy, test_task, env.simulate, env.predicates)
+        assert utils.policy_solves_task(policy, test_task, env.simulate,
+                                        env.predicates)
     # Reset can settings here so other tests use the defaults
-    utils.update_config(
-        {"cluttered_table_num_cans_train": 5, "cluttered_table_num_cans_test": 10})
+    utils.update_config({
+        "cluttered_table_num_cans_train": 5,
+        "cluttered_table_num_cans_test": 10
+    })
 
 
 def test_oracle_approach_cluttered_table_place():
+    """Tests for OracleApproach class with ClutteredTablePlaceEnv."""
     test_oracle_approach_cluttered_table(place_version=True)
-=======
-        assert utils.policy_solves_task(policy, test_task, env.simulate,
-                                        env.predicates)
->>>>>>> f4745662
 
 
 def test_oracle_approach_blocks():
