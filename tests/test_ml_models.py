--- conflicted
+++ resolved
@@ -213,12 +213,8 @@
                                 n_iter_no_change=-1,
                                 hid_sizes=[32, 32],
                                 n_reinitialize_tries=1,
-<<<<<<< HEAD
-                                weight_init="default")
-=======
                                 weight_init="default",
                                 train_print_every=1)
->>>>>>> ab149856
     with patch.object(logging, "info", return_value=None) as mock_logging_info:
         model.fit(X, y)
     assert mock_logging_info.call_count < 5
