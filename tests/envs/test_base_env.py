--- conflicted
+++ resolved
@@ -3,11 +3,7 @@
 import pytest
 
 from predicators.src import utils
-<<<<<<< HEAD
-from predicators.src.envs import BaseEnv, create_env, get_cached_env_instance
-=======
 from predicators.src.envs import BaseEnv, create_new_env, get_or_create_env
->>>>>>> b77aa73a
 
 
 def test_env_creation():
