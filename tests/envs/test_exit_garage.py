--- conflicted
+++ resolved
@@ -233,13 +233,8 @@
         with pytest.raises(utils.EnvironmentFailure) as e:
             for _ in range(50):
                 state = env.simulate(state, drive_car_action)
-<<<<<<< HEAD
-            assert "Collision" in str(e)
-            assert e.info["offending_objects"] == {obstacle}
-=======
         assert "Collision" in str(e)
         assert e.value.info["offending_objects"] == {obstacle}
->>>>>>> 11d043ee
     else:
         for _ in range(50):
             state = env.simulate(state, drive_car_action)
@@ -261,13 +256,8 @@
         with pytest.raises(utils.EnvironmentFailure) as e:
             for _ in range(50):
                 state = env.simulate(state, drive_car_action)
-<<<<<<< HEAD
-            assert "Collision" in str(e)
-            assert e.info["offending_objects"] == {storage}
-=======
         assert "Collision" in str(e)
         assert e.value.info["offending_objects"] == {storage}
->>>>>>> 11d043ee
     else:
         for _ in range(50):
             state = env.simulate(state, drive_car_action)
