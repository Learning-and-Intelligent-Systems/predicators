--- conflicted
+++ resolved
@@ -52,7 +52,7 @@
     arm_joints = get_kinematic_chain(fetch_id,
                                      ee_id,
                                      physics_client_id=physics_client_id)
-    scene["initial_joints_states"] = p.getJointStates(
+    scene["initial_joints_states"] = p.getJointsStates(
         fetch_id, arm_joints, physicsClientId=physics_client_id)
 
     return scene
@@ -80,7 +80,7 @@
         for joint, joints_state in zip(
                 arm_joints, scene_attributes["initial_joints_states"]):
             position, velocity, _, _ = joints_state
-            p.resetJointState(
+            p.resetJointsState(
                 scene_attributes["fetch_id"],
                 joint,
                 targetValue=position,
@@ -99,7 +99,7 @@
         physics_client_id=scene_attributes["physics_client_id"],
         validate=False)
     for joint, joint_val in zip(arm_joints, joints_state):
-        p.resetJointState(
+        p.resetJointsState(
             scene_attributes["fetch_id"],
             joint,
             targetValue=joint_val,
@@ -122,7 +122,7 @@
         physics_client_id=scene_attributes["physics_client_id"],
         validate=True)
     for joint, joint_val in zip(arm_joints, joints_state):
-        p.resetJointState(
+        p.resetJointsState(
             scene_attributes["fetch_id"],
             joint,
             targetValue=joint_val,
@@ -221,7 +221,7 @@
                                          ee_orn, move_to_pose_tol,
                                          max_vel_norm, grasp_tol,
                                          physics_client_id)
-<<<<<<< HEAD
+    assert "Unrecognized robot name" in str(e)
 
 
 def test_run_motion_planning():
@@ -327,7 +327,4 @@
                                seed=seed,
                                physics_client_id=physics_client_id)
     assert path is None
-    p.removeBody(block_id, physicsClientId=physics_client_id)
-=======
-    assert "Unrecognized robot name" in str(e)
->>>>>>> 02c4acd3
+    p.removeBody(block_id, physicsClientId=physics_client_id)