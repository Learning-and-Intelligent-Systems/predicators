--- conflicted
+++ resolved
@@ -52,11 +52,7 @@
     arm_joints = get_kinematic_chain(fetch_id,
                                      ee_id,
                                      physics_client_id=physics_client_id)
-<<<<<<< HEAD
-    scene["initial_joints_states"] = p.getJointsStates(
-=======
     scene["initial_joints_states"] = p.getJointStates(
->>>>>>> e94f9784
         fetch_id, arm_joints, physicsClientId=physics_client_id)
 
     return scene
@@ -84,11 +80,7 @@
         for joint, joints_state in zip(
                 arm_joints, scene_attributes["initial_joints_states"]):
             position, velocity, _, _ = joints_state
-<<<<<<< HEAD
-            p.resetJointsState(
-=======
             p.resetJointState(
->>>>>>> e94f9784
                 scene_attributes["fetch_id"],
                 joint,
                 targetValue=position,
@@ -107,11 +99,7 @@
         physics_client_id=scene_attributes["physics_client_id"],
         validate=False)
     for joint, joint_val in zip(arm_joints, joints_state):
-<<<<<<< HEAD
-        p.resetJointsState(
-=======
         p.resetJointState(
->>>>>>> e94f9784
             scene_attributes["fetch_id"],
             joint,
             targetValue=joint_val,
@@ -134,11 +122,7 @@
         physics_client_id=scene_attributes["physics_client_id"],
         validate=True)
     for joint, joint_val in zip(arm_joints, joints_state):
-<<<<<<< HEAD
-        p.resetJointsState(
-=======
         p.resetJointState(
->>>>>>> e94f9784
             scene_attributes["fetch_id"],
             joint,
             targetValue=joint_val,
