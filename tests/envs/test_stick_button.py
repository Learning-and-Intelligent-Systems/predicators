--- conflicted
+++ resolved
@@ -292,25 +292,17 @@
     event.xdata = event.x
     event.ydata = event.y
     assert isinstance(event_to_action(state, event), Action)
-<<<<<<< HEAD
-=======
     # Test quitting.
     event = matplotlib.backend_bases.KeyEvent("test", fig.canvas, "q")
     with pytest.raises(utils.HumanDemonstrationFailure) as e:
         event_to_action(state, event)
     assert "Human quit" in str(e)
->>>>>>> 7c1407cf
     plt.close()
 
     # Special test for PlaceStick NSRT because it's not used by oracle.
     nsrts = get_gt_nsrts(env.get_name(), env.predicates, options)
-<<<<<<< HEAD
-    PlaceStick = next(iter(n for n in nsrts if n.name == "PlaceStick"))
-    ground_nsrt = PlaceStick.ground([robot, stick])
-=======
     nsrt = next(iter(n for n in nsrts if n.name == "PlaceStickFromNothing"))
     ground_nsrt = nsrt.ground([robot, stick])
->>>>>>> 7c1407cf
     rng = np.random.default_rng(123)
     option = ground_nsrt.sample_option(state, set(), rng)
     assert -1 <= option.params[0] <= 1