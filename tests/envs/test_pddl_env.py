--- conflicted
+++ resolved
@@ -9,11 +9,8 @@
 from predicators.src import utils
 from predicators.src.envs.pddl_env import FixedTasksBlocksPDDLEnv, \
     ProceduralTasksBlocksPDDLEnv, ProceduralTasksDeliveryPDDLEnv, \
-<<<<<<< HEAD
-    ProceduralTasksSpannerPDDLEnv, _FixedTasksPDDLEnv, _PDDLEnv
-=======
-    ProceduralTasksForestPDDLEnv, _FixedTasksPDDLEnv, _PDDLEnv
->>>>>>> 59e1bfdf
+    ProceduralTasksForestPDDLEnv, ProceduralTasksSpannerPDDLEnv, \
+    _FixedTasksPDDLEnv, _PDDLEnv
 from predicators.src.structs import Action
 
 
@@ -372,7 +369,6 @@
     assert {a.predicate.name for a in task.goal}.issubset({"satisfied"})
 
 
-<<<<<<< HEAD
 def test_procedural_tasks_spanner_pddl_env():
     """Tests for ProceduralTasksSpannerPDDLEnv class."""
     # Note that the procedural generation itself is tested in
@@ -395,7 +391,14 @@
     assert {o.name
             for o in env.strips_operators
             } == {"walk", "pickup_spanner", "tighten_nut"}
-=======
+    train_tasks = env.get_train_tasks()
+    assert len(train_tasks) == 2
+    test_tasks = env.get_test_tasks()
+    assert len(test_tasks) == 2
+    task = train_tasks[0]
+    assert {a.predicate.name for a in task.goal}.issubset({"tightened"})
+
+
 def test_procedural_tasks_forest_pddl_env():
     """Tests for ProceduralTasksForestPDDLEnv class."""
     # Note that the procedural generation itself is tested in
@@ -415,14 +418,9 @@
     assert {p.name for p in env.goal_predicates} == {"at"}
     assert {o.name for o in env.options} == {"walk", "climb"}
     assert {o.name for o in env.strips_operators} == {"walk", "climb"}
->>>>>>> 59e1bfdf
     train_tasks = env.get_train_tasks()
     assert len(train_tasks) == 2
     test_tasks = env.get_test_tasks()
     assert len(test_tasks) == 2
     task = train_tasks[0]
-<<<<<<< HEAD
-    assert {a.predicate.name for a in task.goal}.issubset({"tightened"})
-=======
-    assert {a.predicate.name for a in task.goal}.issubset({"at"})
->>>>>>> 59e1bfdf
+    assert {a.predicate.name for a in task.goal}.issubset({"at"})