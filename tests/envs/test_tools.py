"""Test cases for the tools environment."""

import numpy as np
import pytest

from predicators.src import utils
<<<<<<< HEAD
from predicators.src.envs import ToolsEnv
=======
from predicators.src.envs.tools import ToolsEnv
>>>>>>> b77aa73a
from predicators.src.structs import Action


class DummyToolsEnv(ToolsEnv):
    """Dummy tools environment that exposes get_best_screwdriver_or_none."""

    def get_best_screwdriver_or_none(self, state, screw):
        """Expose parent class method."""
        return self._get_best_screwdriver_or_none(state, screw)


def test_tools():
    """Tests for ToolsEnv class properties."""
    utils.reset_config({"env": "tools"})
    env = ToolsEnv()
    env.seed(123)
    for task in env.get_train_tasks():
        for obj in task.init:
            assert len(obj.type.feature_names) == len(task.init[obj])
    for task in env.get_test_tasks():
        for obj in task.init:
            assert len(obj.type.feature_names) == len(task.init[obj])
    assert len(env.predicates) == 15
    assert {pred.name for pred in env.goal_predicates} == \
        {"ScrewPlaced", "ScrewFastened", "NailPlaced",
         "NailFastened", "BoltPlaced", "BoltFastened"}
    assert len(env.options) == 11
    assert len(env.types) == 8
    assert env.action_space.shape == (4, )
    task = env.get_train_tasks()[0]
    with pytest.raises(NotImplementedError):
        env.render_state(task.init, task)


def test_tools_failure_cases():
    """Tests for the cases where simulate() is a no-op."""
    utils.reset_config({"env": "tools", "tools_num_items_train": [25]})
    env = DummyToolsEnv()
    env.seed(123)
    HandEmpty = [o for o in env.predicates if o.name == "HandEmpty"][0]
    task = env.get_train_tasks()[0]
    state = task.init
    atoms = utils.abstract(state, env.predicates)
    robot = None
    screw = None
    nail = None
    bolt = None
    wrench = None
    big_hammer = None
    small_hammer = None
    contraption = None
    for obj in state:
        if obj.type.name == "robot":
            robot = obj
        elif obj.type.name == "contraption":
            contraption = obj
        elif obj.type.name == "screw":
            assert screw is None  # only 1 screw possible
            screw = obj
        elif obj.type.name == "nail":
            nail = obj
        elif obj.type.name == "bolt":
            bolt = obj
        elif obj.type.name == "hammer" and \
             state.get(obj, "size") > 0.5:
            big_hammer = obj
        elif obj.type.name == "hammer" and \
             state.get(obj, "size") < 0.5:
            small_hammer = obj
        elif obj.type.name == "wrench":
            wrench = obj
    assert robot is not None
    assert screw is not None
    assert nail is not None
    assert bolt is not None
    assert big_hammer is not None
    assert small_hammer is not None
    assert wrench is not None
    assert contraption is not None
    assert HandEmpty([robot]) in atoms
    assert env.get_best_screwdriver_or_none(state, screw) is not None
    orig_val = env.screw_shape_hand_thresh
    env.screw_shape_hand_thresh = 0.01
    assert env.get_best_screwdriver_or_none(state, screw) is None
    env.screw_shape_hand_thresh = orig_val
    # Can't both pick and place
    arr = np.array([0.0, 0.0, 1.0, 1.0], dtype=np.float32)
    next_state = env.simulate(state, Action(arr))
    assert state.allclose(next_state)
    # Can't place while holding nothing
    arr = np.array([0.0, 0.0, 0.0, 1.0], dtype=np.float32)
    next_state = env.simulate(state, Action(arr))
    assert state.allclose(next_state)
    # Can't pick air
    arr = np.array([0.0, 0.0, 1.0, 0.0], dtype=np.float32)
    next_state = env.simulate(state, Action(arr))
    assert state.allclose(next_state)
    # Can't pick big ungraspable object
    arr = np.array([
        state.get(big_hammer, "pose_x"),
        state.get(big_hammer, "pose_y"), 1.0, 0.0
    ],
                   dtype=np.float32)
    next_state = env.simulate(state, Action(arr))
    assert state.allclose(next_state)
    # Pick nail
    arr = np.array(
        [state.get(nail, "pose_x"),
         state.get(nail, "pose_y"), 1.0, 0.0],
        dtype=np.float32)
    next_state = env.simulate(state, Action(arr))
    assert not state.allclose(next_state)
    # Change the state
    state = next_state
    # Can't pick while holding something
    arr = np.array(
        [state.get(nail, "pose_x"),
         state.get(nail, "pose_y"), 1.0, 0.0],
        dtype=np.float32)
    next_state = env.simulate(state, Action(arr))
    assert state.allclose(next_state)
    # Place nail on contraption
    arr = np.array([
        state.get(contraption, "pose_lx") + 0.1,
        state.get(contraption, "pose_ly") + 0.1, 0.0, 1.0
    ],
                   dtype=np.float32)
    next_state = env.simulate(state, Action(arr))
    assert not state.allclose(next_state)
    # Change the state
    state = next_state
    # Can't pick off of contraption
    arr = np.array(
        [state.get(nail, "pose_x"),
         state.get(nail, "pose_y"), 1.0, 0.0],
        dtype=np.float32)
    next_state = env.simulate(state, Action(arr))
    assert state.allclose(next_state)
    # Can't fasten off a contraption
    arr = np.array(
        [state.get(wrench, "pose_x"),
         state.get(wrench, "pose_y"), 0.0, 0.0],
        dtype=np.float32)
    next_state = env.simulate(state, Action(arr))
    assert state.allclose(next_state)
    # Pick wrench
    arr = np.array(
        [state.get(wrench, "pose_x"),
         state.get(wrench, "pose_y"), 1.0, 0.0],
        dtype=np.float32)
    next_state = env.simulate(state, Action(arr))
    assert not state.allclose(next_state)
    # Change the state
    state = next_state
    # Can't place wrench onto contraption
    arr = np.array([
        state.get(contraption, "pose_lx") + 0.1,
        state.get(contraption, "pose_ly") + 0.1, 0.0, 1.0
    ],
                   dtype=np.float32)
    next_state = env.simulate(state, Action(arr))
    assert state.allclose(next_state)
    # Can't fasten nail with wrench
    arr = np.array(
        [state.get(nail, "pose_x"),
         state.get(nail, "pose_y"), 0.0, 0.0],
        dtype=np.float32)
    next_state = env.simulate(state, Action(arr))
    assert state.allclose(next_state)
    # Reset to initial state
    state = task.init
    # Pick bolt
    arr = np.array(
        [state.get(bolt, "pose_x"),
         state.get(bolt, "pose_y"), 1.0, 0.0],
        dtype=np.float32)
    next_state = env.simulate(state, Action(arr))
    assert not state.allclose(next_state)
    # Change the state
    state = next_state
    # Place bolt on contraption
    arr = np.array([
        state.get(contraption, "pose_lx") + 0.1,
        state.get(contraption, "pose_ly") + 0.1, 0.0, 1.0
    ],
                   dtype=np.float32)
    next_state = env.simulate(state, Action(arr))
    assert not state.allclose(next_state)
    # Change the state
    state = next_state
    # Pick hammer
    arr = np.array([
        state.get(small_hammer, "pose_x"),
        state.get(small_hammer, "pose_y"), 1.0, 0.0
    ],
                   dtype=np.float32)
    next_state = env.simulate(state, Action(arr))
    assert not state.allclose(next_state)
    # Change the state
    state = next_state
    # Can't fasten bolt with hammer
    arr = np.array(
        [state.get(bolt, "pose_x"),
         state.get(bolt, "pose_y"), 0.0, 0.0],
        dtype=np.float32)
    next_state = env.simulate(state, Action(arr))
    assert state.allclose(next_state)<|MERGE_RESOLUTION|>--- conflicted
+++ resolved
@@ -4,11 +4,7 @@
 import pytest
 
 from predicators.src import utils
-<<<<<<< HEAD
-from predicators.src.envs import ToolsEnv
-=======
 from predicators.src.envs.tools import ToolsEnv
->>>>>>> b77aa73a
 from predicators.src.structs import Action
 
 
