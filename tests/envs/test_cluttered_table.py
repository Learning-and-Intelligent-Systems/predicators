--- conflicted
+++ resolved
@@ -4,12 +4,8 @@
 from gym.spaces import Box
 
 from predicators.src import utils
-<<<<<<< HEAD
-from predicators.src.envs import ClutteredTableEnv, ClutteredTablePlaceEnv
-=======
 from predicators.src.envs.cluttered_table import ClutteredTableEnv, \
     ClutteredTablePlaceEnv
->>>>>>> b77aa73a
 from predicators.src.structs import Action, GroundAtom
 
 
