--- conflicted
+++ resolved
@@ -538,11 +538,7 @@
                 "color": [0, 0, 1]
             }
         },
-<<<<<<< HEAD
-        "block_size": 0.0505,
-=======
         "block_size": 0.045,
->>>>>>> e20d68f2
         "goal": {
             "On": [["red_block", "green_block"], ["green_block",
                                                   "blue_block"]],
