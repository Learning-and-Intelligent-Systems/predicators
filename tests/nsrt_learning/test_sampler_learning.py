"""Tests for sampler learning."""

import numpy as np
import pytest
from gym.spaces import Box

from predicators.src import utils
<<<<<<< HEAD
from predicators.src.envs import ClutteredTablePlaceEnv
from predicators.src.nsrt_learning.sampler_learning import (
    _create_sampler_data, _LearnedSampler, learn_samplers)
from predicators.src.structs import (Action, LiftedAtom, LowLevelTrajectory,
                                     ParameterizedOption, Predicate, Segment,
                                     State, Type)
=======
from predicators.src.envs.cluttered_table import ClutteredTablePlaceEnv
from predicators.src.nsrt_learning.sampler_learning import \
    _create_sampler_data, _LearnedSampler, learn_samplers
from predicators.src.structs import Action, LiftedAtom, LowLevelTrajectory, \
    ParameterizedOption, Predicate, Segment, State, Type
>>>>>>> b77aa73a
from predicators.src.torch_models import MLPClassifier, NeuralGaussianRegressor


def test_create_sampler_data():
    """Tests for _create_sampler_data()."""
    utils.reset_config({
        "env": "cover",
        "min_data_for_nsrt": 0,
        "num_train_tasks": 15,
        "sampler_disable_classifier": False,
    })
    # Create two datastores
    cup_type = Type("cup_type", ["feat1"])
    cup0 = cup_type("cup0")
    var_cup0 = cup_type("?cup0")
    pred0 = Predicate("Pred0", [cup_type], lambda s, o: s[o[0]][0] > 0.5)
    predicates = {pred0}
    option = ParameterizedOption(
        "dummy", [], Box(0.1, 1, (1, )), lambda s, m, o, p: Action(p),
        lambda s, m, o, p: False,
        lambda s, m, o, p: False).ground([], np.array([0.3]))

    # Transition 1: adds pred0(cup0)
    state = State({cup0: [0.4]})
    action = option.policy(state)
    action.set_option(option)
    next_state = State({cup0: [0.9]})
    atoms = utils.abstract(state, predicates)
    next_atoms = utils.abstract(next_state, predicates)
    segment1 = Segment(LowLevelTrajectory([state, next_state], [action]),
                       atoms, next_atoms, option)
    var_to_obj1 = {var_cup0: cup0}

    # Transition 2: does nothing
    state = State({cup0: [0.4]})
    action = option.policy(state)
    action.set_option(option)
    next_state = state
    atoms = utils.abstract(state, predicates)
    next_atoms = utils.abstract(next_state, predicates)
    segment2 = Segment(LowLevelTrajectory([state, next_state], [action]),
                       atoms, next_atoms, option)
    var_to_obj2 = {var_cup0: cup0}

    datastores = [[(segment1, var_to_obj1)], [(segment2, var_to_obj2)]]
    variables = [var_cup0]
    preconditions = set()
    add_effects = {LiftedAtom(pred0, [var_cup0])}
    delete_effects = set()
    param_option = option.parent
    datastore_idx = 0

    positive_examples, negative_examples = _create_sampler_data(
        datastores, variables, preconditions, add_effects, delete_effects,
        param_option, datastore_idx)
    assert len(positive_examples) == 1
    assert len(negative_examples) == 1

    utils.reset_config({
        "env": "cover",
        "min_data_for_nsrt": 0,
        "num_train_tasks": 15,
        "sampler_disable_classifier": True,
    })
    positive_examples, negative_examples = _create_sampler_data(
        datastores, variables, preconditions, add_effects, delete_effects,
        param_option, datastore_idx)
    assert len(positive_examples) == 1
    assert len(negative_examples) == 0  # classifier disabled, no negatives
    utils.reset_config({
        "env": "cover",
        "min_data_for_nsrt": 0,
        "num_train_tasks": 15,
        "sampler_disable_classifier": False,
    })

    # When building data for a datastore with effects X, if we
    # encounter a transition with effects Y, and if Y is a superset
    # of X, then we do not want to include the transition as a
    # negative example, because if Y was achieved, then X was also
    # achieved. So for now, we just filter out such examples.
    #
    # In the example here, transition 1's effects are a superset
    # of transition 2's effects. So when creating the examples
    # for datastore 2, we do not want to inclue transition 1
    # in the negative effects.
    variables = []
    add_effects = set()
    datastore_idx = 1
    positive_examples, negative_examples = _create_sampler_data(
        datastores, variables, preconditions, add_effects, delete_effects,
        param_option, datastore_idx)
    assert len(positive_examples) == 1
    assert len(negative_examples) == 0


def test_learn_samplers_failure():
    """Tests for failure mode of learn_samplers()."""
    option = ParameterizedOption("dummy", [], Box(0.1, 1, (1, )),
                                 lambda s, m, o, p: Action(p),
                                 lambda s, m, o, p: False,
                                 lambda s, m, o, p: False)
    with pytest.raises(NotImplementedError):  # bad sampler_learner
        learn_samplers([None], None, [(option, [])], "bad sampler learner")


def test_learned_sampler_with_goal():
    """Tests _LearnedSampler() when goals are used."""
    utils.reset_config({
        "env": "cluttered_table_place",
        "sampler_learning_use_goals": True,
        "num_train_tasks": 15,
        "neural_gaus_regressor_max_itr": 3
    })
    env = ClutteredTablePlaceEnv()
    task = env.get_test_tasks()[0]
    goal = task.goal

    rng = np.random.default_rng(0)
    state = task.init
    goal = task.goal
    goal_obj = next(iter(goal)).objects[0]
    objects = [goal_obj]

    input_size = 11
    classifier = MLPClassifier(input_size, 10)

    input_size = 11
    output_size = 2
    num_samples = 5
    regressor = NeuralGaussianRegressor()
    X = np.ones((num_samples, input_size))
    Y = np.zeros((num_samples, output_size))
    regressor.fit(X, Y)

    variables = [goal_obj]
    parameterized_option = utils.SingletonParameterizedOption(
        "Dummy",
        lambda s, m, o, p: Action(np.array([0.0])),
        params_space=Box(0, 1, (1, )))

    ls = _LearnedSampler(classifier, regressor, variables,
                         parameterized_option).sampler
    params = ls(state, goal, rng, objects)
    assert not params is None

    # Should still work when the classifier is disabled.
    utils.update_config({"sampler_disable_classifier": True})
    params = ls(state, goal, rng, objects)
    assert not params is None<|MERGE_RESOLUTION|>--- conflicted
+++ resolved
@@ -5,20 +5,11 @@
 from gym.spaces import Box
 
 from predicators.src import utils
-<<<<<<< HEAD
-from predicators.src.envs import ClutteredTablePlaceEnv
-from predicators.src.nsrt_learning.sampler_learning import (
-    _create_sampler_data, _LearnedSampler, learn_samplers)
-from predicators.src.structs import (Action, LiftedAtom, LowLevelTrajectory,
-                                     ParameterizedOption, Predicate, Segment,
-                                     State, Type)
-=======
 from predicators.src.envs.cluttered_table import ClutteredTablePlaceEnv
 from predicators.src.nsrt_learning.sampler_learning import \
     _create_sampler_data, _LearnedSampler, learn_samplers
 from predicators.src.structs import Action, LiftedAtom, LowLevelTrajectory, \
     ParameterizedOption, Predicate, Segment, State, Type
->>>>>>> b77aa73a
 from predicators.src.torch_models import MLPClassifier, NeuralGaussianRegressor
 
 
