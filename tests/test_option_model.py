--- conflicted
+++ resolved
@@ -4,12 +4,8 @@
 from gym.spaces import Box
 
 from predicators.src import utils
-<<<<<<< HEAD
-from predicators.src.option_model import create_option_model
-=======
 from predicators.src.option_model import _OracleOptionModel, \
     create_option_model
->>>>>>> b77aa73a
 from predicators.src.structs import Action, ParameterizedOption, State, Type
 
 
