"""Test cases for structs.
"""

from typing import cast
import pytest
import numpy as np
from gym.spaces import Box
from predicators.src.structs import Type, Object, Variable, State, Predicate, \
    _Atom, LiftedAtom, GroundAtom, Task, ParameterizedOption, _Option, \
<<<<<<< HEAD
    Operator, _GroundOperator, Dataset
=======
    Operator, _GroundOperator, Action
from predicators.src import utils
>>>>>>> 48a0e976


def test_object_type():
    """Tests for Type class.
    """
    name = "test"
    feats = ["feat1", "feat2"]
    my_type = Type(name, feats)
    assert my_type.name == name
    assert my_type.dim == len(my_type.feature_names) == len(feats)
    assert my_type.feature_names == feats
    assert isinstance(hash(my_type), int)


def test_object():
    """Tests for Object class.
    """
    my_name = "obj"
    my_type = Type("type", ["feat1", "feat2"])
    obj = my_type(my_name)
    assert isinstance(obj, Object)
    assert obj.name == my_name
    assert obj.type == my_type
    assert str(obj) == repr(obj) == "obj:type"
    assert isinstance(hash(obj), int)
    with pytest.raises(AssertionError):
        Object("?obj", my_type)  # name cannot start with ?


def test_variable():
    """Tests for Variable class.
    """
    my_name = "?var"
    my_type = Type("type", ["feat1", "feat2"])
    var = my_type(my_name)
    assert isinstance(var, Variable)
    assert var.name == my_name
    assert var.type == my_type
    assert str(var) == repr(var) == "?var:type"
    assert isinstance(hash(var), int)
    with pytest.raises(AssertionError):
        Variable("var", my_type)  # name must start with ?


def test_state():
    """Tests for State class.
    """
    type1 = Type("type1", ["feat1", "feat2"])
    type2 = Type("type2", ["feat3", "feat4", "feat5"])
    obj3 = type1("obj3")
    obj7 = type1("obj7")
    obj1 = type2("obj1")
    obj1_dup = type2("obj1")
    obj4 = type2("obj4")
    obj9 = type2("obj9")
    assert obj7 > obj1
    assert obj1 < obj4
    assert obj1 < obj3
    assert obj1 != obj9
    assert obj1 == obj1_dup
    with pytest.raises(AssertionError):
        State({obj3: [1, 2, 3]})  # bad feature vector dimension
    state = State({obj3: [1, 2],
                   obj7: [3, 4],
                   obj1: [5, 6, 7],
                   obj4: [8, 9, 10],
                   obj9: [11, 12, 13]})
    sorted_objs = list(state)
    assert sorted_objs == [obj1, obj3, obj4, obj7, obj9]
    assert state[obj9] == state.data[obj9] == [11, 12, 13]
    vec = state.vec([obj3, obj1])
    assert vec.shape == (5,)
    assert list(vec) == [1, 2, 5, 6, 7]
    state2 = state.copy()
    assert state == state2
    state2[obj1][0] = 999
    assert state != state2  # changing copy doesn't change original
    state3 = State({obj3: np.array([1, 2])})
    state3.copy()  # try copying with numpy array
    return state


def test_predicate_and_atom():
    """Tests for Predicate, LiftedAtom, GroundAtom classes.
    """
    # Predicates
    cup_type = Type("cup_type", ["feat1"])
    plate_type = Type("plate_type", ["feat1"])
    def _classifier(state, objects):
        cup, plate = objects
        return state[cup][0] + state[plate][0] < 2
    pred = Predicate("On", [cup_type, plate_type], _classifier)
    cup1 = cup_type("cup1")
    cup2 = cup_type("cup2")
    cup_var = cup_type("?cup")
    plate = plate_type("plate")
    state = State({cup1: [0.5], cup2: [1.5], plate: [1.0]})
    with pytest.raises(AssertionError):
        pred.holds(state, [cup1])  # too few arguments
    with pytest.raises(AssertionError):
        pred.holds(state, [cup1, cup2, plate])  # too many arguments
    with pytest.raises(AssertionError):
        pred.holds(state, [cup1, cup2])  # wrong object types
    with pytest.raises(AssertionError):
        pred.holds(state, [cup_var, plate])  # variable as argument
    assert pred.holds(state, [cup1, plate])
    assert not pred.holds(state, [cup2, plate])
    assert str(pred) == repr(pred) == "On"
    assert {pred, pred} == {pred}
    pred2 = Predicate("On2", [cup_type, plate_type], _classifier)
    assert pred != pred2
    assert pred < pred2
    plate_var = plate_type("?plate")
    # Lifted atoms
    lifted_atom = pred([cup_var, plate_var])
    lifted_atom2 = pred([cup_var, plate_var])
    assert lifted_atom.predicate == pred
    assert lifted_atom.variables == [cup_var, plate_var]
    assert {lifted_atom, lifted_atom2} == {lifted_atom}
    assert lifted_atom == lifted_atom2
    assert isinstance(lifted_atom, LiftedAtom)
    assert (str(lifted_atom) == repr(lifted_atom) ==
            "On(?cup:cup_type, ?plate:plate_type)")
    # Ground atoms
    ground_atom = pred([cup1, plate])
    assert ground_atom.predicate == pred
    assert ground_atom.objects == [cup1, plate]
    assert {ground_atom} == {ground_atom}
    assert (str(ground_atom) == repr(ground_atom) ==
            "On(cup1:cup_type, plate:plate_type)")
    assert isinstance(ground_atom, GroundAtom)
    lifted_atom3 = ground_atom.lift({cup1: cup_var, plate: plate_var})
    assert lifted_atom3 == lifted_atom
    with pytest.raises(ValueError):
        pred([cup_var, plate])  # mix of variables and objects
    atom = _Atom(pred, [cup1, plate])
    with pytest.raises(NotImplementedError):
        str(atom)  # abstract class


def test_task():
    """Tests for Task class.
    """
    state = test_state()
    cup_type = Type("cup_type", ["feat1"])
    plate_type = Type("plate_type", ["feat1"])
    pred = Predicate("On", [cup_type, plate_type], lambda s, o: True)
    cup = cup_type("cup")
    cup_var = cup_type("?cup")
    plate = plate_type("plate")
    plate_var = plate_type("?plate")
    lifted_goal = {pred([cup_var, plate_var])}
    with pytest.raises(AssertionError):
        Task(state, lifted_goal)  # tasks require ground goals
    goal = {pred([cup, plate])}
    task = Task(state, goal)
    assert task.init == state
    assert task.goal == goal


def test_option():
    """Tests for ParameterizedOption, Option classes.
    """
    state = test_state()
    params_space = Box(-10, 10, (2,))
    def _policy(s, p):
        del s  # unused
        return p*2
    def _initiable(s, p):
        obj = list(s)[0]
        return p[0] < s[obj][0]
    def _terminal(s, p):
        obj = list(s)[0]
        return p[1] > s[obj][2]
    parameterized_option = ParameterizedOption(
        "Pick", params_space, _policy, _initiable, _terminal)
    assert (repr(parameterized_option) == str(parameterized_option) ==
            "ParameterizedOption(name='Pick')")
    params = [-15, 5]
    with pytest.raises(AssertionError):
        parameterized_option.ground(params)  # params not in params_space
    assert not hasattr(parameterized_option, "policy")
    assert not hasattr(parameterized_option, "initiable")
    assert not hasattr(parameterized_option, "terminal")
    params = [-5, 5]
    option = parameterized_option.ground(params)
    assert isinstance(option, _Option)
    assert repr(option) == str(option) == "_Option(name='Pick(-5.0, 5.0)')"
    assert np.all(option.policy(state) == np.array(params)*2)
    assert option.initiable(state)
    assert not option.terminal(state)
    params = [5, -5]
    option = parameterized_option.ground(params)
    assert isinstance(option, _Option)
    assert repr(option) == str(option) == "_Option(name='Pick(5.0, -5.0)')"
    assert np.all(option.policy(state) == np.array(params)*2)
    assert not option.initiable(state)
    assert not option.terminal(state)


def test_operators():
    """Tests for Operator and _GroundOperator classes.
    """
    # Operator
    cup_type = Type("cup_type", ["feat1"])
    plate_type = Type("plate_type", ["feat1"])
    on = Predicate("On", [cup_type, plate_type], lambda s, o: True)
    not_on = Predicate("NotOn", [cup_type, plate_type], lambda s, o: True)
    cup_var = cup_type("?cup")
    plate_var = plate_type("?plate")
    parameters = [cup_var, plate_var]
    preconditions = {not_on([cup_var, plate_var])}
    add_effects = {on([cup_var, plate_var])}
    delete_effects = {not_on([cup_var, plate_var])}
    params_space = Box(-10, 10, (2,))
    parameterized_option = ParameterizedOption("Pick",
        params_space, lambda s, p: 2*p, lambda s, p: True, lambda s, p: True)
    def sampler(s, rng, objs):
        del s  # unused
        del rng  # unused
        del objs  # unused
        return params_space.sample()
    operator = Operator("PickOperator", parameters, preconditions, add_effects,
                        delete_effects, parameterized_option, sampler)
    assert str(operator) == repr(operator) == """PickOperator:
    Parameters: [?cup:cup_type, ?plate:plate_type]
    Preconditions: [NotOn(?cup:cup_type, ?plate:plate_type)]
    Add Effects: [On(?cup:cup_type, ?plate:plate_type)]
    Delete Effects: [NotOn(?cup:cup_type, ?plate:plate_type)]
    Option: ParameterizedOption(name='Pick')"""
    assert isinstance(hash(operator), int)
    operator2 = Operator("PickOperator", parameters, preconditions, add_effects,
                         delete_effects, parameterized_option, sampler)
    assert operator == operator2
    # _GroundOperator
    cup = cup_type("cup")
    plate = plate_type("plate")
    ground_op = operator.ground([cup, plate])
    assert isinstance(ground_op, _GroundOperator)
    assert str(ground_op) == repr(ground_op) == """PickOperator:
    Parameters: [cup:cup_type, plate:plate_type]
    Preconditions: [NotOn(cup:cup_type, plate:plate_type)]
    Add Effects: [On(cup:cup_type, plate:plate_type)]
    Delete Effects: [NotOn(cup:cup_type, plate:plate_type)]
    Option: ParameterizedOption(name='Pick')"""
    assert isinstance(hash(ground_op), int)
    ground_op2 = operator2.ground([cup, plate])
    assert ground_op == ground_op2
    state = test_state()
    _ = ground_op.sampler(state, np.random.default_rng(123))
    filtered_op = operator.filter_predicates({on})
    assert len(filtered_op.parameters) == 2
    assert len(filtered_op.preconditions) == 0
    assert len(filtered_op.add_effects) == 1
    assert len(filtered_op.delete_effects) == 0
    filtered_op = operator.filter_predicates({not_on})
    assert len(filtered_op.parameters) == 2
    assert len(filtered_op.preconditions) == 1
    assert len(filtered_op.add_effects) == 0
    assert len(filtered_op.delete_effects) == 1


<<<<<<< HEAD
def test_datasets():
    """Tests for ActionDatasets and OptionDatasets.
    """
    state = test_state()
    action = np.zeros(3, dtype=np.float32)
    transition = [state, action, state]
    dataset = cast(Dataset, [transition])
    assert len(dataset) == 1
    assert dataset[0] == transition
=======
def test_action():
    """Tests for Action class.
    """
    cup_type = Type("cup_type", ["feat1"])
    plate_type = Type("plate_type", ["feat1", "feat2"])
    cup = cup_type("cup")
    plate = plate_type("plate")
    state = State({cup: [0.5], plate: [1.0, 1.2]})
    def _simulator(s, a):
        ns = s.copy()
        assert a.arr.shape == (1,)
        ns[cup][0] += a.arr.item()
        return ns
    params_space = Box(0, 1, (1,))
    def _policy(_, p):
        return Action(p)
    def _initiable(_1, p):
        return p > 0.25
    def _terminal(s, _):
        return s[cup][0] > 9.9
    parameterized_option = ParameterizedOption(
        "Move", params_space, _policy, _initiable, _terminal)
    params = [0.5]
    option = parameterized_option.ground(params)
    states, actions = utils.option_to_trajectory(state, _simulator, option,
                                                 max_num_steps=5)
    assert len(actions) == len(states)-1 == 5
    next_ind = 0
    for act in actions:
        assert act.has_option()
        opt, ind = act.get_option()
        assert opt is option
        assert ind == next_ind
        next_ind += 1
    act = Action([0.5])
    assert not act.has_option()
>>>>>>> 48a0e976
<|MERGE_RESOLUTION|>--- conflicted
+++ resolved
@@ -7,12 +7,8 @@
 from gym.spaces import Box
 from predicators.src.structs import Type, Object, Variable, State, Predicate, \
     _Atom, LiftedAtom, GroundAtom, Task, ParameterizedOption, _Option, \
-<<<<<<< HEAD
-    Operator, _GroundOperator, Dataset
-=======
-    Operator, _GroundOperator, Action
+    Operator, _GroundOperator, Action, Dataset
 from predicators.src import utils
->>>>>>> 48a0e976
 
 
 def test_object_type():
@@ -275,7 +271,6 @@
     assert len(filtered_op.delete_effects) == 1
 
 
-<<<<<<< HEAD
 def test_datasets():
     """Tests for ActionDatasets and OptionDatasets.
     """
@@ -285,7 +280,8 @@
     dataset = cast(Dataset, [transition])
     assert len(dataset) == 1
     assert dataset[0] == transition
-=======
+
+
 def test_action():
     """Tests for Action class.
     """
@@ -321,5 +317,4 @@
         assert ind == next_ind
         next_ind += 1
     act = Action([0.5])
-    assert not act.has_option()
->>>>>>> 48a0e976
+    assert not act.has_option()