--- conflicted
+++ resolved
@@ -5,24 +5,12 @@
 from gym.spaces import Box
 
 from predicators.src import utils
-<<<<<<< HEAD
-from predicators.src.structs import (NSRT, Action, DefaultState,
-                                     DemonstrationQuery, GroundAtom,
-                                     InteractionRequest, InteractionResult,
-                                     LiftedAtom, LowLevelTrajectory, Object,
-                                     ParameterizedOption,
-                                     PartialNSRTAndDatastore, Predicate, Query,
-                                     Segment, State, STRIPSOperator, Task,
-                                     Type, Variable, _Atom, _GroundNSRT,
-                                     _GroundSTRIPSOperator, _Option)
-=======
 from predicators.src.structs import NSRT, Action, DefaultState, \
     DemonstrationQuery, GroundAtom, InteractionRequest, InteractionResult, \
     LiftedAtom, LowLevelTrajectory, Object, ParameterizedOption, \
     PartialNSRTAndDatastore, Predicate, Query, Segment, State, \
     STRIPSOperator, Task, Type, Variable, _Atom, _GroundNSRT, \
     _GroundSTRIPSOperator, _Option
->>>>>>> b77aa73a
 
 
 def test_object_type():
