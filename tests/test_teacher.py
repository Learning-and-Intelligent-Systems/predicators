"""Test cases for teacher."""

import pytest
from predicators.src.envs import create_new_env
from predicators.src.ground_truth_nsrts import _get_predicates_by_names
from predicators.src import utils
from predicators.src.teacher import Teacher, TeacherInteractionMonitorWithVideo
from predicators.src.structs import Task, GroundAtom, DemonstrationQuery, \
    DemonstrationResponse, GroundAtomsHoldQuery, GroundAtomsHoldResponse, \
    LowLevelTrajectory, InteractionRequest, PathToStateQuery, \
    Query, PathToStateResponse


def test_GroundAtomsHold():
    """Tests for answering queries of type GroundAtomsHoldQuery."""
    utils.reset_config({"env": "cover", "approach": "unittest"})
    env = create_new_env("cover")
    train_tasks = env.get_train_tasks()
    teacher = Teacher(train_tasks)
    state = env.get_train_tasks()[0].init
    block_type = [t for t in env.types if t.name == "block"][0]
    target_type = [t for t in env.types if t.name == "target"][0]
    block = block_type("block0")
    target = target_type("target0")
    Covers, IsBlock = _get_predicates_by_names("cover", ["Covers", "IsBlock"])
    Covers = utils.strip_predicate(Covers)
    IsBlock = utils.strip_predicate(IsBlock)
    is_block_block = GroundAtom(IsBlock, [block])
    query = GroundAtomsHoldQuery({is_block_block})
    response = teacher.answer_query(state, query)
    assert isinstance(response, GroundAtomsHoldResponse)
    assert response.query is query
    assert len(response.holds) == 1
    assert response.holds[is_block_block]
    covers_block_target = GroundAtom(Covers, [block, target])
    query = GroundAtomsHoldQuery({covers_block_target})
    response = teacher.answer_query(state, query)
    assert isinstance(response, GroundAtomsHoldResponse)
    assert response.query is query
    assert len(response.holds) == 1
    assert not response.holds[covers_block_target]
    query = GroundAtomsHoldQuery({covers_block_target})
    response = teacher.answer_query(state, query)
    assert isinstance(response, GroundAtomsHoldResponse)
    assert response.query is query
    assert len(response.holds) == 1
    assert not response.holds[covers_block_target]
    query = GroundAtomsHoldQuery({is_block_block, covers_block_target})
    response = teacher.answer_query(state, query)
    assert isinstance(response, GroundAtomsHoldResponse)
    assert response.query is query
    assert len(response.holds) == 2
    assert response.holds[is_block_block]
    assert not response.holds[covers_block_target]


def test_DemonstrationQuery():
    """Tests for answering queries of type DemonstrationQuery."""
    utils.reset_config({"env": "cover", "approach": "unittest"})
    env = create_new_env("cover")
    train_tasks = env.get_train_tasks()
    teacher = Teacher(train_tasks)
    train_task_idx = 0
    task = train_tasks[train_task_idx]
    state = task.init
    goal = task.goal
    # Test normal usage
    query = DemonstrationQuery(train_task_idx)
    response = teacher.answer_query(state, query)
    assert isinstance(response, DemonstrationResponse)
    assert response.query is query
    assert isinstance(response.teacher_traj, LowLevelTrajectory)
    assert len(response.teacher_traj.actions) == 2
    assert all(atom.holds(response.teacher_traj.states[-1]) for atom in goal)
    assert response.teacher_traj.is_demo
    assert response.teacher_traj.train_task_idx == train_task_idx
    # Test usage when goal is already achieved
    response = teacher.answer_query(response.teacher_traj.states[-1], query)
    assert isinstance(response, DemonstrationResponse)
    assert response.query is query
    assert isinstance(response.teacher_traj, LowLevelTrajectory)
    assert len(response.teacher_traj.actions) == 0
    # Test usage when achieving goal is impossible
    state = train_tasks[0].init
    block = [b for b in state if b.name == "block0"][0]
    IsBlock = _get_predicates_by_names("cover", ["IsBlock"])[0]
    IsBlock = utils.strip_predicate(IsBlock)
    NotIsBlock = IsBlock.get_negation()
    not_is_block_block = GroundAtom(NotIsBlock, [block])
    impossible_task = Task(state, {not_is_block_block})
    train_tasks = [impossible_task]
    teacher = Teacher(train_tasks)
    query = DemonstrationQuery(train_task_idx=0)
    response = teacher.answer_query(state, query)
    assert isinstance(response, DemonstrationResponse)
    assert response.query is query
    assert response.teacher_traj is None


<<<<<<< HEAD
def test_TeacherInteractionMonitorWithVideo():
    """Tests for TeacherInteractionMonitorWithVideo()."""
=======
def test_PathToStateQuery():
    """Tests for answering queries of type PathToStateQuery."""
    utils.reset_config({
        "env": "cover_multistep_options",
        "approach": "unittest",
        "cover_multistep_thr_percent": 0.99,
        "cover_multistep_bhr_percent": 0.99
    })
    # Test normal usage.
    env = create_new_env("cover_multistep_options")
    train_tasks = env.get_train_tasks()
    teacher = Teacher(train_tasks)
    train_task_idx = 0
    task = train_tasks[train_task_idx]
    state = task.init
    block0, _, _, _, robby, _, _, _, _ = state
    # Create a goal state where robby has just picked block0.
    goal_state = state.copy()
    goal_state.set(block0, "grasp", 1)
    goal_state.set(robby, "x", 0.9095)
    goal_state.set(robby, "y", 0.1)
    goal_state.set(robby, "grip", 1)
    goal_state.set(robby, "holding", 1)
    query = PathToStateQuery(goal_state)
    assert query.cost == 1
    response = teacher.answer_query(state, query)
    assert isinstance(response, PathToStateResponse)
    assert response.query is query
    assert isinstance(response.teacher_traj, LowLevelTrajectory)
    assert len(response.teacher_traj.states) == 4
    assert len(response.teacher_traj.actions) == 3
    final_state = response.teacher_traj.states[-1]
    assert final_state.allclose(goal_state)
    # Although this is a good trajectory, demonstrations are expected to reach
    # task goals, which this is not guaranteed to do.
    assert not response.teacher_traj.is_demo
    # Trajectory should not contain options.
    for action in response.teacher_traj.actions:
        assert not action.has_option()
    # Reset the state to be the previous goal state.
    state = goal_state.copy()
    # Create a new goal state where robby has just placed block0 on target0.
    goal_state = state.copy()
    goal_state.set(block0, "grasp", -1)
    goal_state.set(block0, "x", 0.7339)
    goal_state.set(block0, "y", 0.1)
    goal_state.set(robby, "x", 0.7587)
    goal_state.set(robby, "y", 0.101)
    goal_state.set(robby, "grip", -1)
    goal_state.set(robby, "holding", -1)
    query = PathToStateQuery(goal_state)
    response = teacher.answer_query(state, query)
    assert isinstance(response, PathToStateResponse)
    assert response.query is query
    assert isinstance(response.teacher_traj, LowLevelTrajectory)
    assert len(response.teacher_traj.states) == 5
    assert len(response.teacher_traj.actions) == 4
    final_state = response.teacher_traj.states[-1]
    assert final_state.allclose(goal_state)
    # Test that no trajectory is returned when the query goal state cannot
    # be reached at all.
    utils.update_config({"max_num_steps_option_rollout": 2})
    query = PathToStateQuery(goal_state)
    response = teacher.answer_query(state, query)
    assert response.teacher_traj is None
    # Test that no trajectory is returned when the query would require two
    # options to complete.
    state = task.init
    query = PathToStateQuery(goal_state)
    response = teacher.answer_query(state, query)
    assert response.teacher_traj is None
    # Test that an error is raised when an unsupported environment is used.
    utils.reset_config({"env": "painting", "approach": "unittest"})
    env = create_new_env("painting")
    train_tasks = env.get_train_tasks()
    teacher = Teacher(train_tasks)
    task = train_tasks[0]
    state = task.init
    query = PathToStateQuery(state)
    with pytest.raises(NotImplementedError):
        teacher.answer_query(state, query)


def test_TeacherInteractionMonitor():
    """Tests for TeacherInteractionMonitor()."""
>>>>>>> cae6eb1a
    utils.reset_config({
        "env": "cover",
        "cover_initial_holding_prob": 0.0,
        "approach": "unittest",
        "timeout": 1,
        "num_train_tasks": 2,
        "num_test_tasks": 1,
        "num_online_learning_cycles": 1
    })
    env = create_new_env("cover")
    HandEmpty = [p for p in env.predicates if p.name == "HandEmpty"][0]
    hand_empty_atom = GroundAtom(HandEmpty, [])
    query_policy = lambda s: GroundAtomsHoldQuery({hand_empty_atom})
    act_policy = lambda _: env.action_space.sample()
    termination_function = lambda s: True  # terminate immediately
    request = InteractionRequest(0, act_policy, query_policy,
                                 termination_function)
    train_tasks = env.get_train_tasks()
    teacher = Teacher(train_tasks)
    monitor = TeacherInteractionMonitorWithVideo(env.render, request, teacher)
    assert monitor.get_query_cost() == 0.0
    assert monitor.get_responses() == []
    state = train_tasks[0].init
    action = env.action_space.sample()
    monitor.observe(state, action)
    assert monitor.get_query_cost() == 1.0
    assert len(monitor.get_responses()) == 1
    state = train_tasks[0].init
    action = env.action_space.sample()
    monitor.observe(state, action)
    assert monitor.get_query_cost() == 2.0
    assert len(monitor.get_responses()) == 2
<<<<<<< HEAD
    # Cover not making queries and generating a video
    utils.update_config({
        "make_interaction_videos": True,
    })
    env = create_new_env("cover")
    query_policy = lambda s: None
    act_policy = lambda _: env.action_space.sample()
    termination_function = lambda s: True  # terminate immediately
    request = InteractionRequest(0, act_policy, query_policy,
                                 termination_function)
    train_tasks = env.get_train_tasks()
    teacher = Teacher(train_tasks)
    monitor = TeacherInteractionMonitorWithVideo(env.render, request, teacher)
    state = env.reset("train", 0)
    action = env.action_space.sample()
    monitor.observe(state, action)
=======


def test_answer_query():
    """Tests for Teacher.answer_query()."""
    utils.reset_config({"env": "cover", "approach": "unittest"})
    env = create_new_env("cover")
    train_tasks = env.get_train_tasks()
    teacher = Teacher(train_tasks)
    state = env.get_train_tasks()[0].init

    class _MockQuery(Query):
        """Not a real Query type."""

    query = _MockQuery()
    with pytest.raises(NotImplementedError):
        teacher.answer_query(state, query)
>>>>>>> cae6eb1a
<|MERGE_RESOLUTION|>--- conflicted
+++ resolved
@@ -97,10 +97,6 @@
     assert response.teacher_traj is None
 
 
-<<<<<<< HEAD
-def test_TeacherInteractionMonitorWithVideo():
-    """Tests for TeacherInteractionMonitorWithVideo()."""
-=======
 def test_PathToStateQuery():
     """Tests for answering queries of type PathToStateQuery."""
     utils.reset_config({
@@ -184,9 +180,8 @@
         teacher.answer_query(state, query)
 
 
-def test_TeacherInteractionMonitor():
-    """Tests for TeacherInteractionMonitor()."""
->>>>>>> cae6eb1a
+def test_TeacherInteractionMonitorWithVideo():
+    """Tests for TeacherInteractionMonitorWithVideo()."""
     utils.reset_config({
         "env": "cover",
         "cover_initial_holding_prob": 0.0,
@@ -219,7 +214,6 @@
     monitor.observe(state, action)
     assert monitor.get_query_cost() == 2.0
     assert len(monitor.get_responses()) == 2
-<<<<<<< HEAD
     # Cover not making queries and generating a video
     utils.update_config({
         "make_interaction_videos": True,
@@ -236,7 +230,6 @@
     state = env.reset("train", 0)
     action = env.action_space.sample()
     monitor.observe(state, action)
-=======
 
 
 def test_answer_query():
@@ -252,5 +245,4 @@
 
     query = _MockQuery()
     with pytest.raises(NotImplementedError):
-        teacher.answer_query(state, query)
->>>>>>> cae6eb1a
+        teacher.answer_query(state, query)