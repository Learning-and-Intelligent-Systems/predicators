"""Tests for models."""

import time

import numpy as np

from predicators.src import utils
<<<<<<< HEAD
from predicators.src.torch_models import (MLPClassifier, MLPRegressor,
                                          NeuralGaussianRegressor)
=======
from predicators.src.torch_models import MLPClassifier, MLPRegressor, \
    NeuralGaussianRegressor
>>>>>>> b77aa73a


def test_basic_mlp_regressor():
    """Tests for MLPRegressor."""
    utils.reset_config({
        "mlp_regressor_max_itr": 100,
        "mlp_regressor_clip_gradients": True
    })
    input_size = 3
    output_size = 2
    num_samples = 5
    model = MLPRegressor()
    X = np.ones((num_samples, input_size))
    Y = np.zeros((num_samples, output_size))
    model.fit(X, Y)
    x = np.ones(input_size)
    predicted_y = model.predict(x)
    expected_y = np.zeros(output_size)
    assert predicted_y.shape == expected_y.shape
    assert np.allclose(predicted_y, expected_y, atol=1e-2)
    # Test with nonzero outputs.
    Y = 75 * np.ones((num_samples, output_size))
    model.fit(X, Y)
    x = np.ones(input_size)
    predicted_y = model.predict(x)
    expected_y = 75 * np.ones(output_size)
    assert predicted_y.shape == expected_y.shape
    assert np.allclose(predicted_y, expected_y, atol=1e-2)


def test_neural_gaussian_regressor():
    """Tests for NeuralGaussianRegressor."""
    utils.reset_config({"neural_gaus_regressor_max_itr": 100})
    input_size = 3
    output_size = 2
    num_samples = 5
    model = NeuralGaussianRegressor()
    X = np.ones((num_samples, input_size))
    Y = np.zeros((num_samples, output_size))
    model.fit(X, Y)
    x = np.ones(input_size)
    mean = model.predict_mean(x)
    expected_y = np.zeros(output_size)
    assert mean.shape == expected_y.shape
    assert np.allclose(mean, expected_y, atol=1e-2)
    rng = np.random.default_rng(123)
    sample = model.predict_sample(x, rng)
    assert sample.shape == expected_y.shape


def test_mlp_classifier():
    """Tests for MLPClassifier."""
    utils.reset_config()
    input_size = 3
    num_class_samples = 5
    X = np.concatenate([
        np.zeros((num_class_samples, input_size)),
        np.ones((num_class_samples, input_size))
    ])
    y = np.concatenate(
        [np.zeros((num_class_samples)),
         np.ones((num_class_samples))])
    model = MLPClassifier(input_size, 100)
    model.fit(X, y)
    prediction = model.classify(np.zeros(input_size))
    assert not prediction
    prediction = model.classify(np.ones(input_size))
    assert prediction
    # Test for early stopping
    start_time = time.time()
    utils.reset_config({
        "mlp_classifier_n_iter_no_change": 1,
        "learning_rate": 1e-2
    })
    model = MLPClassifier(input_size, 10000)
    model.fit(X, y)
    assert time.time() - start_time < 3, "Didn't early stop"
    # Test with no positive examples.
    num_class_samples = 1000
    X = np.concatenate([
        np.zeros((num_class_samples, input_size)),
        np.ones((num_class_samples, input_size))
    ])
    y = np.zeros(len(X))
    model = MLPClassifier(input_size, 10000)
    start_time = time.time()
    model.fit(X, y)
    assert time.time() - start_time < 1, "Fitting was not instantaneous"
    prediction = model.classify(np.zeros(input_size))
    assert not prediction
    prediction = model.classify(np.ones(input_size))
    assert not prediction
    # Test with no negative examples.
    y = np.ones(len(X))
    model = MLPClassifier(input_size, 10000)
    start_time = time.time()
    model.fit(X, y)
    assert time.time() - start_time < 1, "Fitting was not instantaneous"
    prediction = model.classify(np.zeros(input_size))
    assert prediction
    prediction = model.classify(np.ones(input_size))
    assert prediction<|MERGE_RESOLUTION|>--- conflicted
+++ resolved
@@ -5,13 +5,8 @@
 import numpy as np
 
 from predicators.src import utils
-<<<<<<< HEAD
-from predicators.src.torch_models import (MLPClassifier, MLPRegressor,
-                                          NeuralGaussianRegressor)
-=======
 from predicators.src.torch_models import MLPClassifier, MLPRegressor, \
     NeuralGaussianRegressor
->>>>>>> b77aa73a
 
 
 def test_basic_mlp_regressor():
