--- conflicted
+++ resolved
@@ -97,25 +97,15 @@
     preds, _ = utils.parse_config_excluded_predicates(env)
     # Create the train tasks.
     env_train_tasks = env.get_train_tasks()
-<<<<<<< HEAD
     # We assume that a train Task can be constructed from a EnvironmentTask.
     # In other words, the initial obs is assumed to contain enough information
     # to determine all of the objects and their initial states. We only make
     # this assumption for the training tasks, we don't need to make it for the
-    # test tasks. It is also something we can weaken later if needed.
+    # test tasks. We need to make it for training tasks because all of the data
+    # collection here is offline, so there would be no way for agent to gather
+    # information in training.
     perceiver = create_perceiver(CFG.perceiver)
     train_tasks = [perceiver.reset(t) for t in env_train_tasks]
-=======
-    # This is a placeholder for a forthcoming perception API. However, we will
-    # make the assumption for the foreseeable future that a train Task can be
-    # constructed from a train EnvironmentTask. In other words, the initial obs
-    # is assumed to contain enough information to determine all of the objects
-    # and their initial states. We only make this assumption for the training
-    # tasks, we don't need to make it for the test tasks. We need to make it
-    # for training tasks because all of the data collection here is offline,
-    # so there would be no way for agent to gather information in training.
-    train_tasks = [t.task for t in env_train_tasks]
->>>>>>> 8740cc32
     # If train tasks have goals that involve excluded predicates, strip those
     # predicate classifiers to prevent leaking information to the approaches.
     stripped_train_tasks = [
