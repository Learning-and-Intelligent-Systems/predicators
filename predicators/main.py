--- conflicted
+++ resolved
@@ -98,6 +98,8 @@
                         handlers=handlers,
                         force=True)
     logging.getLogger('matplotlib.font_manager').setLevel(logging.ERROR)
+    logging.getLogger('libpng').setLevel(logging.ERROR)
+    logging.getLogger('PIL').setLevel(logging.ERROR)
     if CFG.log_file:
         logging.info(f"Logging to {CFG.log_file}")
     logging.info(f"Running command: python {str_args}")
@@ -371,10 +373,9 @@
 
 
 def _run_testing(env: BaseEnv, cogman: CogMan) -> Metrics:
-<<<<<<< HEAD
-    test_tasks = [
-        task.replace_goal_with_alt_goal() for task in env.get_test_tasks()
-    ]
+    test_tasks = env.get_test_tasks()
+    if CFG.approach != "oracle":
+        test_tasks = [task.replace_goal_with_alt_goal() for task in test_tasks]
     # # Check rendering by saving the image of the init state of tasks
     # for i, task in enumerate(test_tasks):
     #     task.init.state_image.save(f"images/{env.get_name()}_"+
@@ -404,7 +405,6 @@
     # breakpoint()
     
     # /Check
-=======
     # If the goals of the tasks that the approaches solve need to be described
     # using predicates that differ from those in the goals of the tasks that the
     # demonstrator solves, then replace those predicates accordingly. This is
@@ -412,10 +412,6 @@
     # predicates that the demonstrator needed to solve the task. No replacing is
     # done if the approach is oracle because the ground truth operators are
     # defined in terms of the original goal predicates.
-    test_tasks = env.get_test_tasks()
-    if CFG.approach != "oracle":
-        test_tasks = [task.replace_goal_with_alt_goal() for task in test_tasks]
->>>>>>> 17587a5d
     num_found_policy = 0
     num_solved = 0
     cogman.reset_metrics()
