"""General utility methods."""

from __future__ import annotations

import abc
import contextlib
import curses
import functools
import gc
import heapq as hq
import importlib
import io
import itertools
import logging
import os
import pkgutil
import re
import subprocess
import sys
import tempfile
import time
from argparse import ArgumentParser
from collections import defaultdict
from dataclasses import dataclass, field
from pathlib import Path
from typing import TYPE_CHECKING, Any, Callable, ClassVar, Collection, Dict, \
    FrozenSet, Generator, Generic, Hashable, Iterator, List, Optional, \
    Sequence, Set, Tuple
from typing import Type as TypingType
from typing import TypeVar, Union, cast

<<<<<<< HEAD
try:  # pragma: no cover
    from gtts import gTTS
    from playsound import playsound
    _TTS_AVAILABLE = True
except ModuleNotFoundError:  # pragma: no cover
    _TTS_AVAILABLE = False

=======
import dill as pkl
>>>>>>> 2a027939
import imageio
import matplotlib
import matplotlib.pyplot as plt
import numpy as np
import pathos.multiprocessing as mp
from bosdyn.client import math_helpers
from gym.spaces import Box
from matplotlib import patches
from numpy.typing import NDArray
from pyperplan.heuristics.heuristic_base import \
    Heuristic as _PyperplanBaseHeuristic
from pyperplan.planner import HEURISTICS as _PYPERPLAN_HEURISTICS
from scipy.stats import beta as BetaRV

from predicators.args import create_arg_parser
from predicators.pybullet_helpers.joint import JointPositions
from predicators.settings import CFG, GlobalSettings
from predicators.structs import NSRT, Action, Array, DummyOption, \
    EntToEntSub, GroundAtom, GroundAtomTrajectory, \
    GroundNSRTOrSTRIPSOperator, Image, LDLRule, LiftedAtom, \
    LiftedDecisionList, LiftedOrGroundAtom, LowLevelTrajectory, Metrics, \
    NSRTOrSTRIPSOperator, Object, ObjectOrVariable, Observation, OptionSpec, \
    ParameterizedOption, Predicate, Segment, SpotAction, SpotActionExtraInfo, \
    State, STRIPSOperator, Task, Type, Variable, VarToObjSub, Video, \
    _GroundLDLRule, _GroundNSRT, _GroundSTRIPSOperator, _Option, \
    _TypedEntity
from predicators.third_party.fast_downward_translator.translate import \
    main as downward_translate

if TYPE_CHECKING:
    from predicators.envs import BaseEnv

# NOTE: some spot utilities use plt.show(), which requires a GUI back-end.
# But testing in headless mode requires a non-GUI backend.
try:
    matplotlib.use("TkAgg")
except ImportError:  # pragma: no cover
    matplotlib.use("Agg")

# Unpickling CUDA models errs out if the device isn't recognized because of
# an unusual name, including in supercloud, but we can set it manually
if "CUDA_VISIBLE_DEVICES" in os.environ:  # pragma: no cover
    cuda_visible_devices = os.environ["CUDA_VISIBLE_DEVICES"].split(",")
    if len(cuda_visible_devices) and cuda_visible_devices[0] != "0":
        cuda_visible_devices[0] = "0"
        os.environ["CUDA_VISIBLE_DEVICES"] = ",".join(cuda_visible_devices)


def count_positives_for_ops(
    strips_ops: List[STRIPSOperator],
    option_specs: List[OptionSpec],
    segments: List[Segment],
    max_groundings: Optional[int] = None,
) -> Tuple[int, int, List[Set[int]], List[Set[int]]]:
    """Returns num true positives, num false positives, and for each strips op,
    lists of segment indices that contribute true or false positives.

    The lists of segment indices are useful only for debugging; they are
    otherwise redundant with num_true_positives/num_false_positives.
    """
    assert len(strips_ops) == len(option_specs)
    num_true_positives = 0
    num_false_positives = 0
    # The following two lists are just useful for debugging.
    true_positive_idxs: List[Set[int]] = [set() for _ in strips_ops]
    false_positive_idxs: List[Set[int]] = [set() for _ in strips_ops]
    for seg_idx, segment in enumerate(segments):
        objects = set(segment.states[0])
        segment_option = segment.get_option()
        option_objects = segment_option.objects
        covered_by_some_op = False
        # Ground only the operators with a matching option spec.
        for op_idx, (op,
                     option_spec) in enumerate(zip(strips_ops, option_specs)):
            # If the parameterized options are different, not relevant.
            if option_spec[0] != segment_option.parent:
                continue
            option_vars = option_spec[1]
            assert len(option_vars) == len(option_objects)
            option_var_to_obj = dict(zip(option_vars, option_objects))
            # We want to get all ground operators whose corresponding
            # substitution is consistent with the option vars for this
            # segment. So, determine all of the operator variables
            # that are not in the option vars, and consider all
            # groundings of them.
            for grounding_idx, ground_op in enumerate(
                    all_ground_operators_given_partial(op, objects,
                                                       option_var_to_obj)):
                if max_groundings is not None and \
                    grounding_idx > max_groundings:
                    break
                # Check the ground_op against the segment.
                if not ground_op.preconditions.issubset(segment.init_atoms):
                    continue
                if ground_op.add_effects == segment.add_effects and \
                    ground_op.delete_effects == segment.delete_effects:
                    covered_by_some_op = True
                    true_positive_idxs[op_idx].add(seg_idx)
                else:
                    false_positive_idxs[op_idx].add(seg_idx)
                    num_false_positives += 1
        if covered_by_some_op:
            num_true_positives += 1
    return num_true_positives, num_false_positives, \
        true_positive_idxs, false_positive_idxs


def count_branching_factor(strips_ops: List[STRIPSOperator],
                           segments: List[Segment]) -> int:
    """Returns the total branching factor for all states in the segments."""
    total_branching_factor = 0
    for segment in segments:
        atoms = segment.init_atoms
        objects = set(segment.states[0])
        ground_ops = {
            ground_op
            for op in strips_ops
            for ground_op in all_ground_operators(op, objects)
        }
        for _ in get_applicable_operators(ground_ops, atoms):
            total_branching_factor += 1
    return total_branching_factor


def segment_trajectory_to_state_sequence(
        seg_traj: List[Segment]) -> List[State]:
    """Convert a trajectory of segments into a trajectory of states, made up of
    only the initial/final states of the segments.

    The length of the return value will always be one greater than the
    length of the given seg_traj.
    """
    assert len(seg_traj) >= 1
    states = []
    for i, seg in enumerate(seg_traj):
        states.append(seg.states[0])
        if i < len(seg_traj) - 1:
            assert seg.states[-1].allclose(seg_traj[i + 1].states[0])
    states.append(seg_traj[-1].states[-1])
    assert len(states) == len(seg_traj) + 1
    return states


def segment_trajectory_to_atoms_sequence(
        seg_traj: List[Segment]) -> List[Set[GroundAtom]]:
    """Convert a trajectory of segments into a trajectory of ground atoms.

    The length of the return value will always be one greater than the
    length of the given seg_traj.
    """
    assert len(seg_traj) >= 1
    atoms_seq = []
    for i, seg in enumerate(seg_traj):
        atoms_seq.append(seg.init_atoms)
        if i < len(seg_traj) - 1:
            assert seg.final_atoms == seg_traj[i + 1].init_atoms
    atoms_seq.append(seg_traj[-1].final_atoms)
    assert len(atoms_seq) == len(seg_traj) + 1
    return atoms_seq


def num_options_in_action_sequence(actions: Sequence[Action]) -> int:
    """Given a sequence of actions with options included, get the number of
    options that are encountered."""
    num_options = 0
    last_option = None
    for action in actions:
        current_option = action.get_option()
        if not current_option is last_option:
            last_option = current_option
            num_options += 1
    return num_options


def entropy(p: float) -> float:
    """Entropy of a Bernoulli variable with parameter p."""
    assert 0.0 <= p <= 1.0
    if p in {0.0, 1.0}:
        return 0.0
    return -(p * np.log2(p) + (1 - p) * np.log2(1 - p))


def create_state_from_dict(data: Dict[Object, Dict[str, float]],
                           simulator_state: Optional[Any] = None) -> State:
    """Small utility to generate a state from a dictionary `data` of individual
    feature values for each object.

    A simulator_state for the outputted State may optionally be
    provided.
    """
    state_dict = {}
    for obj, obj_data in data.items():
        obj_vec = []
        for feat in obj.type.feature_names:
            obj_vec.append(obj_data[feat])
        state_dict[obj] = np.array(obj_vec)
    return State(state_dict, simulator_state)


def create_json_dict_from_ground_atoms(
        ground_atoms: Collection[GroundAtom]) -> Dict[str, List[List[str]]]:
    """Saves a set of ground atoms in a JSON-compatible dict.

    Helper for creating the goal dict in create_json_dict_from_task().
    """
    predicate_to_argument_lists = defaultdict(list)
    for atom in sorted(ground_atoms):
        argument_list = [o.name for o in atom.objects]
        predicate_to_argument_lists[atom.predicate.name].append(argument_list)
    return dict(predicate_to_argument_lists)


def create_json_dict_from_task(task: Task) -> Dict[str, Any]:
    """Create a JSON-compatible dict from a task.

    The format of the dict is:

    {
        "objects": {
            <object name>: <type name>
        }
        "init": {
            <object name>: {
                <feature name>: <value>
            }
        }
        "goal": {
            <predicate name> : [
                [<object name>]
            ]
        }
    }

    The dict can be loaded with BaseEnv._load_task_from_json(). This is
    helpful for testing and designing standalone tasks.
    """
    object_dict = {o.name: o.type.name for o in task.init}
    init_dict = {
        o.name: dict(zip(o.type.feature_names, task.init.data[o]))
        for o in task.init
    }
    goal_dict = create_json_dict_from_ground_atoms(task.goal)
    return {"objects": object_dict, "init": init_dict, "goal": goal_dict}


def prompt_user(prompt: str) -> str:  # pragma: no cover
    """Ask the user for input with voice and text."""
    if _TTS_AVAILABLE:
        with tempfile.NamedTemporaryFile() as voice:
            gTTS(text=prompt, lang="en").write_to_fp(voice)
            playsound(voice.name)
    return input(prompt)


def wait_for_any_button_press(msg: str) -> None:  # pragma: no cover
    """Print some text and wait for the user to press any button."""
    stdscr = curses.initscr()
    curses.noecho()
    stdscr.addstr(msg)
    stdscr.getkey()
    curses.flushinp()
    curses.endwin()


def construct_active_sampler_input(state: State, objects: Sequence[Object],
                                   params: Array,
                                   param_option: ParameterizedOption) -> Array:
    """Helper function for active sampler learning and explorer."""

    assert not CFG.sampler_learning_use_goals
    sampler_input_lst = [1.0]  # start with bias term
    if CFG.active_sampler_learning_feature_selection == "all":
        for obj in objects:
            sampler_input_lst.extend(state[obj])
        sampler_input_lst.extend(params)

    else:
        assert CFG.active_sampler_learning_feature_selection == "oracle"
        if CFG.env == "bumpy_cover":
            if param_option.name == "Pick":
                # In this case, the x-data should be
                # [block_bumpy, relative_pick_loc]
                assert len(objects) == 1
                block = objects[0]
                block_pos = state[block][3]
                block_bumpy = state[block][5]
                sampler_input_lst.append(block_bumpy)
                assert len(params) == 1
                sampler_input_lst.append(params[0] - block_pos)
            else:
                assert param_option.name == "Place"
                assert len(objects) == 2
                block, target = objects
                target_pos = state[target][3]
                grasp = state[block][4]
                target_width = state[target][2]
                sampler_input_lst.extend([grasp, target_width])
                assert len(params) == 1
                sampler_input_lst.append(params[0] - target_pos)
        elif CFG.env == "ball_and_cup_sticky_table":
            if "PlaceCup" in param_option.name and "Table" in param_option.name:
                _, _, _, table = objects
                table_y = state.get(table, "y")
                table_x = state.get(table, "x")
                sticky = state.get(table, "sticky")
                sticky_region_x = state.get(table, "sticky_region_x_offset")
                sticky_region_y = state.get(table, "sticky_region_y_offset")
                sticky_region_radius = state.get(table, "sticky_region_radius")
                table_radius = state.get(table, "radius")
                _, _, _, param_x, param_y = params
                sampler_input_lst.append(table_radius)
                sampler_input_lst.append(sticky)
                sampler_input_lst.append(sticky_region_x)
                sampler_input_lst.append(sticky_region_y)
                sampler_input_lst.append(sticky_region_radius)
                sampler_input_lst.append(table_x)
                sampler_input_lst.append(table_y)
                sampler_input_lst.append(param_x)
                sampler_input_lst.append(param_y)
            else:  # Use all features.
                for obj in objects:
                    sampler_input_lst.extend(state[obj])
                sampler_input_lst.extend(params)
        elif "spot" in CFG.env:  # pragma: no cover
            if "SweepIntoContainer" in param_option.name:
                _, _, target, _, container = objects
                for obj in [target, container]:
                    sampler_input_lst.append(state.get(obj, "x"))
                    sampler_input_lst.append(state.get(obj, "y"))
                sampler_input_lst.extend(params)
            elif "SweepTwoObjects" in param_option.name:
                _, _, target1, target2, _, container = objects
                for obj in [target1, target2, container]:
                    sampler_input_lst.append(state.get(obj, "x"))
                    sampler_input_lst.append(state.get(obj, "y"))
                sampler_input_lst.extend(params)
            elif "Pick" in param_option.name:
                if not CFG.active_sampler_learning_object_specific_samplers:
                    target_obj = objects[1]
                    object_id = state.get(target_obj, "object_id")
                    sampler_input_lst.append(object_id)
                sampler_input_lst.extend(params)
            elif "Place" in param_option.name and "OnTop" in param_option.name:
                surface_obj = objects[2]
                if not CFG.active_sampler_learning_object_specific_samplers:
                    held_obj = objects[1]
                    sampler_input_lst.append(state.get(held_obj, "object_id"))
                    sampler_input_lst.append(
                        state.get(surface_obj, "object_id"))
                if surface_obj.type.name == "drafting_table":
                    sampler_input_lst.extend([
                        state.get(surface_obj, "sticky-region-x"),
                        state.get(surface_obj, "sticky-region-y")
                    ])
                else:
                    sampler_input_lst.extend([0.0, 0.0])
                # Samples are relative dx, dy, dz, and we only need
                # dx and dy for the table!
                sampler_input_lst.extend(params[:2])
            elif param_option.name.startswith("DropObjectInside") and \
                len(objects) == 3:
                if not CFG.active_sampler_learning_object_specific_samplers:
                    _, held_obj, container_obj = objects
                    held_object_id = state.get(held_obj, "object_id")
                    sampler_input_lst.append(held_object_id)
                    container_obj_id = state.get(container_obj, "object_id")
                    sampler_input_lst.append(container_obj_id)
                sampler_input_lst.extend(params)
            else:
                base_feat_names = [
                    "x",
                    "y",
                    "z",
                    "qw",
                    "qx",
                    "qy",
                    "qz",
                    "shape",
                    "height",
                    "width",
                    "length",
                ]
                if not CFG.active_sampler_learning_object_specific_samplers:
                    base_feat_names.append("object_id")
                for obj in objects:
                    if obj.type.name == "robot":
                        sampler_input_lst.extend(state[obj])
                    else:
                        for feat in base_feat_names:
                            sampler_input_lst.append(state.get(obj, feat))
                sampler_input_lst.extend(params)
        else:
            raise NotImplementedError("Oracle feature selection not "
                                      f"implemented for {CFG.env}")

    return np.array(sampler_input_lst)


class _Geom2D(abc.ABC):
    """A 2D shape that contains some points."""

    @abc.abstractmethod
    def plot(self, ax: plt.Axes, **kwargs: Any) -> None:
        """Plot the shape on a given pyplot axis."""
        raise NotImplementedError("Override me!")

    @abc.abstractmethod
    def contains_point(self, x: float, y: float) -> bool:
        """Checks if a point is contained in the shape."""
        raise NotImplementedError("Override me!")

    @abc.abstractmethod
    def sample_random_point(
            self,
            rng: np.random.Generator,
            min_dist_from_edge: float = 0.0) -> Tuple[float, float]:
        """Samples a random point inside the 2D shape."""
        raise NotImplementedError("Override me!")

    def intersects(self, other: _Geom2D) -> bool:
        """Checks if this shape intersects with another one."""
        return geom2ds_intersect(self, other)


@dataclass(frozen=True)
class LineSegment(_Geom2D):
    """A helper class for visualizing and collision checking line segments."""
    x1: float
    y1: float
    x2: float
    y2: float

    def plot(self, ax: plt.Axes, **kwargs: Any) -> None:
        ax.plot([self.x1, self.x2], [self.y1, self.y2], **kwargs)

    @staticmethod
    def _dist(p: Tuple[float, float], q: Tuple[float, float]) -> float:
        return np.sqrt((p[0] - q[0])**2 + (p[1] - q[1])**2)

    def contains_point(self, x: float, y: float) -> bool:
        # https://stackoverflow.com/questions/328107
        a = (self.x1, self.y1)
        b = (self.x2, self.y2)
        c = (x, y)
        # Need to use an epsilon for numerical stability. But we are checking
        # if the distance from a to b is (approximately) equal to the distance
        # from a to c and the distance from c to b.
        eps = 1e-6
        return -eps < self._dist(a, c) + self._dist(c, b) - self._dist(a,
                                                                       b) < eps

    def sample_random_point(
            self,
            rng: np.random.Generator,
            min_dist_from_edge: float = 0.0) -> Tuple[float, float]:
        assert min_dist_from_edge == 0.0, "not yet implemented" + \
            " non-infinite min_dist_from_edge"
        line_slope = (self.y2 - self.y1) / (self.x2 - self.x1)
        y_intercept = self.y2 - (line_slope * self.x2)
        random_x_point = rng.uniform(self.x1, self.x2)
        random_y_point_on_line = line_slope * random_x_point + y_intercept
        assert self.contains_point(random_x_point, random_y_point_on_line)
        return (random_x_point, random_y_point_on_line)


@dataclass(frozen=True)
class Circle(_Geom2D):
    """A helper class for visualizing and collision checking circles."""
    x: float
    y: float
    radius: float

    def plot(self, ax: plt.Axes, **kwargs: Any) -> None:
        patch = patches.Circle((self.x, self.y), self.radius, **kwargs)
        ax.add_patch(patch)

    def contains_point(self, x: float, y: float) -> bool:
        return (x - self.x)**2 + (y - self.y)**2 <= self.radius**2

    def contains_circle(self, other_circle: Circle) -> bool:
        """Check whether this circle wholly contains another one."""
        dist_between_centers = np.sqrt((other_circle.x - self.x)**2 +
                                       (other_circle.y - self.y)**2)
        return (dist_between_centers + other_circle.radius) <= self.radius

    def sample_random_point(
            self,
            rng: np.random.Generator,
            min_dist_from_edge: float = 0.0) -> Tuple[float, float]:
        assert min_dist_from_edge < self.radius, "min_dist_from_edge is " + \
            "greater than radius"
        rand_mag = rng.uniform(0, self.radius - min_dist_from_edge)
        rand_theta = rng.uniform(0, 2 * np.pi)
        x_point = self.x + rand_mag * np.cos(rand_theta)
        y_point = self.y + rand_mag * np.sin(rand_theta)
        assert self.contains_point(x_point, y_point)
        return (x_point, y_point)


@dataclass(frozen=True)
class Triangle(_Geom2D):
    """A helper class for visualizing and collision checking triangles."""
    x1: float
    y1: float
    x2: float
    y2: float
    x3: float
    y3: float

    def plot(self, ax: plt.Axes, **kwargs: Any) -> None:
        patch = patches.Polygon(
            [[self.x1, self.y1], [self.x2, self.y2], [self.x3, self.y3]],
            **kwargs)
        ax.add_patch(patch)

    def __post_init__(self) -> None:
        dist1 = np.sqrt((self.x1 - self.x2)**2 + (self.y1 - self.y2)**2)
        dist2 = np.sqrt((self.x2 - self.x3)**2 + (self.y2 - self.y3)**2)
        dist3 = np.sqrt((self.x3 - self.x1)**2 + (self.y3 - self.y1)**2)
        dists = sorted([dist1, dist2, dist3])
        assert dists[0] + dists[1] >= dists[2]
        if dists[0] + dists[1] == dists[2]:
            raise ValueError("Degenerate triangle!")

    def contains_point(self, x: float, y: float) -> bool:
        # Adapted from https://stackoverflow.com/questions/2049582/.
        sign1 = ((x - self.x2) * (self.y1 - self.y2) - (self.x1 - self.x2) *
                 (y - self.y2)) > 0
        sign2 = ((x - self.x3) * (self.y2 - self.y3) - (self.x2 - self.x3) *
                 (y - self.y3)) > 0
        sign3 = ((x - self.x1) * (self.y3 - self.y1) - (self.x3 - self.x1) *
                 (y - self.y1)) > 0
        has_neg = (not sign1) or (not sign2) or (not sign3)
        has_pos = sign1 or sign2 or sign3
        return not has_neg or not has_pos

    def sample_random_point(
            self,
            rng: np.random.Generator,
            min_dist_from_edge: float = 0.0) -> Tuple[float, float]:
        assert min_dist_from_edge == 0.0, "not yet implemented" + \
            " non-zero min_dist_from_edge"
        a = np.array([self.x2 - self.x1, self.y2 - self.y1])
        b = np.array([self.x3 - self.x1, self.y3 - self.y1])
        u1 = rng.uniform(0, 1)
        u2 = rng.uniform(0, 1)
        if u1 + u2 > 1.0:
            u1 = 1 - u1
            u2 = 1 - u2
        point_in_triangle = (u1 * a + u2 * b) + np.array([self.x1, self.y1])
        assert self.contains_point(point_in_triangle[0], point_in_triangle[1])
        return (point_in_triangle[0], point_in_triangle[1])


@dataclass(frozen=True)
class Rectangle(_Geom2D):
    """A helper class for visualizing and collision checking rectangles.

    Following the convention in plt.Rectangle, the origin is at the
    bottom left corner, and rotation is anti-clockwise about that point.

    Unlike plt.Rectangle, the angle is in radians.
    """
    x: float
    y: float
    width: float
    height: float
    theta: float  # in radians, between -np.pi and np.pi

    def __post_init__(self) -> None:
        assert -np.pi <= self.theta <= np.pi, "Expecting angle in [-pi, pi]."

    @staticmethod
    def from_center(center_x: float, center_y: float, width: float,
                    height: float, rotation_about_center: float) -> Rectangle:
        """Create a rectangle given an (x, y) for the center, with theta
        rotating about that center point."""
        x = center_x - width / 2
        y = center_y - height / 2
        norm_rect = Rectangle(x, y, width, height, 0.0)
        assert np.isclose(norm_rect.center[0], center_x)
        assert np.isclose(norm_rect.center[1], center_y)
        return norm_rect.rotate_about_point(center_x, center_y,
                                            rotation_about_center)

    @functools.cached_property
    def rotation_matrix(self) -> NDArray[np.float64]:
        """Get the rotation matrix."""
        return np.array([[np.cos(self.theta), -np.sin(self.theta)],
                         [np.sin(self.theta),
                          np.cos(self.theta)]])

    @functools.cached_property
    def inverse_rotation_matrix(self) -> NDArray[np.float64]:
        """Get the inverse rotation matrix."""
        return np.array([[np.cos(self.theta),
                          np.sin(self.theta)],
                         [-np.sin(self.theta),
                          np.cos(self.theta)]])

    @functools.cached_property
    def vertices(self) -> List[Tuple[float, float]]:
        """Get the four vertices for the rectangle."""
        scale_matrix = np.array([
            [self.width, 0],
            [0, self.height],
        ])
        translate_vector = np.array([self.x, self.y])
        vertices = np.array([
            (0, 0),
            (0, 1),
            (1, 1),
            (1, 0),
        ])
        vertices = vertices @ scale_matrix.T
        vertices = vertices @ self.rotation_matrix.T
        vertices = translate_vector + vertices
        # Convert to a list of tuples. Slightly complicated to appease both
        # type checking and linting.
        return list(map(lambda p: (p[0], p[1]), vertices))

    @functools.cached_property
    def line_segments(self) -> List[LineSegment]:
        """Get the four line segments for the rectangle."""
        vs = list(zip(self.vertices, self.vertices[1:] + [self.vertices[0]]))
        line_segments = []
        for ((x1, y1), (x2, y2)) in vs:
            line_segments.append(LineSegment(x1, y1, x2, y2))
        return line_segments

    @functools.cached_property
    def center(self) -> Tuple[float, float]:
        """Get the point at the center of the rectangle."""
        x, y = np.mean(self.vertices, axis=0)
        return (x, y)

    @functools.cached_property
    def circumscribed_circle(self) -> Circle:
        """Returns x, y, radius."""
        x, y = self.center
        radius = np.sqrt((self.width / 2)**2 + (self.height / 2)**2)
        return Circle(x, y, radius)

    def contains_point(self, x: float, y: float) -> bool:
        # First invert translation, then invert rotation.
        rx, ry = np.array([x - self.x, y - self.y
                           ]) @ self.inverse_rotation_matrix.T
        return 0 <= rx <= self.width and \
               0 <= ry <= self.height

    def sample_random_point(
            self,
            rng: np.random.Generator,
            min_dist_from_edge: float = 0.0) -> Tuple[float, float]:
        assert min_dist_from_edge <= self.width / 2 and \
            min_dist_from_edge <= self.height / 2, \
                "cannot achieve sample with min_dist_from_edge"
        rand_width = rng.uniform(min_dist_from_edge,
                                 self.width - min_dist_from_edge)
        rand_height = rng.uniform(min_dist_from_edge,
                                  self.height - min_dist_from_edge)
        # First rotate, then translate.
        rx, ry = np.array([rand_width, rand_height]) @ self.rotation_matrix.T
        x = rx + self.x
        y = ry + self.y
        assert self.contains_point(x, y)
        return (x, y)

    def rotate_about_point(self, x: float, y: float, rot: float) -> Rectangle:
        """Create a new rectangle that is this rectangle, but rotated CCW by
        the given rotation (in radians), relative to the (x, y) origin.

        Rotates the vertices first, then uses them to recompute the new
        theta.
        """
        vertices = np.array(self.vertices)
        origin = np.array([x, y])
        # Translate the vertices so that they become the "origin".
        vertices = vertices - origin
        # Rotate.
        rotate_matrix = np.array([[np.cos(rot), -np.sin(rot)],
                                  [np.sin(rot), np.cos(rot)]])
        vertices = vertices @ rotate_matrix.T
        # Translate the vertices back.
        vertices = vertices + origin
        # Recompute theta.
        (lx, ly), _, _, (rx, ry) = vertices
        theta = np.arctan2(ry - ly, rx - lx)
        rect = Rectangle(lx, ly, self.width, self.height, theta)
        assert np.allclose(rect.vertices, vertices)
        return rect

    def plot(self, ax: plt.Axes, **kwargs: Any) -> None:
        angle = self.theta * 180 / np.pi
        patch = patches.Rectangle((self.x, self.y),
                                  self.width,
                                  self.height,
                                  angle=angle,
                                  **kwargs)
        ax.add_patch(patch)


def line_segments_intersect(seg1: LineSegment, seg2: LineSegment) -> bool:
    """Checks if two line segments intersect.

    This method, which works by checking relative orientation, allows
    for collinearity, and only checks if each segment straddles the line
    containing the other.
    """

    def _subtract(a: Tuple[float, float], b: Tuple[float, float]) \
        -> Tuple[float, float]:
        x1, y1 = a
        x2, y2 = b
        return (x1 - x2), (y1 - y2)

    def _cross_product(a: Tuple[float, float], b: Tuple[float, float]) \
        -> float:
        x1, y1 = b
        x2, y2 = a
        return x1 * y2 - x2 * y1

    def _direction(a: Tuple[float, float], b: Tuple[float, float],
                   c: Tuple[float, float]) -> float:
        return _cross_product(_subtract(a, c), _subtract(a, b))

    p1 = (seg1.x1, seg1.y1)
    p2 = (seg1.x2, seg1.y2)
    p3 = (seg2.x1, seg2.y1)
    p4 = (seg2.x2, seg2.y2)
    d1 = _direction(p3, p4, p1)
    d2 = _direction(p3, p4, p2)
    d3 = _direction(p1, p2, p3)
    d4 = _direction(p1, p2, p4)

    return ((d2 < 0 < d1) or (d1 < 0 < d2)) and ((d4 < 0 < d3) or
                                                 (d3 < 0 < d4))


def circles_intersect(circ1: Circle, circ2: Circle) -> bool:
    """Checks if two circles intersect."""
    x1, y1, r1 = circ1.x, circ1.y, circ1.radius
    x2, y2, r2 = circ2.x, circ2.y, circ2.radius
    return (x1 - x2)**2 + (y1 - y2)**2 < (r1 + r2)**2


def rectangles_intersect(rect1: Rectangle, rect2: Rectangle) -> bool:
    """Checks if two rectangles intersect."""
    # Optimization: if the circumscribed circles don't intersect, then
    # the rectangles also don't intersect.
    if not circles_intersect(rect1.circumscribed_circle,
                             rect2.circumscribed_circle):
        return False
    # Case 1: line segments intersect.
    if any(
            line_segments_intersect(seg1, seg2) for seg1 in rect1.line_segments
            for seg2 in rect2.line_segments):
        return True
    # Case 2: rect1 inside rect2.
    if rect1.contains_point(rect2.center[0], rect2.center[1]):
        return True
    # Case 3: rect2 inside rect1.
    if rect2.contains_point(rect1.center[0], rect1.center[1]):
        return True
    # Not intersecting.
    return False


def line_segment_intersects_circle(seg: LineSegment,
                                   circ: Circle,
                                   ax: Optional[plt.Axes] = None) -> bool:
    """Checks if a line segment intersects a circle.

    If ax is not None, a diagram is plotted on the axis to illustrate
    the computations, which is useful for checking correctness.
    """
    # First check if the end points of the segment are in the circle.
    if circ.contains_point(seg.x1, seg.y1):
        return True
    if circ.contains_point(seg.x2, seg.y2):
        return True
    # Project the circle radius onto the extended line.
    c = (circ.x, circ.y)
    # Project (a, c) onto (a, b).
    a = (seg.x1, seg.y1)
    b = (seg.x2, seg.y2)
    ba = np.subtract(b, a)
    ca = np.subtract(c, a)
    da = ba * np.dot(ca, ba) / np.dot(ba, ba)
    # The point on the extended line that is the closest to the center.
    d = dx, dy = (a[0] + da[0], a[1] + da[1])
    # Optionally plot the important points.
    if ax is not None:
        circ.plot(ax, color="red", alpha=0.5)
        seg.plot(ax, color="black", linewidth=2)
        ax.annotate("A", a)
        ax.annotate("B", b)
        ax.annotate("C", c)
        ax.annotate("D", d)
    # Check if the point is on the line. If it's not, there is no intersection,
    # because we already checked that the circle does not contain the end
    # points of the line segment.
    if not seg.contains_point(dx, dy):
        return False
    # So d is on the segment. Check if it's in the circle.
    return circ.contains_point(dx, dy)


def line_segment_intersects_rectangle(seg: LineSegment,
                                      rect: Rectangle) -> bool:
    """Checks if a line segment intersects a rectangle."""
    # Case 1: one of the end points of the segment is in the rectangle.
    if rect.contains_point(seg.x1, seg.y1) or \
        rect.contains_point(seg.x2, seg.y2):
        return True
    # Case 2: the segment intersects with one of the rectangle sides.
    return any(line_segments_intersect(s, seg) for s in rect.line_segments)


def rectangle_intersects_circle(rect: Rectangle, circ: Circle) -> bool:
    """Checks if a rectangle intersects a circle."""
    # Optimization: if the circumscribed circle of the rectangle doesn't
    # intersect with the circle, then there can't be an intersection.
    if not circles_intersect(rect.circumscribed_circle, circ):
        return False
    # Case 1: the circle's center is in the rectangle.
    if rect.contains_point(circ.x, circ.y):
        return True
    # Case 2: one of the sides of the rectangle intersects the circle.
    for seg in rect.line_segments:
        if line_segment_intersects_circle(seg, circ):
            return True
    return False


def geom2ds_intersect(geom1: _Geom2D, geom2: _Geom2D) -> bool:
    """Check if two 2D bodies intersect."""
    if isinstance(geom1, LineSegment) and isinstance(geom2, LineSegment):
        return line_segments_intersect(geom1, geom2)
    if isinstance(geom1, LineSegment) and isinstance(geom2, Circle):
        return line_segment_intersects_circle(geom1, geom2)
    if isinstance(geom1, LineSegment) and isinstance(geom2, Rectangle):
        return line_segment_intersects_rectangle(geom1, geom2)
    if isinstance(geom1, Rectangle) and isinstance(geom2, LineSegment):
        return line_segment_intersects_rectangle(geom2, geom1)
    if isinstance(geom1, Circle) and isinstance(geom2, LineSegment):
        return line_segment_intersects_circle(geom2, geom1)
    if isinstance(geom1, Rectangle) and isinstance(geom2, Rectangle):
        return rectangles_intersect(geom1, geom2)
    if isinstance(geom1, Rectangle) and isinstance(geom2, Circle):
        return rectangle_intersects_circle(geom1, geom2)
    if isinstance(geom1, Circle) and isinstance(geom2, Rectangle):
        return rectangle_intersects_circle(geom2, geom1)
    if isinstance(geom1, Circle) and isinstance(geom2, Circle):
        return circles_intersect(geom1, geom2)
    raise NotImplementedError("Intersection not implemented for geoms "
                              f"{geom1} and {geom2}")


@functools.lru_cache(maxsize=None)
def unify(atoms1: FrozenSet[LiftedOrGroundAtom],
          atoms2: FrozenSet[LiftedOrGroundAtom]) -> Tuple[bool, EntToEntSub]:
    """Return whether the given two sets of atoms can be unified.

    Also return the mapping between variables/objects in these atom
    sets. This mapping is empty if the first return value is False.
    """
    atoms_lst1 = sorted(atoms1)
    atoms_lst2 = sorted(atoms2)

    # Terminate quickly if there is a mismatch between predicates
    preds1 = [atom.predicate for atom in atoms_lst1]
    preds2 = [atom.predicate for atom in atoms_lst2]
    if preds1 != preds2:
        return False, {}

    # Terminate quickly if there is a mismatch between numbers
    num1 = len({o for atom in atoms_lst1 for o in atom.entities})
    num2 = len({o for atom in atoms_lst2 for o in atom.entities})
    if num1 != num2:
        return False, {}

    # Try to get lucky with a one-to-one mapping
    subs12: EntToEntSub = {}
    subs21 = {}
    success = True
    for atom1, atom2 in zip(atoms_lst1, atoms_lst2):
        if not success:
            break
        for v1, v2 in zip(atom1.entities, atom2.entities):
            if v1 in subs12 and subs12[v1] != v2:
                success = False
                break
            if v2 in subs21:
                success = False
                break
            subs12[v1] = v2
            subs21[v2] = v1
    if success:
        return True, subs12

    # If all else fails, use search
    solved, sub = find_substitution(atoms_lst1, atoms_lst2)
    rev_sub = {v: k for k, v in sub.items()}
    return solved, rev_sub


@functools.lru_cache(maxsize=None)
def unify_preconds_effects_options(
        preconds1: FrozenSet[LiftedOrGroundAtom],
        preconds2: FrozenSet[LiftedOrGroundAtom],
        add_effects1: FrozenSet[LiftedOrGroundAtom],
        add_effects2: FrozenSet[LiftedOrGroundAtom],
        delete_effects1: FrozenSet[LiftedOrGroundAtom],
        delete_effects2: FrozenSet[LiftedOrGroundAtom],
        param_option1: ParameterizedOption, param_option2: ParameterizedOption,
        option_args1: Tuple[_TypedEntity, ...],
        option_args2: Tuple[_TypedEntity, ...]) -> Tuple[bool, EntToEntSub]:
    """Wrapper around unify() that handles option arguments, preconditions, add
    effects, and delete effects.

    Changes predicate names so that all are treated differently by
    unify().
    """
    if param_option1 != param_option2:
        # Can't unify if the parameterized options are different.
        return False, {}
    opt_arg_pred1 = Predicate("OPT-ARGS", [a.type for a in option_args1],
                              _classifier=lambda s, o: False)  # dummy
    f_option_args1 = frozenset({GroundAtom(opt_arg_pred1, option_args1)})
    new_preconds1 = wrap_atom_predicates(preconds1, "PRE-")
    f_new_preconds1 = frozenset(new_preconds1)
    new_add_effects1 = wrap_atom_predicates(add_effects1, "ADD-")
    f_new_add_effects1 = frozenset(new_add_effects1)
    new_delete_effects1 = wrap_atom_predicates(delete_effects1, "DEL-")
    f_new_delete_effects1 = frozenset(new_delete_effects1)

    opt_arg_pred2 = Predicate("OPT-ARGS", [a.type for a in option_args2],
                              _classifier=lambda s, o: False)  # dummy
    f_option_args2 = frozenset({LiftedAtom(opt_arg_pred2, option_args2)})
    new_preconds2 = wrap_atom_predicates(preconds2, "PRE-")
    f_new_preconds2 = frozenset(new_preconds2)
    new_add_effects2 = wrap_atom_predicates(add_effects2, "ADD-")
    f_new_add_effects2 = frozenset(new_add_effects2)
    new_delete_effects2 = wrap_atom_predicates(delete_effects2, "DEL-")
    f_new_delete_effects2 = frozenset(new_delete_effects2)

    all_atoms1 = (f_option_args1 | f_new_preconds1 | f_new_add_effects1
                  | f_new_delete_effects1)
    all_atoms2 = (f_option_args2 | f_new_preconds2 | f_new_add_effects2
                  | f_new_delete_effects2)
    return unify(all_atoms1, all_atoms2)


def wrap_predicate(predicate: Predicate, prefix: str) -> Predicate:
    """Return a new predicate which adds the given prefix string to the name.

    NOTE: the classifier is removed.
    """
    new_predicate = Predicate(prefix + predicate.name,
                              predicate.types,
                              _classifier=lambda s, o: False)  # dummy
    return new_predicate


def wrap_atom_predicates(atoms: Collection[LiftedOrGroundAtom],
                         prefix: str) -> Set[LiftedOrGroundAtom]:
    """Return a new set of atoms which adds the given prefix string to the name
    of every atom's predicate.

    NOTE: all the classifiers are removed.
    """
    new_atoms = set()
    for atom in atoms:
        new_predicate = wrap_predicate(atom.predicate, prefix)
        new_atoms.add(atom.__class__(new_predicate, atom.entities))
    return new_atoms


class LinearChainParameterizedOption(ParameterizedOption):
    """A parameterized option implemented via a sequence of "child"
    parameterized options.

    This class is meant to help ParameterizedOption manual design.

    The children are executed in order starting with the first in the sequence
    and transitioning when the terminal function of each child is hit.

    The children are assumed to chain together, so the initiable of the next
    child should always be True when the previous child terminates. If this
    is not the case, an AssertionError is raised.

    The children must all have the same types and params_space, which in turn
    become the types and params_space for this ParameterizedOption.

    The LinearChainParameterizedOption has memory, which stores the current
    child index.
    """

    def __init__(self, name: str,
                 children: Sequence[ParameterizedOption]) -> None:
        assert len(children) > 0
        self._children = children

        # Make sure that the types and params spaces are consistent.
        types = children[0].types
        params_space = children[0].params_space
        for i in range(1, len(self._children)):
            child = self._children[i]
            assert types == child.types
            assert np.allclose(params_space.low, child.params_space.low)
            assert np.allclose(params_space.high, child.params_space.high)

        super().__init__(name,
                         types,
                         params_space,
                         policy=self._policy,
                         initiable=self._initiable,
                         terminal=self._terminal)

    def _initiable(self, state: State, memory: Dict, objects: Sequence[Object],
                   params: Array) -> bool:
        # Initialize the current child to the first one.
        memory["current_child_index"] = 0
        # Create memory dicts for each child to avoid key collisions. One
        # example of a failure that arises without this is when using
        # multiple SingletonParameterizedOption instances, each of those
        # options would be referencing the same start_state in memory.
        memory["child_memory"] = [{} for _ in self._children]
        current_child = self._children[0]
        child_memory = memory["child_memory"][0]
        return current_child.initiable(state, child_memory, objects, params)

    def _policy(self, state: State, memory: Dict, objects: Sequence[Object],
                params: Array) -> Action:
        # Check if the current child has terminated.
        current_index = memory["current_child_index"]
        current_child = self._children[current_index]
        child_memory = memory["child_memory"][current_index]
        if current_child.terminal(state, child_memory, objects, params):
            # Move on to the next child.
            current_index += 1
            memory["current_child_index"] = current_index
            current_child = self._children[current_index]
            child_memory = memory["child_memory"][current_index]
            assert current_child.initiable(state, child_memory, objects,
                                           params)
        return current_child.policy(state, child_memory, objects, params)

    def _terminal(self, state: State, memory: Dict, objects: Sequence[Object],
                  params: Array) -> bool:
        # Check if the last child has terminated.
        current_index = memory["current_child_index"]
        if current_index < len(self._children) - 1:
            return False
        current_child = self._children[current_index]
        child_memory = memory["child_memory"][current_index]
        return current_child.terminal(state, child_memory, objects, params)


class SingletonParameterizedOption(ParameterizedOption):
    """A parameterized option that takes a single action and stops.

    For convenience:
        * Initiable defaults to always True.
        * Types defaults to [].
        * Params space defaults to Box(0, 1, (0, )).
    """

    def __init__(
        self,
        name: str,
        policy: Callable[[State, Dict, Sequence[Object], Array], Action],
        types: Optional[Sequence[Type]] = None,
        params_space: Optional[Box] = None,
        initiable: Optional[Callable[[State, Dict, Sequence[Object], Array],
                                     bool]] = None
    ) -> None:
        if types is None:
            types = []
        if params_space is None:
            params_space = Box(0, 1, (0, ))
        if initiable is None:
            initiable = lambda _1, _2, _3, _4: True

        # Wrap the given initiable so that we can track whether the action
        # has been executed yet.
        def _initiable(state: State, memory: Dict, objects: Sequence[Object],
                       params: Array) -> bool:
            # Always update the memory dict due to the "is" check in _terminal.
            memory["start_state"] = state
            assert initiable is not None
            return initiable(state, memory, objects, params)

        def _terminal(state: State, memory: Dict, objects: Sequence[Object],
                      params: Array) -> bool:
            del objects, params  # unused
            assert "start_state" in memory, \
                "Must call initiable() before terminal()."
            return state is not memory["start_state"]

        super().__init__(name,
                         types,
                         params_space,
                         policy=policy,
                         initiable=_initiable,
                         terminal=_terminal)


class PyBulletState(State):
    """A PyBullet state that stores the robot joint positions in addition to
    the features that are exposed in the object-centric state."""

    @property
    def joint_positions(self) -> JointPositions:
        """Expose the current joints state in the simulator_state."""
        return cast(JointPositions, self.simulator_state)

    def allclose(self, other: State) -> bool:
        # Ignores the simulator state.
        return State(self.data).allclose(State(other.data))

    def copy(self) -> State:
        state_dict_copy = super().copy().data
        simulator_state_copy = list(self.joint_positions)
        return PyBulletState(state_dict_copy, simulator_state_copy)


class StateWithCache(State):
    """A state with a cache stored in the simulator state that is ignored for
    state equality checks.

    The cache is deliberately not copied.
    """

    @property
    def cache(self) -> Dict[str, Dict]:
        """Expose the cache in the simulator_state."""
        return cast(Dict[str, Dict], self.simulator_state)

    def allclose(self, other: State) -> bool:
        # Ignores the simulator state.
        return State(self.data).allclose(State(other.data))

    def copy(self) -> State:
        state_dict_copy = super().copy().data
        return StateWithCache(state_dict_copy, self.cache)


class LoggingMonitor(abc.ABC):
    """Observes states and actions during environment interaction."""

    @abc.abstractmethod
    def reset(self, train_or_test: str, task_idx: int) -> None:
        """Called when the monitor starts a new episode."""
        raise NotImplementedError("Override me!")

    @abc.abstractmethod
    def observe(self, obs: Observation, action: Optional[Action]) -> None:
        """Record an observation and the action that is about to be taken.

        On the last timestep of a trajectory, no action is taken, so
        action is None.
        """
        raise NotImplementedError("Override me!")


def run_policy(
    policy: Callable[[State], Action],
    env: BaseEnv,
    train_or_test: str,
    task_idx: int,
    termination_function: Callable[[State], bool],
    max_num_steps: int,
    do_env_reset: bool = True,
    exceptions_to_break_on: Optional[Set[TypingType[Exception]]] = None,
    monitor: Optional[LoggingMonitor] = None
) -> Tuple[LowLevelTrajectory, Metrics]:
    """Execute a policy starting from the initial state of a train or test task
    in the environment. The task's goal is not used.

    Note that the environment internal state is updated.

    Terminates when any of these conditions hold:
    (1) the termination_function returns True
    (2) max_num_steps is reached
    (3) policy() or step() raise an exception of type in exceptions_to_break_on

    Note that in the case where the exception is raised in step, we exclude the
    last action from the returned trajectory to maintain the invariant that
    the trajectory states are of length one greater than the actions.

    NOTE: this may be deprecated in the future in favor of run_episode.
    """
    if do_env_reset:
        env.reset(train_or_test, task_idx)
        if monitor is not None:
            monitor.reset(train_or_test, task_idx)
    obs = env.get_observation()
    assert isinstance(obs, State)
    state = obs
    states = [state]
    actions: List[Action] = []
    metrics: Metrics = defaultdict(float)
    metrics["policy_call_time"] = 0.0
    exception_raised_in_step = False
    if not termination_function(state):
        for _ in range(max_num_steps):
            monitor_observed = False
            exception_raised_in_step = False
            try:
                start_time = time.perf_counter()
                act = policy(state)
                metrics["policy_call_time"] += time.perf_counter() - start_time
                # Note: it's important to call monitor.observe() before
                # env.step(), because the monitor may use the environment's
                # internal state.
                if monitor is not None:
                    monitor.observe(state, act)
                    monitor_observed = True
                state = env.step(act)
                actions.append(act)
                states.append(state)
            except Exception as e:
                if exceptions_to_break_on is not None and \
                    type(e) in exceptions_to_break_on:
                    if monitor_observed:
                        exception_raised_in_step = True
                    break
                if monitor is not None and not monitor_observed:
                    monitor.observe(state, None)
                raise e
            if termination_function(state):
                break
    if monitor is not None and not exception_raised_in_step:
        monitor.observe(state, None)
    traj = LowLevelTrajectory(states, actions)
    return traj, metrics


def run_policy_with_simulator(
        policy: Callable[[State], Action],
        simulator: Callable[[State, Action], State],
        init_state: State,
        termination_function: Callable[[State], bool],
        max_num_steps: int,
        exceptions_to_break_on: Optional[Set[TypingType[Exception]]] = None,
        monitor: Optional[LoggingMonitor] = None) -> LowLevelTrajectory:
    """Execute a policy from a given initial state, using a simulator.

    *** This function should not be used with any core code, because we want
    to avoid the assumption of a simulator when possible. ***

    This is similar to run_policy, with three major differences:
    (1) The initial state `init_state` can be any state, not just the initial
    state of a train or test task. (2) A simulator (function that takes state
    as input) is assumed. (3) Metrics are not returned.

    Note that the environment internal state is NOT updated.

    Terminates when any of these conditions hold:
    (1) the termination_function returns True
    (2) max_num_steps is reached
    (3) policy() or step() raise an exception of type in exceptions_to_break_on

    Note that in the case where the exception is raised in step, we exclude the
    last action from the returned trajectory to maintain the invariant that
    the trajectory states are of length one greater than the actions.
    """
    state = init_state
    states = [state]
    actions: List[Action] = []
    exception_raised_in_step = False
    if not termination_function(state):
        for _ in range(max_num_steps):
            monitor_observed = False
            exception_raised_in_step = False
            try:
                act = policy(state)
                if monitor is not None:
                    monitor.observe(state, act)
                    monitor_observed = True
                state = simulator(state, act)
                actions.append(act)
                states.append(state)
            except Exception as e:
                if exceptions_to_break_on is not None and \
                    type(e) in exceptions_to_break_on:
                    if monitor_observed:
                        exception_raised_in_step = True
                    break
                if monitor is not None and not monitor_observed:
                    monitor.observe(state, None)
                raise e
            if termination_function(state):
                break
    if monitor is not None and not exception_raised_in_step:
        monitor.observe(state, None)
    traj = LowLevelTrajectory(states, actions)
    return traj


class ExceptionWithInfo(Exception):
    """An exception with an optional info dictionary that is initially
    empty."""

    def __init__(self, message: str, info: Optional[Dict] = None) -> None:
        super().__init__(message)
        if info is None:
            info = {}
        assert isinstance(info, dict)
        self.info = info


class OptionExecutionFailure(ExceptionWithInfo):
    """An exception raised by an option policy in the course of execution."""


class OptionTimeoutFailure(OptionExecutionFailure):
    """A special kind of option execution failure due to an exceeded budget."""


class RequestActPolicyFailure(ExceptionWithInfo):
    """An exception raised by an acting policy in a request when it fails to
    produce an action, which terminates the interaction."""


class HumanDemonstrationFailure(ExceptionWithInfo):
    """An exception raised when CFG.demonstrator == "human" and the human gives
    a bad input."""


class EnvironmentFailure(ExceptionWithInfo):
    """Exception raised when any type of failure occurs in an environment.

    The info dictionary must contain a key "offending_objects", which
    maps to a set of objects responsible for the failure.
    """

    def __repr__(self) -> str:
        return f"{super().__repr__()}: {self.info}"

    def __str__(self) -> str:
        return repr(self)


def option_policy_to_policy(
    option_policy: Callable[[State], _Option],
    max_option_steps: Optional[int] = None,
    raise_error_on_repeated_state: bool = False,
) -> Callable[[State], Action]:
    """Create a policy that executes a policy over options."""
    cur_option = DummyOption
    num_cur_option_steps = 0
    last_state: Optional[State] = None

    def _policy(state: State) -> Action:
        nonlocal cur_option, num_cur_option_steps, last_state

        if cur_option is DummyOption:
            last_option: Optional[_Option] = None
        else:
            last_option = cur_option

        if max_option_steps is not None and \
            num_cur_option_steps >= max_option_steps:
            raise OptionTimeoutFailure(
                "Exceeded max option steps.",
                info={"last_failed_option": last_option})

        if last_state is not None and \
            raise_error_on_repeated_state and state.allclose(last_state):
            raise OptionTimeoutFailure(
                "Encountered repeated state.",
                info={"last_failed_option": last_option})
        last_state = state

        if cur_option is DummyOption or cur_option.terminal(state):
            try:
                cur_option = option_policy(state)
            except OptionExecutionFailure as e:
                e.info["last_failed_option"] = last_option
                raise e
            if not cur_option.initiable(state):
                raise OptionExecutionFailure(
                    "Unsound option policy.",
                    info={"last_failed_option": last_option})
            num_cur_option_steps = 0

        num_cur_option_steps += 1

        return cur_option.policy(state)

    return _policy


def option_plan_to_policy(
        plan: Sequence[_Option],
        max_option_steps: Optional[int] = None,
        raise_error_on_repeated_state: bool = False
) -> Callable[[State], Action]:
    """Create a policy that executes a sequence of options in order."""
    queue = list(plan)  # don't modify plan, just in case

    def _option_policy(state: State) -> _Option:
        del state  # not used
        if not queue:
            raise OptionExecutionFailure("Option plan exhausted!")
        return queue.pop(0)

    return option_policy_to_policy(
        _option_policy,
        max_option_steps=max_option_steps,
        raise_error_on_repeated_state=raise_error_on_repeated_state)


def nsrt_plan_to_greedy_option_policy(
    nsrt_plan: Sequence[_GroundNSRT],
    goal: Set[GroundAtom],
    rng: np.random.Generator,
    necessary_atoms_seq: Optional[Sequence[Set[GroundAtom]]] = None
) -> Callable[[State], _Option]:
    """Greedily execute an NSRT plan, assuming downward refinability and that
    any sample will work.

    If an option is not initiable or if the plan runs out, an
    OptionExecutionFailure is raised.
    """
    cur_nsrt: Optional[_GroundNSRT] = None
    nsrt_queue = list(nsrt_plan)
    if necessary_atoms_seq is None:
        empty_atoms: Set[GroundAtom] = set()
        necessary_atoms_seq = [empty_atoms for _ in range(len(nsrt_plan) + 1)]
    assert len(necessary_atoms_seq) == len(nsrt_plan) + 1
    necessary_atoms_queue = list(necessary_atoms_seq)

    def _option_policy(state: State) -> _Option:
        nonlocal cur_nsrt
        if not nsrt_queue:
            raise OptionExecutionFailure("NSRT plan exhausted.")
        expected_atoms = necessary_atoms_queue.pop(0)
        if not all(a.holds(state) for a in expected_atoms):
            raise OptionExecutionFailure(
                "Executing the NSRT failed to achieve the necessary atoms.")
        cur_nsrt = nsrt_queue.pop(0)
        cur_option = cur_nsrt.sample_option(state, goal, rng)
        logging.debug(f"Using option {cur_option.name}{cur_option.objects} "
                      "from NSRT plan.")
        return cur_option

    return _option_policy


def nsrt_plan_to_greedy_policy(
    nsrt_plan: Sequence[_GroundNSRT],
    goal: Set[GroundAtom],
    rng: np.random.Generator,
    necessary_atoms_seq: Optional[Sequence[Set[GroundAtom]]] = None
) -> Callable[[State], Action]:
    """Greedily execute an NSRT plan, assuming downward refinability and that
    any sample will work.

    If an option is not initiable or if the plan runs out, an
    OptionExecutionFailure is raised.
    """
    option_policy = nsrt_plan_to_greedy_option_policy(
        nsrt_plan, goal, rng, necessary_atoms_seq=necessary_atoms_seq)
    return option_policy_to_policy(option_policy)


def sample_applicable_option(param_options: List[ParameterizedOption],
                             state: State,
                             rng: np.random.Generator) -> Optional[_Option]:
    """Sample an applicable option."""
    for _ in range(CFG.random_options_max_tries):
        param_opt = param_options[rng.choice(len(param_options))]
        objs = get_random_object_combination(list(state), param_opt.types, rng)
        if objs is None:
            continue
        params = param_opt.params_space.sample()
        opt = param_opt.ground(objs, params)
        if opt.initiable(state):
            return opt
    return None


def create_random_option_policy(
        options: Collection[ParameterizedOption], rng: np.random.Generator,
        fallback_policy: Callable[[State],
                                  Action]) -> Callable[[State], Action]:
    """Create a policy that executes random initiable options.

    If no applicable option can be found, query the fallback policy.
    """
    sorted_options = sorted(options, key=lambda o: o.name)
    cur_option = DummyOption

    def _policy(state: State) -> Action:
        nonlocal cur_option
        if cur_option is DummyOption or cur_option.terminal(state):
            cur_option = DummyOption
            sample = sample_applicable_option(sorted_options, state, rng)
            if sample is not None:
                cur_option = sample
            else:
                return fallback_policy(state)
        act = cur_option.policy(state)
        return act

    return _policy


def sample_applicable_ground_nsrt(
        state: State, ground_nsrts: Sequence[_GroundNSRT],
        predicates: Set[Predicate],
        rng: np.random.Generator) -> Optional[_GroundNSRT]:
    """Choose uniformly among the ground NSRTs that are applicable in the
    state."""
    atoms = abstract(state, predicates)
    applicable_nsrts = sorted(get_applicable_operators(ground_nsrts, atoms))
    if len(applicable_nsrts) == 0:
        return None
    idx = rng.choice(len(applicable_nsrts))
    return applicable_nsrts[idx]


def action_arrs_to_policy(
        action_arrs: Sequence[Array]) -> Callable[[State], Action]:
    """Create a policy that executes action arrays in sequence."""

    queue = list(action_arrs)  # don't modify original, just in case

    def _policy(s: State) -> Action:
        del s  # unused
        return Action(queue.pop(0))

    return _policy


def _get_entity_combinations(
        entities: Collection[ObjectOrVariable],
        types: Sequence[Type]) -> Iterator[List[ObjectOrVariable]]:
    """Get all combinations of entities satisfying the given types sequence."""
    sorted_entities = sorted(entities)
    choices = []
    for vt in types:
        this_choices = []
        for ent in sorted_entities:
            if ent.is_instance(vt):
                this_choices.append(ent)
        choices.append(this_choices)
    for choice in itertools.product(*choices):
        yield list(choice)


def get_object_combinations(objects: Collection[Object],
                            types: Sequence[Type]) -> Iterator[List[Object]]:
    """Get all combinations of objects satisfying the given types sequence."""
    return _get_entity_combinations(objects, types)


def get_variable_combinations(
        variables: Collection[Variable],
        types: Sequence[Type]) -> Iterator[List[Variable]]:
    """Get all combinations of variables satisfying the given types
    sequence."""
    return _get_entity_combinations(variables, types)


def get_all_ground_atoms_for_predicate(
        predicate: Predicate, objects: Collection[Object]) -> Set[GroundAtom]:
    """Get all groundings of the predicate given objects.

    Note: we don't want lru_cache() on this function because we might want
    to call it with stripped predicates, and we wouldn't want it to return
    cached values.
    """
    ground_atoms = set()
    for args in get_object_combinations(objects, predicate.types):
        ground_atom = GroundAtom(predicate, args)
        ground_atoms.add(ground_atom)
    return ground_atoms


def get_all_lifted_atoms_for_predicate(
        predicate: Predicate,
        variables: FrozenSet[Variable]) -> Set[LiftedAtom]:
    """Get all groundings of the predicate given variables.

    Note: we don't want lru_cache() on this function because we might want
    to call it with stripped predicates, and we wouldn't want it to return
    cached values.
    """
    lifted_atoms = set()
    for args in get_variable_combinations(variables, predicate.types):
        lifted_atom = LiftedAtom(predicate, args)
        lifted_atoms.add(lifted_atom)
    return lifted_atoms


def get_random_object_combination(
        objects: Collection[Object], types: Sequence[Type],
        rng: np.random.Generator) -> Optional[List[Object]]:
    """Get a random list of objects from the given collection that satisfy the
    given sequence of types.

    Duplicates are always allowed. If a particular type has no object,
    return None.
    """
    types_to_objs = defaultdict(list)
    for obj in objects:
        types_to_objs[obj.type].append(obj)
    result = []
    for t in types:
        t_objs = types_to_objs[t]
        if not t_objs:
            return None
        result.append(t_objs[rng.choice(len(t_objs))])
    return result


def find_substitution(
    super_atoms: Collection[LiftedOrGroundAtom],
    sub_atoms: Collection[LiftedOrGroundAtom],
    allow_redundant: bool = False,
) -> Tuple[bool, EntToEntSub]:
    """Find a substitution from the entities in super_atoms to the entities in
    sub_atoms s.t. sub_atoms is a subset of super_atoms.

    If allow_redundant is True, then multiple entities in sub_atoms can
    refer to the same single entity in super_atoms.

    If no substitution exists, return (False, {}).
    """
    super_entities_by_type: Dict[Type, List[_TypedEntity]] = defaultdict(list)
    super_pred_to_tuples = defaultdict(set)
    for atom in super_atoms:
        for obj in atom.entities:
            if obj not in super_entities_by_type[obj.type]:
                super_entities_by_type[obj.type].append(obj)
        super_pred_to_tuples[atom.predicate].add(tuple(atom.entities))
    sub_variables = sorted({e for atom in sub_atoms for e in atom.entities})
    return _find_substitution_helper(sub_atoms, super_entities_by_type,
                                     sub_variables, super_pred_to_tuples, {},
                                     allow_redundant)


def _find_substitution_helper(
        sub_atoms: Collection[LiftedOrGroundAtom],
        super_entities_by_type: Dict[Type, List[_TypedEntity]],
        remaining_sub_variables: List[_TypedEntity],
        super_pred_to_tuples: Dict[Predicate,
                                   Set[Tuple[_TypedEntity,
                                             ...]]], partial_sub: EntToEntSub,
        allow_redundant: bool) -> Tuple[bool, EntToEntSub]:
    """Helper for find_substitution."""
    # Base case: check if all assigned
    if not remaining_sub_variables:
        return True, partial_sub
    # Find next variable to assign
    remaining_sub_variables = remaining_sub_variables.copy()
    next_sub_var = remaining_sub_variables.pop(0)
    # Consider possible assignments
    for super_obj in super_entities_by_type[next_sub_var.type]:
        if not allow_redundant and super_obj in partial_sub.values():
            continue
        new_sub = partial_sub.copy()
        new_sub[next_sub_var] = super_obj
        # Check if consistent
        if not _substitution_consistent(new_sub, super_pred_to_tuples,
                                        sub_atoms):
            continue
        # Backtracking search
        solved, final_sub = _find_substitution_helper(sub_atoms,
                                                      super_entities_by_type,
                                                      remaining_sub_variables,
                                                      super_pred_to_tuples,
                                                      new_sub, allow_redundant)
        if solved:
            return solved, final_sub
    # Failure
    return False, {}


def _substitution_consistent(
        partial_sub: EntToEntSub,
        super_pred_to_tuples: Dict[Predicate, Set[Tuple[_TypedEntity, ...]]],
        sub_atoms: Collection[LiftedOrGroundAtom]) -> bool:
    """Helper for _find_substitution_helper."""
    for sub_atom in sub_atoms:
        if not set(sub_atom.entities).issubset(partial_sub.keys()):
            continue
        substituted_vars = tuple(partial_sub[e] for e in sub_atom.entities)
        if substituted_vars not in super_pred_to_tuples[sub_atom.predicate]:
            return False
    return True


def create_new_variables(
    types: Sequence[Type],
    existing_vars: Optional[Collection[Variable]] = None,
    var_prefix: str = "?x",
) -> List[Variable]:
    """Create new variables of the given types, avoiding name collisions with
    existing variables.

    By convention, all new variables are of the form
    <var_prefix><number>.
    """
    pre_len = len(var_prefix)
    existing_var_nums = set()
    if existing_vars:
        for v in existing_vars:
            if v.name.startswith(var_prefix) and v.name[pre_len:].isdigit():
                existing_var_nums.add(int(v.name[pre_len:]))
    if existing_var_nums:
        counter = itertools.count(max(existing_var_nums) + 1)
    else:
        counter = itertools.count(0)
    new_vars = []
    for t in types:
        new_var_name = f"{var_prefix}{next(counter)}"
        new_var = Variable(new_var_name, t)
        new_vars.append(new_var)
    return new_vars


def param_option_to_nsrt(param_option: ParameterizedOption,
                         nsrts: Set[NSRT]) -> NSRT:
    """If options and NSRTs are 1:1, then map an option to an NSRT."""
    nsrt_matches = [n for n in nsrts if n.option == param_option]
    assert len(nsrt_matches) == 1
    nsrt = nsrt_matches[0]
    return nsrt


def option_to_ground_nsrt(option: _Option, nsrts: Set[NSRT]) -> _GroundNSRT:
    """If options and NSRTs are 1:1, then map an option to an NSRT."""
    nsrt = param_option_to_nsrt(option.parent, nsrts)
    return nsrt.ground(option.objects)


_S = TypeVar("_S", bound=Hashable)  # state in heuristic search
_A = TypeVar("_A")  # action in heuristic search


@dataclass(frozen=True)
class _HeuristicSearchNode(Generic[_S, _A]):
    state: _S
    edge_cost: float
    cumulative_cost: float
    parent: Optional[_HeuristicSearchNode[_S, _A]] = None
    action: Optional[_A] = None


def _run_heuristic_search(
        initial_state: _S,
        check_goal: Callable[[_S], bool],
        get_successors: Callable[[_S], Iterator[Tuple[_A, _S, float]]],
        get_priority: Callable[[_HeuristicSearchNode[_S, _A]], Any],
        max_expansions: int = 10000000,
        max_evals: int = 10000000,
        timeout: int = 10000000,
        lazy_expansion: bool = False) -> Tuple[List[_S], List[_A]]:
    """A generic heuristic search implementation.

    Depending on get_priority, can implement A*, GBFS, or UCS.

    If no goal is found, returns the state with the best priority.
    """
    queue: List[Tuple[Any, int, _HeuristicSearchNode[_S, _A]]] = []
    state_to_best_path_cost: Dict[_S, float] = \
        defaultdict(lambda: float("inf"))

    root_node: _HeuristicSearchNode[_S, _A] = _HeuristicSearchNode(
        initial_state, 0, 0)
    root_priority = get_priority(root_node)
    best_node = root_node
    best_node_priority = root_priority
    tiebreak = itertools.count()
    hq.heappush(queue, (root_priority, next(tiebreak), root_node))
    num_expansions = 0
    num_evals = 1
    start_time = time.perf_counter()

    while len(queue) > 0 and time.perf_counter() - start_time < timeout and \
            num_expansions < max_expansions and num_evals < max_evals:
        _, _, node = hq.heappop(queue)
        # If we already found a better path here, don't bother.
        if state_to_best_path_cost[node.state] < node.cumulative_cost:
            continue
        # If the goal holds, return.
        if check_goal(node.state):
            return _finish_plan(node)
        num_expansions += 1
        # Generate successors.
        for action, child_state, cost in get_successors(node.state):
            if time.perf_counter() - start_time >= timeout:
                break
            child_path_cost = node.cumulative_cost + cost
            # If we already found a better path to this child, don't bother.
            if state_to_best_path_cost[child_state] <= child_path_cost:
                continue
            # Add new node.
            child_node = _HeuristicSearchNode(state=child_state,
                                              edge_cost=cost,
                                              cumulative_cost=child_path_cost,
                                              parent=node,
                                              action=action)
            priority = get_priority(child_node)
            num_evals += 1
            hq.heappush(queue, (priority, next(tiebreak), child_node))
            state_to_best_path_cost[child_state] = child_path_cost
            if priority < best_node_priority:
                best_node_priority = priority
                best_node = child_node
                # Optimization: if we've found a better child, immediately
                # explore the child without expanding the rest of the children.
                # Accomplish this by putting the parent node back on the queue.
                if lazy_expansion:
                    hq.heappush(queue, (priority, next(tiebreak), node))
                    break
            if num_evals >= max_evals:
                break

    # Did not find path to goal; return best path seen.
    return _finish_plan(best_node)


def _finish_plan(
        node: _HeuristicSearchNode[_S, _A]) -> Tuple[List[_S], List[_A]]:
    """Helper for _run_heuristic_search and run_hill_climbing."""
    rev_state_sequence: List[_S] = []
    rev_action_sequence: List[_A] = []

    while node.parent is not None:
        action = cast(_A, node.action)
        rev_action_sequence.append(action)
        rev_state_sequence.append(node.state)
        node = node.parent
    rev_state_sequence.append(node.state)

    return rev_state_sequence[::-1], rev_action_sequence[::-1]


def run_gbfs(initial_state: _S,
             check_goal: Callable[[_S], bool],
             get_successors: Callable[[_S], Iterator[Tuple[_A, _S, float]]],
             heuristic: Callable[[_S], float],
             max_expansions: int = 10000000,
             max_evals: int = 10000000,
             timeout: int = 10000000,
             lazy_expansion: bool = False) -> Tuple[List[_S], List[_A]]:
    """Greedy best-first search."""
    get_priority = lambda n: heuristic(n.state)
    return _run_heuristic_search(initial_state, check_goal, get_successors,
                                 get_priority, max_expansions, max_evals,
                                 timeout, lazy_expansion)


def run_astar(initial_state: _S,
              check_goal: Callable[[_S], bool],
              get_successors: Callable[[_S], Iterator[Tuple[_A, _S, float]]],
              heuristic: Callable[[_S], float],
              max_expansions: int = 10000000,
              max_evals: int = 10000000,
              timeout: int = 10000000,
              lazy_expansion: bool = False) -> Tuple[List[_S], List[_A]]:
    """A* search."""
    get_priority = lambda n: heuristic(n.state) + n.cumulative_cost
    return _run_heuristic_search(initial_state, check_goal, get_successors,
                                 get_priority, max_expansions, max_evals,
                                 timeout, lazy_expansion)


def run_hill_climbing(
    initial_state: _S,
    check_goal: Callable[[_S], bool],
    get_successors: Callable[[_S], Iterator[Tuple[_A, _S, float]]],
    heuristic: Callable[[_S], float],
    early_termination_heuristic_thresh: Optional[float] = None,
    enforced_depth: int = 0,
    parallelize: bool = False,
    verbose: bool = True,
    timeout: float = float('inf')
) -> Tuple[List[_S], List[_A], List[float]]:
    """Enforced hill climbing local search.

    For each node, the best child node is always selected, if that child is
    an improvement over the node. If no children improve on the node, look
    at the children's children, etc., up to enforced_depth, where enforced_depth
    0 corresponds to simple hill climbing. Terminate when no improvement can
    be found. early_termination_heuristic_thresh allows for searching until
    heuristic reaches a specified value.

    Lower heuristic is better.
    """
    assert enforced_depth >= 0
    cur_node: _HeuristicSearchNode[_S, _A] = _HeuristicSearchNode(
        initial_state, 0, 0)
    last_heuristic = heuristic(cur_node.state)
    heuristics = [last_heuristic]
    visited = {initial_state}
    if verbose:
        logging.info(f"\n\nStarting hill climbing at state {cur_node.state} "
                     f"with heuristic {last_heuristic}")
    start_time = time.perf_counter()
    while True:

        # Stops when heuristic reaches specified value.
        if early_termination_heuristic_thresh is not None \
            and last_heuristic <= early_termination_heuristic_thresh:
            break

        if check_goal(cur_node.state):
            if verbose:
                logging.info("\nTerminating hill climbing, achieved goal")
            break
        best_heuristic = float("inf")
        best_child_node = None
        current_depth_nodes = [cur_node]
        all_best_heuristics = []
        for depth in range(0, enforced_depth + 1):
            if verbose:
                logging.info(f"Searching for an improvement at depth {depth}")
            # This is a list to ensure determinism. Note that duplicates are
            # filtered out in the `child_state in visited` check.
            successors_at_depth = []
            for parent in current_depth_nodes:
                for action, child_state, cost in get_successors(parent.state):
                    # Raise error if timeout gets hit.
                    if time.perf_counter() - start_time > timeout:
                        raise TimeoutError()
                    if child_state in visited:
                        continue
                    visited.add(child_state)
                    child_path_cost = parent.cumulative_cost + cost
                    child_node = _HeuristicSearchNode(
                        state=child_state,
                        edge_cost=cost,
                        cumulative_cost=child_path_cost,
                        parent=parent,
                        action=action)
                    successors_at_depth.append(child_node)
                    if parallelize:
                        continue  # heuristic computation is parallelized later
                    child_heuristic = heuristic(child_node.state)
                    if child_heuristic < best_heuristic:
                        best_heuristic = child_heuristic
                        best_child_node = child_node
            if parallelize:
                # Parallelize the expensive part (heuristic computation).
                num_cpus = mp.cpu_count()
                fn = lambda n: (heuristic(n.state), n)
                with mp.Pool(processes=num_cpus) as p:
                    for child_heuristic, child_node in p.map(
                            fn, successors_at_depth):
                        if child_heuristic < best_heuristic:
                            best_heuristic = child_heuristic
                            best_child_node = child_node
            all_best_heuristics.append(best_heuristic)
            if last_heuristic > best_heuristic:
                # Some improvement found.
                if verbose:
                    logging.info(f"Found an improvement at depth {depth}")
                break
            # Continue on to the next depth.
            current_depth_nodes = successors_at_depth
            if verbose:
                logging.info(f"No improvement found at depth {depth}")
        if best_child_node is None:
            if verbose:
                logging.info("\nTerminating hill climbing, no more successors")
            break
        if last_heuristic <= best_heuristic:
            if verbose:
                logging.info(
                    "\nTerminating hill climbing, could not improve score")
            break
        heuristics.extend(all_best_heuristics)
        cur_node = best_child_node
        last_heuristic = best_heuristic
        if verbose:
            logging.info(f"\nHill climbing reached new state {cur_node.state} "
                         f"with heuristic {last_heuristic}")
    states, actions = _finish_plan(cur_node)
    assert len(states) == len(heuristics)
    return states, actions, heuristics


def run_policy_guided_astar(
        initial_state: _S,
        check_goal: Callable[[_S], bool],
        get_valid_actions: Callable[[_S], Iterator[Tuple[_A, float]]],
        get_next_state: Callable[[_S, _A], _S],
        heuristic: Callable[[_S], float],
        policy: Callable[[_S], Optional[_A]],
        num_rollout_steps: int,
        rollout_step_cost: float,
        max_expansions: int = 10000000,
        max_evals: int = 10000000,
        timeout: int = 10000000,
        lazy_expansion: bool = False) -> Tuple[List[_S], List[_A]]:
    """Perform A* search, but at each node, roll out a given policy for a given
    number of timesteps, creating new successors at each step.

    Stop the rollout prematurely if the policy returns None.

    Note that unlike the other search functions, which take get_successors as
    input, this function takes get_valid_actions and get_next_state as two
    separate inputs. This is necessary because we need to anticipate the next
    state conditioned on the action output by the policy.

    The get_valid_actions generates (action, cost) tuples. For policy-generated
    transitions, the costs are ignored, and rollout_step_cost is used instead.
    """

    # Create a new successor function that rolls out the policy first.
    # A successor here means: from this state, if you take this sequence of
    # actions in order, you'll end up at this final state.
    def get_successors(state: _S) -> Iterator[Tuple[List[_A], _S, float]]:
        # Get policy-based successors.
        policy_state = state
        policy_action_seq = []
        policy_cost = 0.0
        for _ in range(num_rollout_steps):
            action = policy(policy_state)
            valid_actions = {a for a, _ in get_valid_actions(policy_state)}
            if action is None or action not in valid_actions:
                break
            policy_state = get_next_state(policy_state, action)
            policy_action_seq.append(action)
            policy_cost += rollout_step_cost
            yield (list(policy_action_seq), policy_state, policy_cost)

        # Get primitive successors.
        for action, cost in get_valid_actions(state):
            next_state = get_next_state(state, action)
            yield ([action], next_state, cost)

    _, action_subseqs = run_astar(initial_state=initial_state,
                                  check_goal=check_goal,
                                  get_successors=get_successors,
                                  heuristic=heuristic,
                                  max_expansions=max_expansions,
                                  max_evals=max_evals,
                                  timeout=timeout,
                                  lazy_expansion=lazy_expansion)

    # The states are "jumpy", so we need to reconstruct the dense state
    # sequence from the action subsequences. We also need to construct a
    # flat action sequence.
    state = initial_state
    state_seq = [state]
    action_seq = []
    for action_subseq in action_subseqs:
        for action in action_subseq:
            action_seq.append(action)
            state = get_next_state(state, action)
            state_seq.append(state)

    return state_seq, action_seq


_RRTState = TypeVar("_RRTState")


class RRT(Generic[_RRTState]):
    """Rapidly-exploring random tree."""

    def __init__(self, sample_fn: Callable[[_RRTState], _RRTState],
                 extend_fn: Callable[[_RRTState, _RRTState],
                                     Iterator[_RRTState]],
                 collision_fn: Callable[[_RRTState], bool],
                 distance_fn: Callable[[_RRTState, _RRTState],
                                       float], rng: np.random.Generator,
                 num_attempts: int, num_iters: int, smooth_amt: int):
        self._sample_fn = sample_fn
        self._extend_fn = extend_fn
        self._collision_fn = collision_fn
        self._distance_fn = distance_fn
        self._rng = rng
        self._num_attempts = num_attempts
        self._num_iters = num_iters
        self._smooth_amt = smooth_amt

    def query(self,
              pt1: _RRTState,
              pt2: _RRTState,
              sample_goal_eps: float = 0.0) -> Optional[List[_RRTState]]:
        """Query the RRT, to get a collision-free path from pt1 to pt2.

        If none is found, returns None.
        """
        if self._collision_fn(pt1) or self._collision_fn(pt2):
            return None
        direct_path = self._try_direct_path(pt1, pt2)
        if direct_path is not None:
            return direct_path
        for _ in range(self._num_attempts):
            path = self._rrt_connect(pt1,
                                     goal_sampler=lambda: pt2,
                                     sample_goal_eps=sample_goal_eps)
            if path is not None:
                return self._smooth_path(path)
        return None

    def query_to_goal_fn(
            self,
            start: _RRTState,
            goal_sampler: Callable[[], _RRTState],
            goal_fn: Callable[[_RRTState], bool],
            sample_goal_eps: float = 0.0) -> Optional[List[_RRTState]]:
        """Query the RRT, to get a collision-free path from start to a point
        such that goal_fn(point) is True. Uses goal_sampler to sample a target
        for a direct path or with probability sample_goal_eps.

        If none is found, returns None.
        """
        if self._collision_fn(start):
            return None
        direct_path = self._try_direct_path(start, goal_sampler())
        if direct_path is not None:
            return direct_path
        for _ in range(self._num_attempts):
            path = self._rrt_connect(start,
                                     goal_sampler,
                                     goal_fn,
                                     sample_goal_eps=sample_goal_eps)
            if path is not None:
                return self._smooth_path(path)
        return None

    def _try_direct_path(self, pt1: _RRTState,
                         pt2: _RRTState) -> Optional[List[_RRTState]]:
        path = [pt1]
        for newpt in self._extend_fn(pt1, pt2):
            if self._collision_fn(newpt):
                return None
            path.append(newpt)
        return path

    def _rrt_connect(
        self,
        pt1: _RRTState,
        goal_sampler: Callable[[], _RRTState],
        goal_fn: Optional[Callable[[_RRTState], bool]] = None,
        sample_goal_eps: float = 0.0,
    ) -> Optional[List[_RRTState]]:
        root = _RRTNode(pt1)
        nodes = [root]

        for _ in range(self._num_iters):
            # Sample the goal with a small probability, otherwise randomly
            # choose a point.
            sample_goal = self._rng.random() < sample_goal_eps
            samp = goal_sampler() if sample_goal else self._sample_fn(pt1)
            min_key = functools.partial(self._get_pt_dist_to_node, samp)
            nearest = min(nodes, key=min_key)
            reached_goal = False
            for newpt in self._extend_fn(nearest.data, samp):
                if self._collision_fn(newpt):
                    break
                nearest = _RRTNode(newpt, parent=nearest)
                nodes.append(nearest)
            else:
                reached_goal = sample_goal
            # Check goal_fn if defined
            if reached_goal or goal_fn is not None and goal_fn(nearest.data):
                path = nearest.path_from_root()
                return [node.data for node in path]
        return None

    def _get_pt_dist_to_node(self, pt: _RRTState,
                             node: _RRTNode[_RRTState]) -> float:
        return self._distance_fn(pt, node.data)

    def _smooth_path(self, path: List[_RRTState]) -> List[_RRTState]:
        assert len(path) > 2
        for _ in range(self._smooth_amt):
            i = self._rng.integers(0, len(path) - 1)
            j = self._rng.integers(0, len(path) - 1)
            if abs(i - j) <= 1:
                continue
            if j < i:
                i, j = j, i
            shortcut = list(self._extend_fn(path[i], path[j]))
            if len(shortcut) < j - i and \
                    all(not self._collision_fn(pt) for pt in shortcut):
                path = path[:i + 1] + shortcut + path[j + 1:]
        return path


class BiRRT(RRT[_RRTState]):
    """Bidirectional rapidly-exploring random tree."""

    def query_to_goal_fn(
            self,
            start: _RRTState,
            goal_sampler: Callable[[], _RRTState],
            goal_fn: Callable[[_RRTState], bool],
            sample_goal_eps: float = 0.0) -> Optional[List[_RRTState]]:
        raise NotImplementedError("Can't query to goal function using BiRRT")

    def _rrt_connect(
        self,
        pt1: _RRTState,
        goal_sampler: Callable[[], _RRTState],
        goal_fn: Optional[Callable[[_RRTState], bool]] = None,
        sample_goal_eps: float = 0.0,
    ) -> Optional[List[_RRTState]]:
        # goal_fn and sample_goal_eps are unused
        pt2 = goal_sampler()
        root1, root2 = _RRTNode(pt1), _RRTNode(pt2)
        nodes1, nodes2 = [root1], [root2]

        for _ in range(self._num_iters):
            if len(nodes1) > len(nodes2):
                nodes1, nodes2 = nodes2, nodes1
            samp = self._sample_fn(pt1)
            min_key1 = functools.partial(self._get_pt_dist_to_node, samp)
            nearest1 = min(nodes1, key=min_key1)
            for newpt in self._extend_fn(nearest1.data, samp):
                if self._collision_fn(newpt):
                    break
                nearest1 = _RRTNode(newpt, parent=nearest1)
                nodes1.append(nearest1)
            min_key2 = functools.partial(self._get_pt_dist_to_node,
                                         nearest1.data)
            nearest2 = min(nodes2, key=min_key2)
            for newpt in self._extend_fn(nearest2.data, nearest1.data):
                if self._collision_fn(newpt):
                    break
                nearest2 = _RRTNode(newpt, parent=nearest2)
                nodes2.append(nearest2)
            else:
                path1 = nearest1.path_from_root()
                path2 = nearest2.path_from_root()
                # This is a tricky case to cover.
                if path1[0] != root1:  # pragma: no cover
                    path1, path2 = path2, path1
                assert path1[0] == root1
                path = path1[:-1] + path2[::-1]
                return [node.data for node in path]
        return None


class _RRTNode(Generic[_RRTState]):
    """A node for RRT."""

    def __init__(self,
                 data: _RRTState,
                 parent: Optional[_RRTNode[_RRTState]] = None) -> None:
        self.data = data
        self.parent = parent

    def path_from_root(self) -> List[_RRTNode[_RRTState]]:
        """Return the path from the root to this node."""
        sequence = []
        node: Optional[_RRTNode[_RRTState]] = self
        while node is not None:
            sequence.append(node)
            node = node.parent
        return sequence[::-1]


def strip_predicate(predicate: Predicate) -> Predicate:
    """Remove the classifier from the given predicate to make a new Predicate.

    Implement this by replacing the classifier with one that errors.
    """

    def _stripped_classifier(state: State, objects: Sequence[Object]) -> bool:
        raise Exception("Stripped classifier should never be called!")

    return Predicate(predicate.name, predicate.types, _stripped_classifier)


def strip_task(task: Task, included_predicates: Set[Predicate]) -> Task:
    """Create a new task where any excluded predicates have their classifiers
    removed."""
    stripped_goal: Set[GroundAtom] = set()
    for atom in task.goal:
        # The atom's goal is known.
        if atom.predicate in included_predicates:
            stripped_goal.add(atom)
            continue
        # The atom's goal is unknown.
        stripped_pred = strip_predicate(atom.predicate)
        stripped_atom = GroundAtom(stripped_pred, atom.objects)
        stripped_goal.add(stripped_atom)
    return Task(task.init, stripped_goal)


def abstract(state: State, preds: Collection[Predicate]) -> Set[GroundAtom]:
    """Get the atomic representation of the given state (i.e., a set of ground
    atoms), using the given set of predicates.

    Duplicate arguments in predicates are allowed.
    """
    atoms = set()
    for pred in preds:
        for choice in get_object_combinations(list(state), pred.types):
            if pred.holds(state, choice):
                atoms.add(GroundAtom(pred, choice))
    return atoms


def all_ground_operators(
        operator: STRIPSOperator,
        objects: Collection[Object]) -> Iterator[_GroundSTRIPSOperator]:
    """Get all possible groundings of the given operator with the given
    objects."""
    types = [p.type for p in operator.parameters]
    for choice in get_object_combinations(objects, types):
        yield operator.ground(tuple(choice))


def all_ground_operators_given_partial(
        operator: STRIPSOperator, objects: Collection[Object],
        sub: VarToObjSub) -> Iterator[_GroundSTRIPSOperator]:
    """Get all possible groundings of the given operator with the given objects
    such that the parameters are consistent with the given substitution."""
    assert set(sub).issubset(set(operator.parameters))
    types = [p.type for p in operator.parameters if p not in sub]
    for choice in get_object_combinations(objects, types):
        # Complete the choice with the args that are determined from the sub.
        choice_lst = list(choice)
        choice_lst.reverse()
        completed_choice = []
        for p in operator.parameters:
            if p in sub:
                completed_choice.append(sub[p])
            else:
                completed_choice.append(choice_lst.pop())
        assert not choice_lst
        ground_op = operator.ground(tuple(completed_choice))
        yield ground_op


def all_ground_nsrts(nsrt: NSRT,
                     objects: Collection[Object]) -> Iterator[_GroundNSRT]:
    """Get all possible groundings of the given NSRT with the given objects."""
    types = [p.type for p in nsrt.parameters]
    for choice in get_object_combinations(objects, types):
        yield nsrt.ground(tuple(choice))


def all_ground_nsrts_fd_translator(
        nsrts: Set[NSRT], objects: Collection[Object],
        predicates: Set[Predicate], types: Set[Type],
        init_atoms: Set[GroundAtom],
        goal: Set[GroundAtom]) -> Iterator[_GroundNSRT]:
    """Get all possible groundings of the given set of NSRTs with the given
    objects, using Fast Downward's translator for efficiency."""
    nsrt_name_to_nsrt = {nsrt.name.lower(): nsrt for nsrt in nsrts}
    obj_name_to_obj = {obj.name.lower(): obj for obj in objects}
    dom_str = create_pddl_domain(nsrts, predicates, types, "mydomain")
    prob_str = create_pddl_problem(objects, init_atoms, goal, "mydomain",
                                   "myproblem")
    with nostdout():
        sas_task = downward_translate(dom_str, prob_str)  # type: ignore
    for operator in sas_task.operators:
        split_name = operator.name[1:-1].split()  # strip out ( and )
        nsrt = nsrt_name_to_nsrt[split_name[0]]
        objs = [obj_name_to_obj[name] for name in split_name[1:]]
        yield nsrt.ground(objs)


def all_possible_ground_atoms(state: State,
                              preds: Set[Predicate]) -> List[GroundAtom]:
    """Get a sorted list of all possible ground atoms in a state given the
    predicates.

    Ignores the predicates' classifiers.
    """
    objects = frozenset(state)
    ground_atoms = set()
    for pred in preds:
        ground_atoms |= get_all_ground_atoms_for_predicate(pred, objects)
    return sorted(ground_atoms)


def all_ground_ldl_rules(
    rule: LDLRule,
    objects: Collection[Object],
    static_predicates: Optional[Collection[Predicate]] = None,
    init_atoms: Optional[Collection[GroundAtom]] = None
) -> List[_GroundLDLRule]:
    """Get all possible groundings of the given rule with the given objects.

    If provided, use the static predicates and init_atoms to avoid
    grounding rules that will never have satisfied preconditions in any
    state.
    """
    if static_predicates is None:
        static_predicates = set()
    if init_atoms is None:
        init_atoms = set()
    return _cached_all_ground_ldl_rules(rule, frozenset(objects),
                                        frozenset(static_predicates),
                                        frozenset(init_atoms))


@functools.lru_cache(maxsize=None)
def _cached_all_ground_ldl_rules(
        rule: LDLRule, objects: FrozenSet[Object],
        static_predicates: FrozenSet[Predicate],
        init_atoms: FrozenSet[GroundAtom]) -> List[_GroundLDLRule]:
    """Helper for all_ground_ldl_rules() that caches the outputs."""
    ground_rules = []
    # Use static preconds to reduce the map of parameters to possible objects.
    # For example, if IsBall(?x) is a positive state precondition, then only
    # the objects that appear in init_atoms with IsBall could bind to ?x.
    # For now, we just check unary static predicates, since that covers the
    # common case where such predicates are used in place of types.
    # Create map from each param to unary static predicates.
    param_to_pos_preds: Dict[Variable, Set[Predicate]] = {
        p: set()
        for p in rule.parameters
    }
    param_to_neg_preds: Dict[Variable, Set[Predicate]] = {
        p: set()
        for p in rule.parameters
    }
    for (preconditions, param_to_preds) in [
        (rule.pos_state_preconditions, param_to_pos_preds),
        (rule.neg_state_preconditions, param_to_neg_preds),
    ]:
        for atom in preconditions:
            pred = atom.predicate
            if pred in static_predicates and pred.arity == 1:
                param = atom.variables[0]
                param_to_preds[param].add(pred)
    # Create the param choices, filtering based on the unary static atoms.
    param_choices = []  # list of lists of possible objects for each param
    # Preprocess the atom sets for faster lookups.
    init_atom_tups = {(a.predicate, tuple(a.objects)) for a in init_atoms}
    for param in rule.parameters:
        choices = []
        for obj in objects:
            # Types must match, as usual.
            if obj.type != param.type:
                continue
            # Check the static conditions.
            binding_valid = True
            for pred in param_to_pos_preds[param]:
                if (pred, (obj, )) not in init_atom_tups:
                    binding_valid = False
                    break
            for pred in param_to_neg_preds[param]:
                if (pred, (obj, )) in init_atom_tups:
                    binding_valid = False
                    break
            if binding_valid:
                choices.append(obj)
        # Must be sorted for consistency with other grounding code.
        param_choices.append(sorted(choices))
    for choice in itertools.product(*param_choices):
        ground_rule = rule.ground(choice)
        ground_rules.append(ground_rule)
    return ground_rules


def parse_ldl_from_str(ldl_str: str, types: Collection[Type],
                       predicates: Collection[Predicate],
                       nsrts: Collection[NSRT]) -> LiftedDecisionList:
    """Parse a lifted decision list from a string representation of it."""
    parser = _LDLParser(types, predicates, nsrts)
    return parser.parse(ldl_str)


class _LDLParser:
    """Parser for lifted decision lists from strings."""

    def __init__(self, types: Collection[Type],
                 predicates: Collection[Predicate],
                 nsrts: Collection[NSRT]) -> None:
        self._nsrt_name_to_nsrt = {nsrt.name.lower(): nsrt for nsrt in nsrts}
        self._type_name_to_type = {t.name.lower(): t for t in types}
        self._predicate_name_to_predicate = {
            p.name.lower(): p
            for p in predicates
        }

    def parse(self, ldl_str: str) -> LiftedDecisionList:
        """Run parsing."""
        ldl_str = ldl_str.lower()  # ignore case during parsing
        rules = []
        rule_matches = re.finditer(r"\(:rule", ldl_str)
        for start in rule_matches:
            rule_str = find_balanced_expression(ldl_str, start.start())
            rule = self._parse_rule(rule_str)
            rules.append(rule)
        return LiftedDecisionList(rules)

    def _parse_rule(self, rule_str: str) -> LDLRule:
        rule_pattern = r"\(:rule(.*):parameters(.*):preconditions(.*)" + \
                       r":goals(.*):action(.*)\)"
        match_result = re.match(rule_pattern, rule_str, re.DOTALL)
        assert match_result is not None
        # Remove white spaces.
        matches = [m.strip().rstrip() for m in match_result.groups()]
        # Unpack the matches.
        rule_name, params_str, preconds_str, goals_str, nsrt_str = matches
        # Handle the parameters.
        assert "?" in params_str, "Assuming all rules have parameters."
        variable_name_to_variable = {}
        assert params_str.endswith(")")
        for param_str in params_str[:-1].split("?")[1:]:
            param_name, param_type_str = param_str.split("-")
            param_name = param_name.strip()
            param_type_str = param_type_str.strip()
            variable_name = "?" + param_name
            param_type = self._type_name_to_type[param_type_str]
            variable = Variable(variable_name, param_type)
            variable_name_to_variable[variable_name] = variable
        # Handle the preconditions.
        pos_preconds, neg_preconds = self._parse_lifted_atoms(
            preconds_str, variable_name_to_variable)
        # Handle the goals.
        pos_goals, neg_goals = self._parse_lifted_atoms(
            goals_str, variable_name_to_variable)
        assert not neg_goals, "Negative LDL goals not currently supported"
        # Handle the NSRT.
        nsrt = self._parse_into_nsrt(nsrt_str, variable_name_to_variable)
        # Finalize the rule.
        params = sorted(variable_name_to_variable.values())
        return LDLRule(rule_name, params, pos_preconds, neg_preconds,
                       pos_goals, nsrt)

    def _parse_lifted_atoms(
        self, atoms_str: str, variable_name_to_variable: Dict[str, Variable]
    ) -> Tuple[Set[LiftedAtom], Set[LiftedAtom]]:
        """Parse the given string (representing either preconditions or
        effects) into a set of positive lifted atoms and a set of negative
        lifted atoms.

        Check against params to make sure typing is correct.
        """
        assert atoms_str[0] == "("
        assert atoms_str[-1] == ")"

        # Handle conjunctions.
        if atoms_str.startswith("(and") and atoms_str[4] in (" ", "\n", "("):
            clauses = find_all_balanced_expressions(atoms_str[4:-1].strip())
            pos_atoms, neg_atoms = set(), set()
            for clause in clauses:
                clause_pos_atoms, clause_neg_atoms = self._parse_lifted_atoms(
                    clause, variable_name_to_variable)
                pos_atoms |= clause_pos_atoms
                neg_atoms |= clause_neg_atoms
            return pos_atoms, neg_atoms

        # Handle negations.
        if atoms_str.startswith("(not") and atoms_str[4] in (" ", "\n", "("):
            # Only contains a single literal inside not.
            split_strs = atoms_str[4:-1].strip()[1:-1].strip().split()
            pred = self._predicate_name_to_predicate[split_strs[0]]
            args = [variable_name_to_variable[arg] for arg in split_strs[1:]]
            lifted_atom = LiftedAtom(pred, args)
            return set(), {lifted_atom}

        # Handle single positive atoms.
        split_strs = atoms_str[1:-1].split()
        # Empty conjunction.
        if not split_strs:
            return set(), set()
        pred = self._predicate_name_to_predicate[split_strs[0]]
        args = [variable_name_to_variable[arg] for arg in split_strs[1:]]
        lifted_atom = LiftedAtom(pred, args)
        return {lifted_atom}, set()

    def _parse_into_nsrt(
            self, nsrt_str: str,
            variable_name_to_variable: Dict[str, Variable]) -> NSRT:
        """Parse the given string into an NSRT."""
        assert nsrt_str[0] == "("
        assert nsrt_str[-1] == ")"
        nsrt_str = nsrt_str[1:-1].split()[0]
        nsrt = self._nsrt_name_to_nsrt[nsrt_str]
        # Validate parameters.
        variables = variable_name_to_variable.values()
        for v in nsrt.parameters:
            assert v in variables, f"NSRT parameter {v} missing from LDL rule"
        return nsrt


_T = TypeVar("_T")  # element of a set


def sample_subsets(universe: Sequence[_T], num_samples: int, min_set_size: int,
                   max_set_size: int,
                   rng: np.random.Generator) -> Iterator[Set[_T]]:
    """Sample multiple subsets from a universe."""
    assert min_set_size <= max_set_size
    assert max_set_size <= len(universe), "Not enough elements in universe"
    for _ in range(num_samples):
        set_size = rng.integers(min_set_size, max_set_size + 1)
        idxs = rng.choice(np.arange(len(universe)),
                          size=set_size,
                          replace=False)
        sample = {universe[i] for i in idxs}
        yield sample


def create_dataset_filename_str(
        saving_ground_atoms: bool,
        online_learning_cycle: Optional[int] = None) -> Tuple[str, str]:
    """Generate strings to be used for the filename for a dataset file that is
    about to be saved.

    Returns a tuple of strings where the first element is the dataset
    filename itself and the second is a template string used to generate
    it. If saving_ground_atoms is True, then we will name the file with
    a "_ground_atoms" suffix.
    """
    # Setup the dataset filename for saving/loading GroundAtoms.
    regex = r"(\d+)"
    suffix_str = ""
    suffix_str += f"__{online_learning_cycle}"
    if saving_ground_atoms:
        suffix_str += "__ground_atoms"
    suffix_str += ".data"
    dataset_fname_template = (
        f"{CFG.env}__{CFG.offline_data_method}__{CFG.demonstrator}__"
        f"{regex}__{CFG.included_options}__{CFG.seed}" + suffix_str)
    dataset_fname = os.path.join(
        CFG.data_dir,
        dataset_fname_template.replace(regex, str(CFG.num_train_tasks)))
    return dataset_fname, dataset_fname_template


def create_ground_atom_dataset(
        trajectories: Sequence[LowLevelTrajectory],
        predicates: Set[Predicate]) -> List[GroundAtomTrajectory]:
    """Apply all predicates to all trajectories in the dataset."""
    ground_atom_dataset = []
    for traj in trajectories:
        atoms = [abstract(s, predicates) for s in traj.states]
        ground_atom_dataset.append((traj, atoms))
    return ground_atom_dataset


def prune_ground_atom_dataset(
        ground_atom_dataset: List[GroundAtomTrajectory],
        kept_predicates: Collection[Predicate]) -> List[GroundAtomTrajectory]:
    """Create a new ground atom dataset by keeping only some predicates."""
    new_ground_atom_dataset = []
    for traj, atoms in ground_atom_dataset:
        assert len(traj.states) == len(atoms)
        kept_atoms = [{a
                       for a in sa if a.predicate in kept_predicates}
                      for sa in atoms]
        new_ground_atom_dataset.append((traj, kept_atoms))
    return new_ground_atom_dataset


def load_ground_atom_dataset(
        dataset_fname: str,
        trajectories: List[LowLevelTrajectory]) -> List[GroundAtomTrajectory]:
    """Load a previously-saved ground atom dataset.

    Note importantly that we only save atoms themselves, we don't save
    the low-level trajectory information that's necessary to make
    GroundAtomTrajectories given series of ground atoms (that info can
    be saved separately, in case one wants to just load trajectories and
    not also load ground atoms). Thus, this function needs to take these
    trajectories as input.
    """
    os.makedirs(CFG.data_dir, exist_ok=True)
    # Check that the dataset file was previously saved.
    ground_atom_dataset_atoms: Optional[List[List[Set[GroundAtom]]]] = []
    if os.path.exists(dataset_fname):
        # Load the ground atoms dataset.
        with open(dataset_fname, "rb") as f:
            ground_atom_dataset_atoms = pkl.load(f)
        assert ground_atom_dataset_atoms is not None
        assert len(trajectories) == len(ground_atom_dataset_atoms)
        logging.info("\n\nLOADED GROUND ATOM DATASET")

        # The saved ground atom dataset consists only of sequences
        # of sets of GroundAtoms, we need to recombine this with
        # the LowLevelTrajectories to create a GroundAtomTrajectory.
        ground_atom_dataset = []
        for i, traj in enumerate(trajectories):
            ground_atom_seq = ground_atom_dataset_atoms[i]
            ground_atom_dataset.append(
                (traj, [set(atoms) for atoms in ground_atom_seq]))
    else:
        raise ValueError(f"Cannot load ground atoms: {dataset_fname}")
    return ground_atom_dataset


def save_ground_atom_dataset(ground_atom_dataset: List[GroundAtomTrajectory],
                             dataset_fname: str) -> None:
    """Saves a given ground atom dataset so it can be loaded in the future."""
    # Save ground atoms dataset to file. Note that a
    # GroundAtomTrajectory contains a normal LowLevelTrajectory and a
    # list of sets of GroundAtoms, so we only save the list of
    # GroundAtoms (the LowLevelTrajectories are saved separately).
    ground_atom_dataset_to_pkl = []
    for gt_traj in ground_atom_dataset:
        trajectory = []
        for ground_atom_set in gt_traj[1]:
            trajectory.append(ground_atom_set)
        ground_atom_dataset_to_pkl.append(trajectory)
    with open(dataset_fname, "wb") as f:
        pkl.dump(ground_atom_dataset_to_pkl, f)


def extract_preds_and_types(
    ops: Collection[NSRTOrSTRIPSOperator]
) -> Tuple[Dict[str, Predicate], Dict[str, Type]]:
    """Extract the predicates and types used in the given operators."""
    preds = {}
    types = {}
    for op in ops:
        for atom in op.preconditions | op.add_effects | op.delete_effects:
            for var_type in atom.predicate.types:
                types[var_type.name] = var_type
            preds[atom.predicate.name] = atom.predicate
    return preds, types


def get_static_preds(ops: Collection[NSRTOrSTRIPSOperator],
                     predicates: Collection[Predicate]) -> Set[Predicate]:
    """Get the subset of predicates from the given set that are static with
    respect to the given lifted operators."""
    static_preds = set()
    for pred in predicates:
        # This predicate is not static if it appears in any op's effects.
        if any(
                any(atom.predicate == pred for atom in op.add_effects) or any(
                    atom.predicate == pred for atom in op.delete_effects)
                for op in ops):
            continue
        static_preds.add(pred)
    return static_preds


def get_static_atoms(ground_ops: Collection[GroundNSRTOrSTRIPSOperator],
                     atoms: Collection[GroundAtom]) -> Set[GroundAtom]:
    """Get the subset of atoms from the given set that are static with respect
    to the given ground operators.

    Note that this can include MORE than simply the set of atoms whose
    predicates are static, because now we have ground operators.
    """
    static_atoms = set()
    for atom in atoms:
        # This atom is not static if it appears in any op's effects.
        if any(
                any(atom == eff for eff in op.add_effects) or any(
                    atom == eff for eff in op.delete_effects)
                for op in ground_ops):
            continue
        static_atoms.add(atom)
    return static_atoms


def get_reachable_atoms(ground_ops: Collection[GroundNSRTOrSTRIPSOperator],
                        atoms: Collection[GroundAtom]) -> Set[GroundAtom]:
    """Get all atoms that are reachable from the init atoms."""
    reachables = set(atoms)
    while True:
        fixed_point_reached = True
        for op in ground_ops:
            if op.preconditions.issubset(reachables):
                for new_reachable_atom in op.add_effects - reachables:
                    fixed_point_reached = False
                    reachables.add(new_reachable_atom)
        if fixed_point_reached:
            break
    return reachables


def get_applicable_operators(
        ground_ops: Collection[GroundNSRTOrSTRIPSOperator],
        atoms: Collection[GroundAtom]) -> Iterator[GroundNSRTOrSTRIPSOperator]:
    """Iterate over ground operators whose preconditions are satisfied.

    Note: the order may be nondeterministic. Users should be invariant.
    """
    for op in ground_ops:
        applicable = op.preconditions.issubset(atoms)
        if applicable:
            yield op


def apply_operator(op: GroundNSRTOrSTRIPSOperator,
                   atoms: Set[GroundAtom]) -> Set[GroundAtom]:
    """Get a next set of atoms given a current set and a ground operator."""
    # Note that we are removing the ignore effects before the
    # application of the operator, because if the ignore effect
    # appears in the effects, we still know that the effects
    # will be true, so we don't want to remove them.
    new_atoms = {a for a in atoms if a.predicate not in op.ignore_effects}
    for atom in op.delete_effects:
        new_atoms.discard(atom)
    for atom in op.add_effects:
        new_atoms.add(atom)
    return new_atoms


def compute_necessary_atoms_seq(
        skeleton: List[_GroundNSRT], atoms_seq: List[Set[GroundAtom]],
        goal: Set[GroundAtom]) -> List[Set[GroundAtom]]:
    """Given a skeleton and a corresponding atoms sequence, return a
    'necessary' atoms sequence that includes only the necessary image at each
    step."""
    necessary_atoms_seq = [set(goal)]
    necessary_image = set(goal)
    for t in range(len(atoms_seq) - 2, -1, -1):
        curr_nsrt = skeleton[t]
        necessary_image -= set(curr_nsrt.add_effects)
        necessary_image |= set(curr_nsrt.preconditions)
        necessary_atoms_seq = [set(necessary_image)] + necessary_atoms_seq
    return necessary_atoms_seq


def compute_atoms_seq_from_plan(
        skeleton: List[_GroundNSRT],
        init_atoms: Set[GroundAtom]) -> List[Set[GroundAtom]]:
    """Compute a sequence of atoms by applying ground NSRTs from a plan in
    sequence."""
    atoms_sequence = [init_atoms]
    for ground_nsrt in skeleton:
        atoms_sequence.append(apply_operator(ground_nsrt, atoms_sequence[-1]))
    return atoms_sequence


def get_successors_from_ground_ops(
        atoms: Set[GroundAtom],
        ground_ops: Collection[GroundNSRTOrSTRIPSOperator],
        unique: bool = True) -> Iterator[Set[GroundAtom]]:
    """Get all next atoms from ground operators.

    If unique is true, only yield each unique successor once.
    """
    seen_successors = set()
    for ground_op in get_applicable_operators(ground_ops, atoms):
        next_atoms = apply_operator(ground_op, atoms)
        if unique:
            frozen_next_atoms = frozenset(next_atoms)
            if frozen_next_atoms in seen_successors:
                continue
            seen_successors.add(frozen_next_atoms)
        yield next_atoms


def ops_and_specs_to_dummy_nsrts(
        strips_ops: Sequence[STRIPSOperator],
        option_specs: Sequence[OptionSpec]) -> Set[NSRT]:
    """Create NSRTs from strips operators and option specs with dummy
    samplers."""
    assert len(strips_ops) == len(option_specs)
    nsrts = set()
    for op, (param_option, option_vars) in zip(strips_ops, option_specs):
        nsrt = op.make_nsrt(
            param_option,
            option_vars,  # dummy sampler
            lambda s, g, rng, o: np.zeros(1, dtype=np.float32))
        nsrts.add(nsrt)
    return nsrts


# Note: create separate `heuristics.py` module if we need to add new
#  heuristics in the future.


def create_task_planning_heuristic(
    heuristic_name: str,
    init_atoms: Set[GroundAtom],
    goal: Set[GroundAtom],
    ground_ops: Collection[GroundNSRTOrSTRIPSOperator],
    predicates: Collection[Predicate],
    objects: Collection[Object],
) -> _TaskPlanningHeuristic:
    """Create a task planning heuristic that consumes ground atoms and
    estimates the cost-to-go."""
    if heuristic_name in _PYPERPLAN_HEURISTICS:
        return _create_pyperplan_heuristic(heuristic_name, init_atoms, goal,
                                           ground_ops, predicates, objects)
    if heuristic_name == GoalCountHeuristic.HEURISTIC_NAME:
        return GoalCountHeuristic(heuristic_name, init_atoms, goal, ground_ops)
    raise ValueError(f"Unrecognized heuristic name: {heuristic_name}.")


@dataclass(frozen=True)
class _TaskPlanningHeuristic:
    """A task planning heuristic."""
    name: str
    init_atoms: Collection[GroundAtom]
    goal: Set[GroundAtom]
    ground_ops: Collection[Union[_GroundNSRT, _GroundSTRIPSOperator]]

    def __call__(self, atoms: Collection[GroundAtom]) -> float:
        raise NotImplementedError("Override me!")


class GoalCountHeuristic(_TaskPlanningHeuristic):
    """The number of goal atoms that are not in the current state."""
    HEURISTIC_NAME: ClassVar[str] = "goal_count"

    def __call__(self, atoms: Collection[GroundAtom]) -> float:
        return len(self.goal.difference(atoms))


############################### Pyperplan Glue ###############################


def _create_pyperplan_heuristic(
    heuristic_name: str,
    init_atoms: Set[GroundAtom],
    goal: Set[GroundAtom],
    ground_ops: Collection[GroundNSRTOrSTRIPSOperator],
    predicates: Collection[Predicate],
    objects: Collection[Object],
) -> _PyperplanHeuristicWrapper:
    """Create a pyperplan heuristic that inherits from
    _TaskPlanningHeuristic."""
    assert heuristic_name in _PYPERPLAN_HEURISTICS
    static_atoms = get_static_atoms(ground_ops, init_atoms)
    pyperplan_heuristic_cls = _PYPERPLAN_HEURISTICS[heuristic_name]
    pyperplan_task = _create_pyperplan_task(init_atoms, goal, ground_ops,
                                            predicates, objects, static_atoms)
    pyperplan_heuristic = pyperplan_heuristic_cls(pyperplan_task)
    pyperplan_goal = _atoms_to_pyperplan_facts(goal - static_atoms)
    return _PyperplanHeuristicWrapper(heuristic_name, init_atoms, goal,
                                      ground_ops, static_atoms,
                                      pyperplan_heuristic, pyperplan_goal)


_PyperplanFacts = FrozenSet[str]


@dataclass(frozen=True)
class _PyperplanNode:
    """Container glue for pyperplan heuristics."""
    state: _PyperplanFacts
    goal: _PyperplanFacts


@dataclass(frozen=True)
class _PyperplanOperator:
    """Container glue for pyperplan heuristics."""
    name: str
    preconditions: _PyperplanFacts
    add_effects: _PyperplanFacts
    del_effects: _PyperplanFacts


@dataclass(frozen=True)
class _PyperplanTask:
    """Container glue for pyperplan heuristics."""
    facts: _PyperplanFacts
    initial_state: _PyperplanFacts
    goals: _PyperplanFacts
    operators: Collection[_PyperplanOperator]


@dataclass(frozen=True)
class _PyperplanHeuristicWrapper(_TaskPlanningHeuristic):
    """A light wrapper around pyperplan's heuristics."""
    _static_atoms: Set[GroundAtom]
    _pyperplan_heuristic: _PyperplanBaseHeuristic
    _pyperplan_goal: _PyperplanFacts

    def __call__(self, atoms: Collection[GroundAtom]) -> float:
        # Note: filtering out static atoms.
        pyperplan_facts = _atoms_to_pyperplan_facts(set(atoms) \
                                                    - self._static_atoms)
        return self._evaluate(pyperplan_facts, self._pyperplan_goal,
                              self._pyperplan_heuristic)

    @staticmethod
    @functools.lru_cache(maxsize=None)
    def _evaluate(pyperplan_facts: _PyperplanFacts,
                  pyperplan_goal: _PyperplanFacts,
                  pyperplan_heuristic: _PyperplanBaseHeuristic) -> float:
        pyperplan_node = _PyperplanNode(pyperplan_facts, pyperplan_goal)
        logging.disable(logging.DEBUG)
        result = pyperplan_heuristic(pyperplan_node)
        logging.disable(logging.NOTSET)
        return result


def _create_pyperplan_task(
    init_atoms: Set[GroundAtom],
    goal: Set[GroundAtom],
    ground_ops: Collection[GroundNSRTOrSTRIPSOperator],
    predicates: Collection[Predicate],
    objects: Collection[Object],
    static_atoms: Set[GroundAtom],
) -> _PyperplanTask:
    """Helper glue for pyperplan heuristics."""
    all_atoms = set()
    for predicate in predicates:
        all_atoms.update(
            get_all_ground_atoms_for_predicate(predicate, frozenset(objects)))
    # Note: removing static atoms.
    pyperplan_facts = _atoms_to_pyperplan_facts(all_atoms - static_atoms)
    pyperplan_state = _atoms_to_pyperplan_facts(init_atoms - static_atoms)
    pyperplan_goal = _atoms_to_pyperplan_facts(goal - static_atoms)
    pyperplan_operators = set()
    for op in ground_ops:
        # Note: the pyperplan operator must include the objects, because hFF
        # uses the operator name in constructing the relaxed plan, and the
        # relaxed plan is a set. If we instead just used op.name, there would
        # be a very nasty bug where two ground operators in the relaxed plan
        # that have different objects are counted as just one.
        name = op.name + "-".join(o.name for o in op.objects)
        pyperplan_operator = _PyperplanOperator(
            name,
            # Note: removing static atoms from preconditions.
            _atoms_to_pyperplan_facts(op.preconditions - static_atoms),
            _atoms_to_pyperplan_facts(op.add_effects),
            _atoms_to_pyperplan_facts(op.delete_effects))
        pyperplan_operators.add(pyperplan_operator)
    return _PyperplanTask(pyperplan_facts, pyperplan_state, pyperplan_goal,
                          pyperplan_operators)


@functools.lru_cache(maxsize=None)
def _atom_to_pyperplan_fact(atom: GroundAtom) -> str:
    """Convert atom to tuple for interface with pyperplan."""
    arg_str = " ".join(o.name for o in atom.objects)
    return f"({atom.predicate.name} {arg_str})"


def _atoms_to_pyperplan_facts(
        atoms: Collection[GroundAtom]) -> _PyperplanFacts:
    """Light wrapper around _atom_to_pyperplan_fact() that operates on a
    collection of atoms."""
    return frozenset({_atom_to_pyperplan_fact(atom) for atom in atoms})


############################## End Pyperplan Glue ##############################


def create_pddl_domain(operators: Collection[NSRTOrSTRIPSOperator],
                       predicates: Collection[Predicate],
                       types: Collection[Type], domain_name: str) -> str:
    """Create a PDDL domain str from STRIPSOperators or NSRTs."""
    # Sort everything to ensure determinism.
    preds_lst = sorted(predicates)
    # Case 1: no type hierarchy.
    if all(t.parent is None for t in types):
        types_str = " ".join(t.name for t in sorted(types))
    # Case 2: type hierarchy.
    else:
        parent_to_children_types: Dict[Type,
                                       List[Type]] = {t: []
                                                      for t in types}
        for t in sorted(types):
            if t.parent:
                parent_to_children_types[t.parent].append(t)
        types_str = ""
        for parent_type in sorted(parent_to_children_types):
            child_types = parent_to_children_types[parent_type]
            if not child_types:
                # Special case: type has no children and also does not appear
                # as a child of another type.
                is_child_type = any(
                    parent_type in children
                    for children in parent_to_children_types.values())
                if not is_child_type:
                    types_str += f"\n    {parent_type.name}"
                # Otherwise, the type will appear as a child elsewhere.
            else:
                child_type_str = " ".join(t.name for t in child_types)
                types_str += f"\n    {child_type_str} - {parent_type.name}"
    ops_lst = sorted(operators)
    preds_str = "\n    ".join(pred.pddl_str() for pred in preds_lst)
    ops_strs = "\n\n  ".join(op.pddl_str() for op in ops_lst)
    return f"""(define (domain {domain_name})
  (:requirements :typing)
  (:types {types_str})

  (:predicates\n    {preds_str}
  )

  {ops_strs}
)"""


def create_pddl_problem(objects: Collection[Object],
                        init_atoms: Collection[GroundAtom],
                        goal: Set[GroundAtom], domain_name: str,
                        problem_name: str) -> str:
    """Create a PDDL problem str."""
    # Sort everything to ensure determinism.
    objects_lst = sorted(objects)
    init_atoms_lst = sorted(init_atoms)
    goal_lst = sorted(goal)
    objects_str = "\n    ".join(f"{o.name} - {o.type.name}"
                                for o in objects_lst)
    init_str = "\n    ".join(atom.pddl_str() for atom in init_atoms_lst)
    goal_str = "\n    ".join(atom.pddl_str() for atom in goal_lst)
    return f"""(define (problem {problem_name}) (:domain {domain_name})
  (:objects\n    {objects_str}
  )
  (:init\n    {init_str}
  )
  (:goal (and {goal_str}))
)
"""


@functools.lru_cache(maxsize=None)
def get_failure_predicate(option: ParameterizedOption,
                          idxs: Tuple[int]) -> Predicate:
    """Create a Failure predicate for a parameterized option."""
    idx_str = ",".join(map(str, idxs))
    arg_types = [option.types[i] for i in idxs]
    return Predicate(f"{option.name}Failed_arg{idx_str}",
                     arg_types,
                     _classifier=lambda s, o: False)


def _get_idxs_to_failure_predicate(
        option: ParameterizedOption,
        max_arity: int = 1) -> Dict[Tuple[int, ...], Predicate]:
    """Helper for get_all_failure_predicates() and get_failure_atoms()."""
    idxs_to_failure_predicate: Dict[Tuple[int, ...], Predicate] = {}
    num_types = len(option.types)
    max_num_idxs = min(max_arity, num_types)
    all_idxs = list(range(num_types))
    for arity in range(1, max_num_idxs + 1):
        for idxs in itertools.combinations(all_idxs, arity):
            pred = get_failure_predicate(option, idxs)
            idxs_to_failure_predicate[idxs] = pred
    return idxs_to_failure_predicate


def get_all_failure_predicates(options: Set[ParameterizedOption],
                               max_arity: int = 1) -> Set[Predicate]:
    """Get all possible failure predicates."""
    failure_preds: Set[Predicate] = set()
    for param_opt in options:
        preds = _get_idxs_to_failure_predicate(param_opt, max_arity=max_arity)
        failure_preds.update(preds.values())
    return failure_preds


def get_failure_atoms(failed_options: Collection[_Option],
                      max_arity: int = 1) -> Set[GroundAtom]:
    """Get ground failure atoms for the collection of failure options."""
    failure_atoms: Set[GroundAtom] = set()
    failed_option_specs = {(o.parent, tuple(o.objects))
                           for o in failed_options}
    for (param_opt, objs) in failed_option_specs:
        preds = _get_idxs_to_failure_predicate(param_opt, max_arity=max_arity)
        for idxs, pred in preds.items():
            obj_for_idxs = [objs[i] for i in idxs]
            failure_atom = GroundAtom(pred, obj_for_idxs)
            failure_atoms.add(failure_atom)
    return failure_atoms


@dataclass
class VideoMonitor(LoggingMonitor):
    """A monitor that renders each state and action encountered.

    The render_fn is generally env.render. Note that the state is unused
    because the environment should use its current internal state to
    render.
    """
    _render_fn: Callable[[Optional[Action], Optional[str]], Video]
    _video: Video = field(init=False, default_factory=list)

    def reset(self, train_or_test: str, task_idx: int) -> None:
        self._video = []

    def observe(self, obs: Observation, action: Optional[Action]) -> None:
        del obs  # unused
        self._video.extend(self._render_fn(action, None))

    def get_video(self) -> Video:
        """Return the video."""
        return self._video


@dataclass
class SimulateVideoMonitor(LoggingMonitor):
    """A monitor that calls render_state on each state and action seen.

    This monitor is meant for use with run_policy_with_simulator, as
    opposed to VideoMonitor, which is meant for use with run_policy.
    """
    _task: Task
    _render_state_fn: Callable[[State, Task, Optional[Action]], Video]
    _video: Video = field(init=False, default_factory=list)

    def reset(self, train_or_test: str, task_idx: int) -> None:
        self._video = []

    def observe(self, obs: Observation, action: Optional[Action]) -> None:
        assert isinstance(obs, State)
        self._video.extend(self._render_state_fn(obs, self._task, action))

    def get_video(self) -> Video:
        """Return the video."""
        return self._video


def create_video_from_partial_refinements(
    partial_refinements: Sequence[Tuple[Sequence[_GroundNSRT],
                                        Sequence[_Option]]],
    env: BaseEnv,
    train_or_test: str,
    task_idx: int,
    max_num_steps: int,
) -> Video:
    """Create a video from a list of skeletons and partial refinements.

    Note that the environment internal state is updated.
    """
    # Right now, the video is created by finding the longest partial
    # refinement. One could also implement an "all_skeletons" mode
    # that would create one video per skeleton.
    if CFG.failure_video_mode == "longest_only":
        # Visualize only the overall longest failed plan.
        _, plan = max(partial_refinements, key=lambda x: len(x[1]))
        policy = option_plan_to_policy(plan)
        video: Video = []
        state = env.reset(train_or_test, task_idx)
        for _ in range(max_num_steps):
            try:
                act = policy(state)
            except OptionExecutionFailure:
                video.extend(env.render())
                break
            video.extend(env.render(act))
            try:
                state = env.step(act)
            except EnvironmentFailure:
                break
        return video
    raise NotImplementedError("Unrecognized failure video mode: "
                              f"{CFG.failure_video_mode}.")


def fig2data(fig: matplotlib.figure.Figure, dpi: int) -> Image:
    """Convert matplotlib figure into Image."""
    fig.set_dpi(dpi)
    fig.canvas.draw()
    data = np.frombuffer(fig.canvas.tostring_argb(), dtype=np.uint8).copy()
    data = data.reshape(fig.canvas.get_width_height()[::-1] + (4, ))
    data[..., [0, 1, 2, 3]] = data[..., [1, 2, 3, 0]]
    return data


def save_video(outfile: str, video: Video) -> None:
    """Save the video to video_dir/outfile."""
    outdir = CFG.video_dir
    os.makedirs(outdir, exist_ok=True)
    outpath = os.path.join(outdir, outfile)
    imageio.mimwrite(outpath, video, fps=CFG.video_fps)  # type: ignore
    logging.info(f"Wrote out to {outpath}")


def get_env_asset_path(asset_name: str, assert_exists: bool = True) -> str:
    """Return the absolute path to env asset."""
    dir_path = os.path.dirname(os.path.realpath(__file__))
    asset_dir_path = os.path.join(dir_path, "envs", "assets")
    path = os.path.join(asset_dir_path, asset_name)
    if assert_exists:
        assert os.path.exists(path), f"Env asset not found: {asset_name}."
    return path


def get_third_party_path() -> str:
    """Return the absolute path to the third party directory."""
    third_party_dir_path = os.path.join(get_path_to_predicators_root(),
                                        "predicators/third_party")
    return third_party_dir_path


def get_path_to_predicators_root() -> str:
    """Return the absolute path to the predicators root directory.

    Specifically, this returns something that looks like:
    '<installation-path>/predicators'. Note there is no '/' at the end.
    """
    module_path = Path(__file__)
    predicators_dir = module_path.parent.parent
    return str(predicators_dir)


def import_submodules(path: List[str], name: str) -> None:
    """Load all submodules on the given path.

    Useful for finding subclasses of an abstract base class
    automatically.
    """
    if not TYPE_CHECKING:
        for _, module_name, _ in pkgutil.walk_packages(path):
            if "__init__" not in module_name:
                # Important! We use an absolute import here to avoid issues
                # with isinstance checking when using relative imports.
                importlib.import_module(f"{name}.{module_name}")


def update_config(args: Dict[str, Any]) -> None:
    """Args is a dictionary of new arguments to add to the config CFG."""
    parser = create_arg_parser()
    update_config_with_parser(parser, args)


def update_config_with_parser(parser: ArgumentParser, args: Dict[str,
                                                                 Any]) -> None:
    """Helper function for update_config() that accepts a parser argument."""
    arg_specific_settings = GlobalSettings.get_arg_specific_settings(args)
    # Only override attributes, don't create new ones.
    allowed_args = set(CFG.__dict__) | set(arg_specific_settings)
    # Unfortunately, can't figure out any other way to do this.
    for parser_action in parser._actions:  # pylint: disable=protected-access
        allowed_args.add(parser_action.dest)
    for k in args:
        if k not in allowed_args:
            raise ValueError(f"Unrecognized arg: {k}")
    for k in ("env", "approach", "seed", "experiment_id"):
        if k not in args and hasattr(CFG, k):
            # For env, approach, seed, and experiment_id, if we don't
            # pass in a value and this key is already in the
            # configuration dict, add the current value to args.
            args[k] = getattr(CFG, k)
    for d in [arg_specific_settings, args]:
        for k, v in d.items():
            setattr(CFG, k, v)


def reset_config(args: Optional[Dict[str, Any]] = None,
                 default_seed: int = 123,
                 default_render_state_dpi: int = 10) -> None:
    """Reset to the default CFG, overriding with anything in args.

    This utility is meant for use in testing only.
    """
    parser = create_arg_parser()
    reset_config_with_parser(parser, args, default_seed,
                             default_render_state_dpi)


def reset_config_with_parser(parser: ArgumentParser,
                             args: Optional[Dict[str, Any]] = None,
                             default_seed: int = 123,
                             default_render_state_dpi: int = 10) -> None:
    """Helper function for reset_config that accepts a parser argument."""
    default_args = parser.parse_args([
        "--env",
        "default env placeholder",
        "--seed",
        str(default_seed),
        "--approach",
        "default approach placeholder",
    ])
    arg_dict = {
        k: v
        for k, v in GlobalSettings.__dict__.items() if not k.startswith("_")
    }
    arg_dict.update(vars(default_args))
    if args is not None:
        arg_dict.update(args)
    if args is None or "render_state_dpi" not in args:
        # By default, use a small value for the rendering DPI, to avoid
        # expensive rendering during testing.
        arg_dict["render_state_dpi"] = default_render_state_dpi
    update_config_with_parser(parser, arg_dict)


def get_config_path_str(experiment_id: Optional[str] = None) -> str:
    """Get a filename prefix for configuration based on the current CFG.

    If experiment_id is supplied, it is used in place of
    CFG.experiment_id.
    """
    if experiment_id is None:
        experiment_id = CFG.experiment_id
    return (f"{CFG.env}__{CFG.approach}__{CFG.seed}__{CFG.excluded_predicates}"
            f"__{CFG.included_options}__{experiment_id}")


def get_approach_save_path_str() -> str:
    """Get a path for saving approaches."""
    os.makedirs(CFG.approach_dir, exist_ok=True)
    return f"{CFG.approach_dir}/{get_config_path_str()}.saved"


def get_approach_load_path_str() -> str:
    """Get a path for loading approaches."""
    if not CFG.load_experiment_id:
        experiment_id = CFG.experiment_id
    else:
        experiment_id = CFG.load_experiment_id
    return f"{CFG.approach_dir}/{get_config_path_str(experiment_id)}.saved"


def parse_args(env_required: bool = True,
               approach_required: bool = True,
               seed_required: bool = True) -> Dict[str, Any]:
    """Parses command line arguments."""
    parser = create_arg_parser(env_required=env_required,
                               approach_required=approach_required,
                               seed_required=seed_required)
    return parse_args_with_parser(parser)


def parse_args_with_parser(parser: ArgumentParser) -> Dict[str, Any]:
    """Helper function for parse_args that accepts a parser argument."""
    args, overrides = parser.parse_known_args()
    arg_dict = vars(args)
    if len(overrides) == 0:
        return arg_dict
    # Update initial settings to make sure we're overriding
    # existing flags only
    update_config_with_parser(parser, arg_dict)
    # Override global settings
    assert len(overrides) >= 2
    assert len(overrides) % 2 == 0
    for flag, value in zip(overrides[:-1:2], overrides[1::2]):
        assert flag.startswith("--")
        setting_name = flag[2:]
        if setting_name not in CFG.__dict__:
            raise ValueError(f"Unrecognized flag: {setting_name}")
        arg_dict[setting_name] = string_to_python_object(value)
    return arg_dict


def string_to_python_object(value: str) -> Any:
    """Return the Python object corresponding to the given string value."""
    if value in ("None", "none"):
        return None
    if value in ("True", "true"):
        return True
    if value in ("False", "false"):
        return False
    if value.isdigit() or value.startswith("lambda"):
        return eval(value)
    try:
        return float(value)
    except ValueError:
        pass
    if value.startswith("["):
        assert value.endswith("]")
        inner_strs = value[1:-1].split(",")
        return [string_to_python_object(s) for s in inner_strs]
    if value.startswith("("):
        assert value.endswith(")")
        inner_strs = value[1:-1].split(",")
        return tuple(string_to_python_object(s) for s in inner_strs)
    return value


def flush_cache() -> None:
    """Clear all lru caches."""
    gc.collect()
    wrappers = [
        a for a in gc.get_objects()
        if isinstance(a, functools._lru_cache_wrapper)  # pylint: disable=protected-access
    ]

    for wrapper in wrappers:
        wrapper.cache_clear()


def parse_config_excluded_predicates(
        env: BaseEnv) -> Tuple[Set[Predicate], Set[Predicate]]:
    """Parse the CFG.excluded_predicates string, given an environment.

    Return a tuple of (included predicate set, excluded predicate set).
    """
    if CFG.excluded_predicates:
        if CFG.excluded_predicates == "all":
            excluded_names = {
                pred.name
                for pred in env.predicates if pred not in env.goal_predicates
            }
            logging.info(f"All non-goal predicates excluded: {excluded_names}")
            included = env.goal_predicates
        else:
            excluded_names = set(CFG.excluded_predicates.split(","))
            assert excluded_names.issubset(
                {pred.name for pred in env.predicates}), \
                "Unrecognized predicate in excluded_predicates!"
            included = {
                pred
                for pred in env.predicates if pred.name not in excluded_names
            }
            if CFG.offline_data_method != "demo+ground_atoms":
                assert env.goal_predicates.issubset(included), \
                    "Can't exclude a goal predicate!"
    else:
        excluded_names = set()
        included = env.predicates
    excluded = {pred for pred in env.predicates if pred.name in excluded_names}
    return included, excluded


def null_sampler(state: State, goal: Set[GroundAtom], rng: np.random.Generator,
                 objs: Sequence[Object]) -> Array:
    """A sampler for an NSRT with no continuous parameters."""
    del state, goal, rng, objs  # unused
    return np.array([], dtype=np.float32)  # no continuous parameters


@functools.lru_cache(maxsize=None)
def get_git_commit_hash() -> str:
    """Return the hash of the current git commit."""
    out = subprocess.check_output(["git", "rev-parse", "HEAD"])
    return out.decode("ascii").strip()


def get_all_subclasses(cls: Any) -> Set[Any]:
    """Get all subclasses of the given class."""
    return set(cls.__subclasses__()).union(
        [s for c in cls.__subclasses__() for s in get_all_subclasses(c)])


class _DummyFile(io.StringIO):
    """Dummy file object used by nostdout()."""

    def write(self, _: Any) -> int:
        """Mock write() method."""
        return 0

    def flush(self) -> None:
        """Mock flush() method."""


@contextlib.contextmanager
def nostdout() -> Generator[None, None, None]:
    """Suppress output for a block of code.

    To use, wrap code in the statement `with utils.nostdout():`. Note
    that calls to the logging library, which this codebase uses
    primarily, are unaffected. So, this utility is mostly helpful when
    calling third-party code.
    """
    save_stdout = sys.stdout
    sys.stdout = _DummyFile()
    yield
    sys.stdout = save_stdout


def query_ldl(
    ldl: LiftedDecisionList,
    atoms: Set[GroundAtom],
    objects: Set[Object],
    goal: Set[GroundAtom],
    static_predicates: Optional[Set[Predicate]] = None,
    init_atoms: Optional[Collection[GroundAtom]] = None
) -> Optional[_GroundNSRT]:
    """Queries a lifted decision list representing a goal-conditioned policy.

    Given an abstract state and goal, the rules are grounded in order. The
    first applicable ground rule is used to return a ground NSRT.

    If static_predicates is provided, it is used to avoid grounding rules with
    nonsense preconditions like IsBall(robot).

    If no rule is applicable, returns None.
    """
    for rule in ldl.rules:
        for ground_rule in all_ground_ldl_rules(
                rule,
                objects,
                static_predicates=static_predicates,
                init_atoms=init_atoms):
            if ground_rule.pos_state_preconditions.issubset(atoms) and \
                    not ground_rule.neg_state_preconditions & atoms and \
                    ground_rule.goal_preconditions.issubset(goal):
                return ground_rule.ground_nsrt
    return None


def generate_random_string(length: int, alphabet: Sequence[str],
                           rng: np.random.Generator) -> str:
    """Generates a random string of the given length using the provided set of
    characters (alphabet)."""
    assert all(len(c) == 1 for c in alphabet)
    return "".join(rng.choice(alphabet, size=length))


def find_balanced_expression(s: str, index: int) -> str:
    """Find balanced expression in string starting from given index."""
    assert s[index] == "("
    start_index = index
    balance = 1
    while balance != 0:
        index += 1
        symbol = s[index]
        if symbol == "(":
            balance += 1
        elif symbol == ")":
            balance -= 1
    return s[start_index:index + 1]


def find_all_balanced_expressions(s: str) -> List[str]:
    """Return a list of all balanced expressions in a string, starting from the
    beginning."""
    assert s[0] == "("
    assert s[-1] == ")"
    exprs = []
    index = 0
    start_index = index
    balance = 1
    while index < len(s) - 1:
        index += 1
        if balance == 0:
            exprs.append(s[start_index:index])
            # Jump to next "(".
            while True:
                if s[index] == "(":
                    break
                index += 1
            start_index = index
            balance = 1
            continue
        symbol = s[index]
        if symbol == "(":
            balance += 1
        elif symbol == ")":
            balance -= 1
    assert balance == 0
    exprs.append(s[start_index:index + 1])
    return exprs


def range_intersection(lb1: float, ub1: float, lb2: float, ub2: float) -> bool:
    """Given upper and lower bounds for two ranges, returns True iff the ranges
    intersect."""
    return (lb1 <= lb2 <= ub1) or (lb2 <= lb1 <= ub2)


def compute_abs_range_given_two_ranges(lb1: float, ub1: float, lb2: float,
                                       ub2: float) -> Tuple[float, float]:
    """Given upper and lower bounds of two feature ranges, returns the upper.

    and lower bound of |f1 - f2|.
    """
    # Now, we must compute the upper and lower bounds of
    # the expression |t1.f1 - t2.f2|. If the intervals
    # [lb1, ub1] and [lb2, ub2] overlap, then the lower
    # bound of the expression is just 0. Otherwise, if
    # lb2 > ub1, the lower bound is |ub1 - lb2|, and if
    # ub2 < lb1, the lower bound is |lb1 - ub2|.
    if range_intersection(lb1, ub1, lb2, ub2):
        lb = 0.0
    else:
        lb = min(abs(lb2 - ub1), abs(lb1 - ub2))
    # The upper bound for the expression can be
    # computed in a similar fashion.
    ub = max(abs(ub2 - lb1), abs(ub1 - lb2))
    return (lb, ub)


def roundrobin(iterables: Sequence[Iterator]) -> Iterator:
    """roundrobin(['ABC...', 'D...', 'EF...']) --> A D E B F C..."""
    # Recipe credited to George Sakkis, code adapted slightly from
    # from https://docs.python.org/3/library/itertools.html
    num_active = len(iterables)
    nexts = itertools.cycle(iter(it).__next__ for it in iterables)
    while num_active:
        for nxt in nexts:
            yield nxt()


def get_task_seed(train_or_test: str, task_idx: int) -> int:
    """Parses task seed from CFG.test_env_seed_offset."""
    assert task_idx < CFG.test_env_seed_offset
    # SeedSequence generates a sequence of random values given an integer
    # "entropy". We use CFG.seed to define the "entropy" and then get the
    # n^th generated random value and use that to seed the gym environment.
    # This is all to avoid unintentional dependence between experiments
    # that are conducted with consecutive random seeds. For example, if
    # we used CFG.seed + task_idx to seed the gym environment, there would
    # be overlap between experiments when CFG.seed = 1, CFG.seed = 2, etc.
    seed_entropy = CFG.seed
    if train_or_test == "test":
        seed_entropy += CFG.test_env_seed_offset
    seed_sequence = np.random.SeedSequence(seed_entropy)
    # Need to cast to int because generate_state() returns a numpy int.
    task_seed = int(seed_sequence.generate_state(task_idx + 1)[-1])
    return task_seed


def _beta_bernoulli_posterior_alpha_beta(
        success_history: List[bool],
        alpha: float = 1.0,
        beta: float = 1.0) -> Tuple[float, float]:
    """See https://gregorygundersen.com/blog/2020/08/19/bernoulli-beta/"""
    n = len(success_history)
    s = sum(success_history)
    alpha_n = alpha + s
    beta_n = n - s + beta
    return (alpha_n, beta_n)


def beta_bernoulli_posterior(success_history: List[bool],
                             alpha: float = 1.0,
                             beta: float = 1.0) -> BetaRV:
    """Returns the RV."""
    alpha_n, beta_n = _beta_bernoulli_posterior_alpha_beta(
        success_history, alpha, beta)
    return BetaRV(alpha_n, beta_n)


def beta_bernoulli_posterior_mean(success_history: List[bool],
                                  alpha: float = 1.0,
                                  beta: float = 1.0) -> float:
    """Faster computation to avoid instantiating BetaRV when not needed."""
    alpha_n, beta_n = _beta_bernoulli_posterior_alpha_beta(
        success_history, alpha, beta)
    return alpha_n / (alpha_n + beta_n)


def beta_from_mean_and_variance(mean: float,
                                variance: float,
                                variance_lower_pad: float = 1e-6,
                                variance_upper_pad: float = 1e-3) -> BetaRV:
    """Recover a beta distribution given a mean and a variance.

    See https://stats.stackexchange.com/questions/12232/ for derivation.
    """
    # Clip variance.
    variance = max(min(variance,
                       mean * (1 - mean) - variance_upper_pad),
                   variance_lower_pad)
    alpha = ((1 - mean) / variance - 1 / mean) * (mean**2)
    beta = alpha * (1 / mean - 1)
    assert alpha > 0
    assert beta > 0
    rv = BetaRV(alpha, beta)
    assert abs(rv.mean() - mean) < 1e-6
    return rv


def rotate_point_in_image(r: float, c: float, rot_degrees: float, height: int,
                          width: int) -> Tuple[int, int]:
    """If an image has been rotated using ndimage.rotate, this computes the
    location of a pixel (r, c) in that image following the same rotation.

    The rotation is expected in degrees, following ndimage.rotate.
    """
    rotation_radians = np.radians(rot_degrees)
    transform_matrix = np.array(
        [[np.cos(rotation_radians), -np.sin(rotation_radians)],
         [np.sin(rotation_radians),
          np.cos(rotation_radians)]])
    # Subtract the center of the image from the pixel location to
    # translate the rotation to the origin.
    center = np.array([(height - 1) / 2., (width - 1) / 2])
    centered_pt = np.subtract([r, c], center)
    # Apply the rotation.
    rotated_pt_centered = np.matmul(transform_matrix, centered_pt)
    # Add the center of the image back to the pixel location to
    # translate the rotation back from the origin.
    rotated_pt = rotated_pt_centered + center
    return rotated_pt[0], rotated_pt[1]


def get_se3_pose_from_state(
        state: State, obj: Object) -> math_helpers.SE3Pose:  # pragma: no cover
    """Helper for spot environments."""
    return math_helpers.SE3Pose(
        state.get(obj, "x"), state.get(obj, "y"), state.get(obj, "z"),
        math_helpers.Quat(state.get(obj, "qw"), state.get(obj, "qx"),
                          state.get(obj, "qy"), state.get(obj, "qz")))


def create_spot_env_action(
        action_extra_info: SpotActionExtraInfo) -> Action:  # pragma: no cover
    """Helper for spot environments."""
    return SpotAction(np.array([], dtype=np.float32),
                      extra_info=action_extra_info)


def _obs_to_state_pass_through(obs: Observation) -> State:
    """Helper for run_ground_nsrt_with_assertions."""
    assert isinstance(obs, State)
    return obs


def run_ground_nsrt_with_assertions(ground_nsrt: _GroundNSRT,
                                    state: State,
                                    env: BaseEnv,
                                    rng: np.random.Generator,
                                    override_params: Optional[Array] = None,
                                    obs_to_state: Callable[
                                        [Observation],
                                        State] = _obs_to_state_pass_through,
                                    assert_add_effects: bool = True,
                                    assert_delete_effects: bool = True,
                                    max_steps: int = 400) -> State:
    """Utility for tests.

    NOTE: assumes that the internal state of env corresponds to state.
    """
    ground_nsrt_str = f"{ground_nsrt.name}{ground_nsrt.objects}"
    for atom in ground_nsrt.preconditions:
        assert atom.holds(state), \
            f"Precondition for {ground_nsrt_str} failed: {atom}"
    option = ground_nsrt.sample_option(state, set(), rng)
    if override_params is not None:
        option = option.parent.ground(option.objects,
                                      override_params)  # pragma: no cover
    assert option.initiable(state)
    for _ in range(max_steps):
        act = option.policy(state)
        obs = env.step(act)
        state = obs_to_state(obs)
        if option.terminal(state):
            break
    if assert_add_effects:
        for atom in ground_nsrt.add_effects:
            assert atom.holds(state), \
                f"Add effect for {ground_nsrt_str} failed: {atom}"
    if assert_delete_effects:
        for atom in ground_nsrt.delete_effects:
            assert not atom.holds(state), \
                f"Delete effect for {ground_nsrt_str} failed: {atom}"
    return state<|MERGE_RESOLUTION|>--- conflicted
+++ resolved
@@ -29,7 +29,6 @@
 from typing import Type as TypingType
 from typing import TypeVar, Union, cast
 
-<<<<<<< HEAD
 try:  # pragma: no cover
     from gtts import gTTS
     from playsound import playsound
@@ -37,9 +36,7 @@
 except ModuleNotFoundError:  # pragma: no cover
     _TTS_AVAILABLE = False
 
-=======
 import dill as pkl
->>>>>>> 2a027939
 import imageio
 import matplotlib
 import matplotlib.pyplot as plt
