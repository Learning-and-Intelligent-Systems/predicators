"""General utility methods."""

from __future__ import annotations

import abc
import contextlib
import functools
import gc
import heapq as hq
import importlib
import io
import itertools
import logging
import os
import pkgutil
import re
import subprocess
import sys
import time
from argparse import ArgumentParser
from collections import defaultdict
from dataclasses import dataclass, field
from pathlib import Path
from typing import TYPE_CHECKING, Any, Callable, ClassVar, Collection, Dict, \
    FrozenSet, Generator, Generic, Hashable, Iterator, List, Optional, \
    Sequence, Set, Tuple
from typing import Type as TypingType
from typing import TypeVar, Union, cast

import dill as pkl
import imageio
import matplotlib
import matplotlib.pyplot as plt
import numpy as np
import pathos.multiprocessing as mp
import PIL.Image
from gym.spaces import Box
from matplotlib import patches
from numpy.typing import NDArray
from PIL import ImageDraw, ImageFont
from pyperplan.heuristics.heuristic_base import \
    Heuristic as _PyperplanBaseHeuristic
from pyperplan.planner import HEURISTICS as _PYPERPLAN_HEURISTICS
from scipy.stats import beta as BetaRV

from predicators.args import create_arg_parser
from predicators.pretrained_model_interface import GoogleGeminiLLM, \
    GoogleGeminiVLM, LargeLanguageModel, OpenAILLM, OpenAIVLM, \
    VisionLanguageModel
from predicators.pybullet_helpers.joint import JointPositions
from predicators.settings import CFG, GlobalSettings
from predicators.structs import NSRT, Action, Array, DummyOption, \
    EntToEntSub, GroundAtom, GroundAtomTrajectory, \
    GroundNSRTOrSTRIPSOperator, Image, LDLRule, LiftedAtom, \
    LiftedDecisionList, LiftedOrGroundAtom, LowLevelTrajectory, Metrics, \
    NSRTOrSTRIPSOperator, Object, ObjectOrVariable, Observation, OptionSpec, \
    ParameterizedOption, Predicate, Segment, State, STRIPSOperator, Task, \
    Type, Variable, VarToObjSub, Video, VLMPredicate, _GroundLDLRule, \
    _GroundNSRT, _GroundSTRIPSOperator, _Option, _TypedEntity
from predicators.third_party.fast_downward_translator.translate import \
    main as downward_translate

if TYPE_CHECKING:
    from predicators.envs import BaseEnv

matplotlib.use("Agg")

# Unpickling CUDA models errs out if the device isn't recognized because of
# an unusual name, including in supercloud, but we can set it manually
if "CUDA_VISIBLE_DEVICES" in os.environ:  # pragma: no cover
    cuda_visible_devices = os.environ["CUDA_VISIBLE_DEVICES"].split(",")
    if len(cuda_visible_devices) and cuda_visible_devices[0] != "0":
        cuda_visible_devices[0] = "0"
        os.environ["CUDA_VISIBLE_DEVICES"] = ",".join(cuda_visible_devices)


def count_positives_for_ops(
    strips_ops: List[STRIPSOperator],
    option_specs: List[OptionSpec],
    segments: List[Segment],
    max_groundings: Optional[int] = None,
) -> Tuple[int, int, List[Set[int]], List[Set[int]]]:
    """Returns num true positives, num false positives, and for each strips op,
    lists of segment indices that contribute true or false positives.

    The lists of segment indices are useful only for debugging; they are
    otherwise redundant with num_true_positives/num_false_positives.
    """
    assert len(strips_ops) == len(option_specs)
    num_true_positives = 0
    num_false_positives = 0
    # The following two lists are just useful for debugging.
    true_positive_idxs: List[Set[int]] = [set() for _ in strips_ops]
    false_positive_idxs: List[Set[int]] = [set() for _ in strips_ops]
    for seg_idx, segment in enumerate(segments):
        objects = set(segment.states[0])
        segment_option = segment.get_option()
        option_objects = segment_option.objects
        covered_by_some_op = False
        # Ground only the operators with a matching option spec.
        for op_idx, (op,
                     option_spec) in enumerate(zip(strips_ops, option_specs)):
            # If the parameterized options are different, not relevant.
            if option_spec[0] != segment_option.parent:
                continue
            option_vars = option_spec[1]
            assert len(option_vars) == len(option_objects)
            option_var_to_obj = dict(zip(option_vars, option_objects))
            # We want to get all ground operators whose corresponding
            # substitution is consistent with the option vars for this
            # segment. So, determine all of the operator variables
            # that are not in the option vars, and consider all
            # groundings of them.
            for grounding_idx, ground_op in enumerate(
                    all_ground_operators_given_partial(op, objects,
                                                       option_var_to_obj)):
                if max_groundings is not None and \
                    grounding_idx > max_groundings:
                    break
                # Check the ground_op against the segment.
                if not ground_op.preconditions.issubset(segment.init_atoms):
                    continue
                if ground_op.add_effects == segment.add_effects and \
                    ground_op.delete_effects == segment.delete_effects:
                    covered_by_some_op = True
                    true_positive_idxs[op_idx].add(seg_idx)
                else:
                    false_positive_idxs[op_idx].add(seg_idx)
                    num_false_positives += 1
        if covered_by_some_op:
            num_true_positives += 1
    return num_true_positives, num_false_positives, \
        true_positive_idxs, false_positive_idxs


def count_branching_factor(strips_ops: List[STRIPSOperator],
                           segments: List[Segment]) -> int:
    """Returns the total branching factor for all states in the segments."""
    total_branching_factor = 0
    for segment in segments:
        atoms = segment.init_atoms
        objects = set(segment.states[0])
        ground_ops = {
            ground_op
            for op in strips_ops
            for ground_op in all_ground_operators(op, objects)
        }
        for _ in get_applicable_operators(ground_ops, atoms):
            total_branching_factor += 1
    return total_branching_factor


def segment_trajectory_to_start_end_state_sequence(
        seg_traj: List[Segment]) -> List[State]:
    """Convert a trajectory of segments into a trajectory of states, made up of
    only the initial/final states of the segments.

    The length of the return value will always be one greater than the
    length of the given seg_traj.
    """
    assert len(seg_traj) >= 1
    states = []
    for i, seg in enumerate(seg_traj):
        states.append(seg.states[0])
        if i < len(seg_traj) - 1:
            assert seg.states[-1].allclose(seg_traj[i + 1].states[0])
    states.append(seg_traj[-1].states[-1])
    assert len(states) == len(seg_traj) + 1
    return states


def segment_trajectory_to_atoms_sequence(
        seg_traj: List[Segment]) -> List[Set[GroundAtom]]:
    """Convert a trajectory of segments into a trajectory of ground atoms.

    The length of the return value will always be one greater than the
    length of the given seg_traj.
    """
    assert len(seg_traj) >= 1
    atoms_seq = []
    for i, seg in enumerate(seg_traj):
        atoms_seq.append(seg.init_atoms)
        if i < len(seg_traj) - 1:
            assert seg.final_atoms == seg_traj[i + 1].init_atoms
    atoms_seq.append(seg_traj[-1].final_atoms)
    assert len(atoms_seq) == len(seg_traj) + 1
    return atoms_seq


def num_options_in_action_sequence(actions: Sequence[Action]) -> int:
    """Given a sequence of actions with options included, get the number of
    options that are encountered."""
    num_options = 0
    last_option = None
    for action in actions:
        current_option = action.get_option()
        if not current_option is last_option:
            last_option = current_option
            num_options += 1
    return num_options


def entropy(p: float) -> float:
    """Entropy of a Bernoulli variable with parameter p."""
    assert 0.0 <= p <= 1.0
    if p in {0.0, 1.0}:
        return 0.0
    return -(p * np.log2(p) + (1 - p) * np.log2(1 - p))


def create_state_from_dict(data: Dict[Object, Dict[str, float]],
                           simulator_state: Optional[Any] = None) -> State:
    """Small utility to generate a state from a dictionary `data` of individual
    feature values for each object.

    A simulator_state for the outputted State may optionally be
    provided.
    """
    state_dict = {}
    for obj, obj_data in data.items():
        obj_vec = []
        for feat in obj.type.feature_names:
            obj_vec.append(obj_data[feat])
        state_dict[obj] = np.array(obj_vec)
    return State(state_dict, simulator_state)


def create_json_dict_from_ground_atoms(
        ground_atoms: Collection[GroundAtom]) -> Dict[str, List[List[str]]]:
    """Saves a set of ground atoms in a JSON-compatible dict.

    Helper for creating the goal dict in create_json_dict_from_task().
    """
    predicate_to_argument_lists = defaultdict(list)
    for atom in sorted(ground_atoms):
        argument_list = [o.name for o in atom.objects]
        predicate_to_argument_lists[atom.predicate.name].append(argument_list)
    return dict(predicate_to_argument_lists)


def create_json_dict_from_task(task: Task) -> Dict[str, Any]:
    """Create a JSON-compatible dict from a task.

    The format of the dict is:

    {
        "objects": {
            <object name>: <type name>
        }
        "init": {
            <object name>: {
                <feature name>: <value>
            }
        }
        "goal": {
            <predicate name> : [
                [<object name>]
            ]
        }
    }

    The dict can be loaded with BaseEnv._load_task_from_json(). This is
    helpful for testing and designing standalone tasks.
    """
    object_dict = {o.name: o.type.name for o in task.init}
    init_dict = {
        o.name: dict(zip(o.type.feature_names, task.init.data[o]))
        for o in task.init
    }
    goal_dict = create_json_dict_from_ground_atoms(task.goal)
    return {"objects": object_dict, "init": init_dict, "goal": goal_dict}


def construct_active_sampler_input(state: State, objects: Sequence[Object],
                                   params: Array,
                                   param_option: ParameterizedOption) -> Array:
    """Helper function for active sampler learning and explorer."""

    assert not CFG.sampler_learning_use_goals
    sampler_input_lst = [1.0]  # start with bias term
    if CFG.active_sampler_learning_feature_selection == "all":
        for obj in objects:
            sampler_input_lst.extend(state[obj])
        sampler_input_lst.extend(params)

    else:
        assert CFG.active_sampler_learning_feature_selection == "oracle"
        if CFG.env == "bumpy_cover":
            if param_option.name == "Pick":
                # In this case, the x-data should be
                # [block_bumpy, relative_pick_loc]
                assert len(objects) == 1
                block = objects[0]
                block_pos = state[block][3]
                block_bumpy = state[block][5]
                sampler_input_lst.append(block_bumpy)
                assert len(params) == 1
                sampler_input_lst.append(params[0] - block_pos)
            else:
                assert param_option.name == "Place"
                assert len(objects) == 2
                block, target = objects
                target_pos = state[target][3]
                grasp = state[block][4]
                target_width = state[target][2]
                sampler_input_lst.extend([grasp, target_width])
                assert len(params) == 1
                sampler_input_lst.append(params[0] - target_pos)
        elif CFG.env == "ball_and_cup_sticky_table":
            if "PlaceCup" in param_option.name and "Table" in param_option.name:
                _, _, _, table = objects
                table_y = state.get(table, "y")
                table_x = state.get(table, "x")
                sticky = state.get(table, "sticky")
                sticky_region_x = state.get(table, "sticky_region_x_offset")
                sticky_region_y = state.get(table, "sticky_region_y_offset")
                sticky_region_radius = state.get(table, "sticky_region_radius")
                table_radius = state.get(table, "radius")
                _, _, _, param_x, param_y = params
                sampler_input_lst.append(table_radius)
                sampler_input_lst.append(sticky)
                sampler_input_lst.append(sticky_region_x)
                sampler_input_lst.append(sticky_region_y)
                sampler_input_lst.append(sticky_region_radius)
                sampler_input_lst.append(table_x)
                sampler_input_lst.append(table_y)
                sampler_input_lst.append(param_x)
                sampler_input_lst.append(param_y)
            else:  # Use all features.
                for obj in objects:
                    sampler_input_lst.extend(state[obj])
                sampler_input_lst.extend(params)
        else:
            raise NotImplementedError("Oracle feature selection not "
                                      f"implemented for {CFG.env}")

    return np.array(sampler_input_lst)


class _Geom2D(abc.ABC):
    """A 2D shape that contains some points."""

    @abc.abstractmethod
    def plot(self, ax: plt.Axes, **kwargs: Any) -> None:
        """Plot the shape on a given pyplot axis."""
        raise NotImplementedError("Override me!")

    @abc.abstractmethod
    def contains_point(self, x: float, y: float) -> bool:
        """Checks if a point is contained in the shape."""
        raise NotImplementedError("Override me!")

    @abc.abstractmethod
    def sample_random_point(self,
                            rng: np.random.Generator) -> Tuple[float, float]:
        """Samples a random point inside the 2D shape."""
        raise NotImplementedError("Override me!")

    def intersects(self, other: _Geom2D) -> bool:
        """Checks if this shape intersects with another one."""
        return geom2ds_intersect(self, other)


@dataclass(frozen=True)
class LineSegment(_Geom2D):
    """A helper class for visualizing and collision checking line segments."""
    x1: float
    y1: float
    x2: float
    y2: float

    def plot(self, ax: plt.Axes, **kwargs: Any) -> None:
        ax.plot([self.x1, self.x2], [self.y1, self.y2], **kwargs)

    def contains_point(self, x: float, y: float) -> bool:
        # https://stackoverflow.com/questions/328107
        a = (self.x1, self.y1)
        b = (self.x2, self.y2)
        c = (x, y)
        # Need to use an epsilon for numerical stability. But we are checking
        # if the distance from a to b is (approximately) equal to the distance
        # from a to c and the distance from c to b.
        eps = 1e-6

        def _dist(p: Tuple[float, float], q: Tuple[float, float]) -> float:
            return np.sqrt((p[0] - q[0])**2 + (p[1] - q[1])**2)

        return -eps < _dist(a, c) + _dist(c, b) - _dist(a, b) < eps

    def sample_random_point(self,
                            rng: np.random.Generator) -> Tuple[float, float]:
        line_slope = (self.y2 - self.y1) / (self.x2 - self.x1)
        y_intercept = self.y2 - (line_slope * self.x2)
        random_x_point = rng.uniform(self.x1, self.x2)
        random_y_point_on_line = line_slope * random_x_point + y_intercept
        assert self.contains_point(random_x_point, random_y_point_on_line)
        return (random_x_point, random_y_point_on_line)


@dataclass(frozen=True)
class Circle(_Geom2D):
    """A helper class for visualizing and collision checking circles."""
    x: float
    y: float
    radius: float

    def plot(self, ax: plt.Axes, **kwargs: Any) -> None:
        patch = patches.Circle((self.x, self.y), self.radius, **kwargs)
        ax.add_patch(patch)

    def contains_point(self, x: float, y: float) -> bool:
        return (x - self.x)**2 + (y - self.y)**2 <= self.radius**2

    def contains_circle(self, other_circle: Circle) -> bool:
        """Check whether this circle wholly contains another one."""
        dist_between_centers = np.sqrt((other_circle.x - self.x)**2 +
                                       (other_circle.y - self.y)**2)
        return (dist_between_centers + other_circle.radius) <= self.radius

    def sample_random_point(self,
                            rng: np.random.Generator) -> Tuple[float, float]:
        rand_mag = rng.uniform(0, self.radius)
        rand_theta = rng.uniform(0, 2 * np.pi)
        x_point = self.x + rand_mag * np.cos(rand_theta)
        y_point = self.y + rand_mag * np.sin(rand_theta)
        assert self.contains_point(x_point, y_point)
        return (x_point, y_point)


@dataclass(frozen=True)
class Triangle(_Geom2D):
    """A helper class for visualizing and collision checking triangles."""
    x1: float
    y1: float
    x2: float
    y2: float
    x3: float
    y3: float

    def plot(self, ax: plt.Axes, **kwargs: Any) -> None:
        patch = patches.Polygon(
            [[self.x1, self.y1], [self.x2, self.y2], [self.x3, self.y3]],
            **kwargs)
        ax.add_patch(patch)

    def __post_init__(self) -> None:
        dist1 = np.sqrt((self.x1 - self.x2)**2 + (self.y1 - self.y2)**2)
        dist2 = np.sqrt((self.x2 - self.x3)**2 + (self.y2 - self.y3)**2)
        dist3 = np.sqrt((self.x3 - self.x1)**2 + (self.y3 - self.y1)**2)
        dists = sorted([dist1, dist2, dist3])
        assert dists[0] + dists[1] >= dists[2]
        if dists[0] + dists[1] == dists[2]:
            raise ValueError("Degenerate triangle!")

    def contains_point(self, x: float, y: float) -> bool:
        # Adapted from https://stackoverflow.com/questions/2049582/.
        sign1 = ((x - self.x2) * (self.y1 - self.y2) - (self.x1 - self.x2) *
                 (y - self.y2)) > 0
        sign2 = ((x - self.x3) * (self.y2 - self.y3) - (self.x2 - self.x3) *
                 (y - self.y3)) > 0
        sign3 = ((x - self.x1) * (self.y3 - self.y1) - (self.x3 - self.x1) *
                 (y - self.y1)) > 0
        has_neg = (not sign1) or (not sign2) or (not sign3)
        has_pos = sign1 or sign2 or sign3
        return not has_neg or not has_pos

    def sample_random_point(self,
                            rng: np.random.Generator) -> Tuple[float, float]:
        a = np.array([self.x2 - self.x1, self.y2 - self.y1])
        b = np.array([self.x3 - self.x1, self.y3 - self.y1])
        u1 = rng.uniform(0, 1)
        u2 = rng.uniform(0, 1)
        if u1 + u2 > 1.0:
            u1 = 1 - u1
            u2 = 1 - u2
        point_in_triangle = (u1 * a + u2 * b) + np.array([self.x1, self.y1])
        assert self.contains_point(point_in_triangle[0], point_in_triangle[1])
        return (point_in_triangle[0], point_in_triangle[1])


@dataclass(frozen=True)
class Rectangle(_Geom2D):
    """A helper class for visualizing and collision checking rectangles.

    Following the convention in plt.Rectangle, the origin is at the
    bottom left corner, and rotation is anti-clockwise about that point.

    Unlike plt.Rectangle, the angle is in radians.
    """
    x: float
    y: float
    width: float
    height: float
    theta: float  # in radians, between -np.pi and np.pi

    def __post_init__(self) -> None:
        assert -np.pi <= self.theta <= np.pi, "Expecting angle in [-pi, pi]."

    @staticmethod
    def from_center(center_x: float, center_y: float, width: float,
                    height: float, rotation_about_center: float) -> Rectangle:
        """Create a rectangle given an (x, y) for the center, with theta
        rotating about that center point."""
        x = center_x - width / 2
        y = center_y - height / 2
        norm_rect = Rectangle(x, y, width, height, 0.0)
        assert np.isclose(norm_rect.center[0], center_x)
        assert np.isclose(norm_rect.center[1], center_y)
        return norm_rect.rotate_about_point(center_x, center_y,
                                            rotation_about_center)

    @functools.cached_property
    def rotation_matrix(self) -> NDArray[np.float64]:
        """Get the rotation matrix."""
        return np.array([[np.cos(self.theta), -np.sin(self.theta)],
                         [np.sin(self.theta),
                          np.cos(self.theta)]])

    @functools.cached_property
    def inverse_rotation_matrix(self) -> NDArray[np.float64]:
        """Get the inverse rotation matrix."""
        return np.array([[np.cos(self.theta),
                          np.sin(self.theta)],
                         [-np.sin(self.theta),
                          np.cos(self.theta)]])

    @functools.cached_property
    def vertices(self) -> List[Tuple[float, float]]:
        """Get the four vertices for the rectangle."""
        scale_matrix = np.array([
            [self.width, 0],
            [0, self.height],
        ])
        translate_vector = np.array([self.x, self.y])
        vertices = np.array([
            (0, 0),
            (0, 1),
            (1, 1),
            (1, 0),
        ])
        vertices = vertices @ scale_matrix.T
        vertices = vertices @ self.rotation_matrix.T
        vertices = translate_vector + vertices
        # Convert to a list of tuples. Slightly complicated to appease both
        # type checking and linting.
        return list(map(lambda p: (p[0], p[1]), vertices))

    @functools.cached_property
    def line_segments(self) -> List[LineSegment]:
        """Get the four line segments for the rectangle."""
        vs = list(zip(self.vertices, self.vertices[1:] + [self.vertices[0]]))
        line_segments = []
        for ((x1, y1), (x2, y2)) in vs:
            line_segments.append(LineSegment(x1, y1, x2, y2))
        return line_segments

    @functools.cached_property
    def center(self) -> Tuple[float, float]:
        """Get the point at the center of the rectangle."""
        x, y = np.mean(self.vertices, axis=0)
        return (x, y)

    @functools.cached_property
    def circumscribed_circle(self) -> Circle:
        """Returns x, y, radius."""
        x, y = self.center
        radius = np.sqrt((self.width / 2)**2 + (self.height / 2)**2)
        return Circle(x, y, radius)

    def contains_point(self, x: float, y: float) -> bool:
        # First invert translation, then invert rotation.
        rx, ry = np.array([x - self.x, y - self.y
                           ]) @ self.inverse_rotation_matrix.T
        return 0 <= rx <= self.width and \
               0 <= ry <= self.height

    def sample_random_point(self,
                            rng: np.random.Generator) -> Tuple[float, float]:
        rand_width = rng.uniform(0, self.width)
        rand_height = rng.uniform(0, self.height)
        # First rotate, then translate.
        rx, ry = np.array([rand_width, rand_height]) @ self.rotation_matrix.T
        x = rx + self.x
        y = ry + self.y
        assert self.contains_point(x, y)
        return (x, y)

    def rotate_about_point(self, x: float, y: float, rot: float) -> Rectangle:
        """Create a new rectangle that is this rectangle, but rotated CCW by
        the given rotation (in radians), relative to the (x, y) origin.

        Rotates the vertices first, then uses them to recompute the new
        theta.
        """
        vertices = np.array(self.vertices)
        origin = np.array([x, y])
        # Translate the vertices so that they become the "origin".
        vertices = vertices - origin
        # Rotate.
        rotate_matrix = np.array([[np.cos(rot), -np.sin(rot)],
                                  [np.sin(rot), np.cos(rot)]])
        vertices = vertices @ rotate_matrix.T
        # Translate the vertices back.
        vertices = vertices + origin
        # Recompute theta.
        (lx, ly), _, _, (rx, ry) = vertices
        theta = np.arctan2(ry - ly, rx - lx)
        rect = Rectangle(lx, ly, self.width, self.height, theta)
        assert np.allclose(rect.vertices, vertices)
        return rect

    def plot(self, ax: plt.Axes, **kwargs: Any) -> None:
        angle = self.theta * 180 / np.pi
        patch = patches.Rectangle((self.x, self.y),
                                  self.width,
                                  self.height,
                                  angle=angle,
                                  **kwargs)
        ax.add_patch(patch)


def line_segments_intersect(seg1: LineSegment, seg2: LineSegment) -> bool:
    """Checks if two line segments intersect.

    This method, which works by checking relative orientation, allows
    for collinearity, and only checks if each segment straddles the line
    containing the other.
    """

    def _subtract(a: Tuple[float, float], b: Tuple[float, float]) \
        -> Tuple[float, float]:
        x1, y1 = a
        x2, y2 = b
        return (x1 - x2), (y1 - y2)

    def _cross_product(a: Tuple[float, float], b: Tuple[float, float]) \
        -> float:
        x1, y1 = b
        x2, y2 = a
        return x1 * y2 - x2 * y1

    def _direction(a: Tuple[float, float], b: Tuple[float, float],
                   c: Tuple[float, float]) -> float:
        return _cross_product(_subtract(a, c), _subtract(a, b))

    p1 = (seg1.x1, seg1.y1)
    p2 = (seg1.x2, seg1.y2)
    p3 = (seg2.x1, seg2.y1)
    p4 = (seg2.x2, seg2.y2)
    d1 = _direction(p3, p4, p1)
    d2 = _direction(p3, p4, p2)
    d3 = _direction(p1, p2, p3)
    d4 = _direction(p1, p2, p4)

    return ((d2 < 0 < d1) or (d1 < 0 < d2)) and ((d4 < 0 < d3) or
                                                 (d3 < 0 < d4))


def circles_intersect(circ1: Circle, circ2: Circle) -> bool:
    """Checks if two circles intersect."""
    x1, y1, r1 = circ1.x, circ1.y, circ1.radius
    x2, y2, r2 = circ2.x, circ2.y, circ2.radius
    return (x1 - x2)**2 + (y1 - y2)**2 < (r1 + r2)**2


def rectangles_intersect(rect1: Rectangle, rect2: Rectangle) -> bool:
    """Checks if two rectangles intersect."""
    # Optimization: if the circumscribed circles don't intersect, then
    # the rectangles also don't intersect.
    if not circles_intersect(rect1.circumscribed_circle,
                             rect2.circumscribed_circle):
        return False
    # Case 1: line segments intersect.
    if any(
            line_segments_intersect(seg1, seg2) for seg1 in rect1.line_segments
            for seg2 in rect2.line_segments):
        return True
    # Case 2: rect1 inside rect2.
    if rect1.contains_point(rect2.center[0], rect2.center[1]):
        return True
    # Case 3: rect2 inside rect1.
    if rect2.contains_point(rect1.center[0], rect1.center[1]):
        return True
    # Not intersecting.
    return False


def line_segment_intersects_circle(seg: LineSegment,
                                   circ: Circle,
                                   ax: Optional[plt.Axes] = None) -> bool:
    """Checks if a line segment intersects a circle.

    If ax is not None, a diagram is plotted on the axis to illustrate
    the computations, which is useful for checking correctness.
    """
    # First check if the end points of the segment are in the circle.
    if circ.contains_point(seg.x1, seg.y1):
        return True
    if circ.contains_point(seg.x2, seg.y2):
        return True
    # Project the circle radius onto the extended line.
    c = (circ.x, circ.y)
    # Project (a, c) onto (a, b).
    a = (seg.x1, seg.y1)
    b = (seg.x2, seg.y2)
    ba = np.subtract(b, a)
    ca = np.subtract(c, a)
    da = ba * np.dot(ca, ba) / np.dot(ba, ba)
    # The point on the extended line that is the closest to the center.
    d = dx, dy = (a[0] + da[0], a[1] + da[1])
    # Optionally plot the important points.
    if ax is not None:
        circ.plot(ax, color="red", alpha=0.5)
        seg.plot(ax, color="black", linewidth=2)
        ax.annotate("A", a)
        ax.annotate("B", b)
        ax.annotate("C", c)
        ax.annotate("D", d)
    # Check if the point is on the line. If it's not, there is no intersection,
    # because we already checked that the circle does not contain the end
    # points of the line segment.
    if not seg.contains_point(dx, dy):
        return False
    # So d is on the segment. Check if it's in the circle.
    return circ.contains_point(dx, dy)


def line_segment_intersects_rectangle(seg: LineSegment,
                                      rect: Rectangle) -> bool:
    """Checks if a line segment intersects a rectangle."""
    # Case 1: one of the end points of the segment is in the rectangle.
    if rect.contains_point(seg.x1, seg.y1) or \
        rect.contains_point(seg.x2, seg.y2):
        return True
    # Case 2: the segment intersects with one of the rectangle sides.
    return any(line_segments_intersect(s, seg) for s in rect.line_segments)


def rectangle_intersects_circle(rect: Rectangle, circ: Circle) -> bool:
    """Checks if a rectangle intersects a circle."""
    # Optimization: if the circumscribed circle of the rectangle doesn't
    # intersect with the circle, then there can't be an intersection.
    if not circles_intersect(rect.circumscribed_circle, circ):
        return False
    # Case 1: the circle's center is in the rectangle.
    if rect.contains_point(circ.x, circ.y):
        return True
    # Case 2: one of the sides of the rectangle intersects the circle.
    for seg in rect.line_segments:
        if line_segment_intersects_circle(seg, circ):
            return True
    return False


def geom2ds_intersect(geom1: _Geom2D, geom2: _Geom2D) -> bool:
    """Check if two 2D bodies intersect."""
    if isinstance(geom1, LineSegment) and isinstance(geom2, LineSegment):
        return line_segments_intersect(geom1, geom2)
    if isinstance(geom1, LineSegment) and isinstance(geom2, Circle):
        return line_segment_intersects_circle(geom1, geom2)
    if isinstance(geom1, LineSegment) and isinstance(geom2, Rectangle):
        return line_segment_intersects_rectangle(geom1, geom2)
    if isinstance(geom1, Rectangle) and isinstance(geom2, LineSegment):
        return line_segment_intersects_rectangle(geom2, geom1)
    if isinstance(geom1, Circle) and isinstance(geom2, LineSegment):
        return line_segment_intersects_circle(geom2, geom1)
    if isinstance(geom1, Rectangle) and isinstance(geom2, Rectangle):
        return rectangles_intersect(geom1, geom2)
    if isinstance(geom1, Rectangle) and isinstance(geom2, Circle):
        return rectangle_intersects_circle(geom1, geom2)
    if isinstance(geom1, Circle) and isinstance(geom2, Rectangle):
        return rectangle_intersects_circle(geom2, geom1)
    if isinstance(geom1, Circle) and isinstance(geom2, Circle):
        return circles_intersect(geom1, geom2)
    raise NotImplementedError("Intersection not implemented for geoms "
                              f"{geom1} and {geom2}")


@functools.lru_cache(maxsize=None)
def unify(atoms1: FrozenSet[LiftedOrGroundAtom],
          atoms2: FrozenSet[LiftedOrGroundAtom]) -> Tuple[bool, EntToEntSub]:
    """Return whether the given two sets of atoms can be unified.

    Also return the mapping between variables/objects in these atom
    sets. This mapping is empty if the first return value is False.
    """
    atoms_lst1 = sorted(atoms1)
    atoms_lst2 = sorted(atoms2)

    # Terminate quickly if there is a mismatch between predicates
    preds1 = [atom.predicate for atom in atoms_lst1]
    preds2 = [atom.predicate for atom in atoms_lst2]
    if preds1 != preds2:
        return False, {}

    # Terminate quickly if there is a mismatch between numbers
    num1 = len({o for atom in atoms_lst1 for o in atom.entities})
    num2 = len({o for atom in atoms_lst2 for o in atom.entities})
    if num1 != num2:
        return False, {}

    # Try to get lucky with a one-to-one mapping
    subs12: EntToEntSub = {}
    subs21 = {}
    success = True
    for atom1, atom2 in zip(atoms_lst1, atoms_lst2):
        if not success:
            break
        for v1, v2 in zip(atom1.entities, atom2.entities):
            if v1 in subs12 and subs12[v1] != v2:
                success = False
                break
            if v2 in subs21:
                success = False
                break
            subs12[v1] = v2
            subs21[v2] = v1
    if success:
        return True, subs12

    # If all else fails, use search
    solved, sub = find_substitution(atoms_lst1, atoms_lst2)
    rev_sub = {v: k for k, v in sub.items()}
    return solved, rev_sub


@functools.lru_cache(maxsize=None)
def unify_preconds_effects_options(
        preconds1: FrozenSet[LiftedOrGroundAtom],
        preconds2: FrozenSet[LiftedOrGroundAtom],
        add_effects1: FrozenSet[LiftedOrGroundAtom],
        add_effects2: FrozenSet[LiftedOrGroundAtom],
        delete_effects1: FrozenSet[LiftedOrGroundAtom],
        delete_effects2: FrozenSet[LiftedOrGroundAtom],
        param_option1: ParameterizedOption, param_option2: ParameterizedOption,
        option_args1: Tuple[_TypedEntity, ...],
        option_args2: Tuple[_TypedEntity, ...]) -> Tuple[bool, EntToEntSub]:
    """Wrapper around unify() that handles option arguments, preconditions, add
    effects, and delete effects.

    Changes predicate names so that all are treated differently by
    unify().
    """
    if param_option1 != param_option2:
        # Can't unify if the parameterized options are different.
        return False, {}
    opt_arg_pred1 = Predicate("OPT-ARGS", [a.type for a in option_args1],
                              _classifier=lambda s, o: False)  # dummy
    f_option_args1 = frozenset({GroundAtom(opt_arg_pred1, option_args1)})
    new_preconds1 = wrap_atom_predicates(preconds1, "PRE-")
    f_new_preconds1 = frozenset(new_preconds1)
    new_add_effects1 = wrap_atom_predicates(add_effects1, "ADD-")
    f_new_add_effects1 = frozenset(new_add_effects1)
    new_delete_effects1 = wrap_atom_predicates(delete_effects1, "DEL-")
    f_new_delete_effects1 = frozenset(new_delete_effects1)

    opt_arg_pred2 = Predicate("OPT-ARGS", [a.type for a in option_args2],
                              _classifier=lambda s, o: False)  # dummy
    f_option_args2 = frozenset({LiftedAtom(opt_arg_pred2, option_args2)})
    new_preconds2 = wrap_atom_predicates(preconds2, "PRE-")
    f_new_preconds2 = frozenset(new_preconds2)
    new_add_effects2 = wrap_atom_predicates(add_effects2, "ADD-")
    f_new_add_effects2 = frozenset(new_add_effects2)
    new_delete_effects2 = wrap_atom_predicates(delete_effects2, "DEL-")
    f_new_delete_effects2 = frozenset(new_delete_effects2)

    all_atoms1 = (f_option_args1 | f_new_preconds1 | f_new_add_effects1
                  | f_new_delete_effects1)
    all_atoms2 = (f_option_args2 | f_new_preconds2 | f_new_add_effects2
                  | f_new_delete_effects2)
    return unify(all_atoms1, all_atoms2)


def wrap_predicate(predicate: Predicate, prefix: str) -> Predicate:
    """Return a new predicate which adds the given prefix string to the name.

    NOTE: the classifier is removed.
    """
    new_predicate = Predicate(prefix + predicate.name,
                              predicate.types,
                              _classifier=lambda s, o: False)  # dummy
    return new_predicate


def wrap_atom_predicates(atoms: Collection[LiftedOrGroundAtom],
                         prefix: str) -> Set[LiftedOrGroundAtom]:
    """Return a new set of atoms which adds the given prefix string to the name
    of every atom's predicate.

    NOTE: all the classifiers are removed.
    """
    new_atoms = set()
    for atom in atoms:
        new_predicate = wrap_predicate(atom.predicate, prefix)
        new_atoms.add(atom.__class__(new_predicate, atom.entities))
    return new_atoms


class LinearChainParameterizedOption(ParameterizedOption):
    """A parameterized option implemented via a sequence of "child"
    parameterized options.

    This class is meant to help ParameterizedOption manual design.

    The children are executed in order starting with the first in the sequence
    and transitioning when the terminal function of each child is hit.

    The children are assumed to chain together, so the initiable of the next
    child should always be True when the previous child terminates. If this
    is not the case, an AssertionError is raised.

    The children must all have the same types and params_space, which in turn
    become the types and params_space for this ParameterizedOption.

    The LinearChainParameterizedOption has memory, which stores the current
    child index.
    """

    def __init__(self, name: str,
                 children: Sequence[ParameterizedOption]) -> None:
        assert len(children) > 0
        self._children = children

        # Make sure that the types and params spaces are consistent.
        types = children[0].types
        params_space = children[0].params_space
        for i in range(1, len(self._children)):
            child = self._children[i]
            assert types == child.types
            assert np.allclose(params_space.low, child.params_space.low)
            assert np.allclose(params_space.high, child.params_space.high)

        super().__init__(name,
                         types,
                         params_space,
                         policy=self._policy,
                         initiable=self._initiable,
                         terminal=self._terminal)

    def _initiable(self, state: State, memory: Dict, objects: Sequence[Object],
                   params: Array) -> bool:
        # Initialize the current child to the first one.
        memory["current_child_index"] = 0
        # Create memory dicts for each child to avoid key collisions. One
        # example of a failure that arises without this is when using
        # multiple SingletonParameterizedOption instances, each of those
        # options would be referencing the same start_state in memory.
        memory["child_memory"] = [{} for _ in self._children]
        current_child = self._children[0]
        child_memory = memory["child_memory"][0]
        return current_child.initiable(state, child_memory, objects, params)

    def _policy(self, state: State, memory: Dict, objects: Sequence[Object],
                params: Array) -> Action:
        # Check if the current child has terminated.
        current_index = memory["current_child_index"]
        current_child = self._children[current_index]
        child_memory = memory["child_memory"][current_index]
        if current_child.terminal(state, child_memory, objects, params):
            # Move on to the next child.
            current_index += 1
            memory["current_child_index"] = current_index
            current_child = self._children[current_index]
            child_memory = memory["child_memory"][current_index]
            assert current_child.initiable(state, child_memory, objects,
                                           params)
        return current_child.policy(state, child_memory, objects, params)

    def _terminal(self, state: State, memory: Dict, objects: Sequence[Object],
                  params: Array) -> bool:
        # Check if the last child has terminated.
        current_index = memory["current_child_index"]
        if current_index < len(self._children) - 1:
            return False
        current_child = self._children[current_index]
        child_memory = memory["child_memory"][current_index]
        return current_child.terminal(state, child_memory, objects, params)


class SingletonParameterizedOption(ParameterizedOption):
    """A parameterized option that takes a single action and stops.

    For convenience:
        * Initiable defaults to always True.
        * Types defaults to [].
        * Params space defaults to Box(0, 1, (0, )).
    """

    def __init__(
        self,
        name: str,
        policy: Callable[[State, Dict, Sequence[Object], Array], Action],
        types: Optional[Sequence[Type]] = None,
        params_space: Optional[Box] = None,
        initiable: Optional[Callable[[State, Dict, Sequence[Object], Array],
                                     bool]] = None
    ) -> None:
        if types is None:
            types = []
        if params_space is None:
            params_space = Box(0, 1, (0, ))
        if initiable is None:
            initiable = lambda _1, _2, _3, _4: True

        # Wrap the given initiable so that we can track whether the action
        # has been executed yet.
        def _initiable(state: State, memory: Dict, objects: Sequence[Object],
                       params: Array) -> bool:
            if "start_state" in memory:
                assert state.allclose(memory["start_state"])
            # Always update the memory dict due to the "is" check in _terminal.
            memory["start_state"] = state
            assert initiable is not None
            return initiable(state, memory, objects, params)

        def _terminal(state: State, memory: Dict, objects: Sequence[Object],
                      params: Array) -> bool:
            del objects, params  # unused
            assert "start_state" in memory, \
                "Must call initiable() before terminal()."
            return state is not memory["start_state"]

        super().__init__(name,
                         types,
                         params_space,
                         policy=policy,
                         initiable=_initiable,
                         terminal=_terminal)


class PyBulletState(State):
    """A PyBullet state that stores the robot joint positions in addition to
    the features that are exposed in the object-centric state."""

    @property
    def joint_positions(self) -> JointPositions:
        """Expose the current joints state in the simulator_state."""
        return cast(JointPositions, self.simulator_state)

    def allclose(self, other: State) -> bool:
        # Ignores the simulator state.
        return State(self.data).allclose(State(other.data))

    def copy(self) -> State:
        state_dict_copy = super().copy().data
        simulator_state_copy = list(self.joint_positions)
        return PyBulletState(state_dict_copy, simulator_state_copy)


class StateWithCache(State):
    """A state with a cache stored in the simulator state that is ignored for
    state equality checks.

    The cache is deliberately not copied.
    """

    @property
    def cache(self) -> Dict[str, Dict]:
        """Expose the cache in the simulator_state."""
        return cast(Dict[str, Dict], self.simulator_state)

    def allclose(self, other: State) -> bool:
        # Ignores the simulator state.
        return State(self.data).allclose(State(other.data))

    def copy(self) -> State:
        state_dict_copy = super().copy().data
        return StateWithCache(state_dict_copy, self.cache)


class LoggingMonitor(abc.ABC):
    """Observes states and actions during environment interaction."""

    @abc.abstractmethod
    def reset(self, train_or_test: str, task_idx: int) -> None:
        """Called when the monitor starts a new episode."""
        raise NotImplementedError("Override me!")

    @abc.abstractmethod
    def observe(self, obs: Observation, action: Optional[Action]) -> None:
        """Record an observation and the action that is about to be taken.

        On the last timestep of a trajectory, no action is taken, so
        action is None.
        """
        raise NotImplementedError("Override me!")


def run_policy(
    policy: Callable[[State], Action],
    env: BaseEnv,
    train_or_test: str,
    task_idx: int,
    termination_function: Callable[[State], bool],
    max_num_steps: int,
    do_env_reset: bool = True,
    exceptions_to_break_on: Optional[Set[TypingType[Exception]]] = None,
    monitor: Optional[LoggingMonitor] = None
) -> Tuple[LowLevelTrajectory, Metrics]:
    """Execute a policy starting from the initial state of a train or test task
    in the environment. The task's goal is not used.

    Note that the environment internal state is updated.

    Terminates when any of these conditions hold:
    (1) the termination_function returns True
    (2) max_num_steps is reached
    (3) policy() or step() raise an exception of type in exceptions_to_break_on

    Note that in the case where the exception is raised in step, we exclude the
    last action from the returned trajectory to maintain the invariant that
    the trajectory states are of length one greater than the actions.

    NOTE: this may be deprecated in the future in favor of run_episode defined
    in cogman.py. Ideally, we should consolidate both run_policy and
    run_policy_with_simulator below into run_episode.
    """
    if do_env_reset:
        env.reset(train_or_test, task_idx)
        if monitor is not None:
            monitor.reset(train_or_test, task_idx)
    obs = env.get_observation()
    assert isinstance(obs, State)
    state = obs
    states = [state]
    actions: List[Action] = []
    metrics: Metrics = defaultdict(float)
    metrics["policy_call_time"] = 0.0
    exception_raised_in_step = False
    if not termination_function(state):
        for _ in range(max_num_steps):
            monitor_observed = False
            exception_raised_in_step = False
            try:
                start_time = time.perf_counter()
                act = policy(state)
                metrics["policy_call_time"] += time.perf_counter() - start_time
                # Note: it's important to call monitor.observe() before
                # env.step(), because the monitor may use the environment's
                # internal state.
                if monitor is not None:
                    monitor.observe(state, act)
                    monitor_observed = True
                state = env.step(act)
                actions.append(act)
                states.append(state)
            except Exception as e:
                if exceptions_to_break_on is not None and \
                    type(e) in exceptions_to_break_on:
                    if monitor_observed:
                        exception_raised_in_step = True
                    break
                if monitor is not None and not monitor_observed:
                    monitor.observe(state, None)
                raise e
            if termination_function(state):
                break
    if monitor is not None and not exception_raised_in_step:
        monitor.observe(state, None)
    traj = LowLevelTrajectory(states, actions)
    return traj, metrics


def run_policy_with_simulator(
        policy: Callable[[State], Action],
        simulator: Callable[[State, Action], State],
        init_state: State,
        termination_function: Callable[[State], bool],
        max_num_steps: int,
        exceptions_to_break_on: Optional[Set[TypingType[Exception]]] = None,
        monitor: Optional[LoggingMonitor] = None) -> LowLevelTrajectory:
    """Execute a policy from a given initial state, using a simulator.

    *** This function should not be used with any core code, because we want
    to avoid the assumption of a simulator when possible. ***

    This is similar to run_policy, with three major differences:
    (1) The initial state `init_state` can be any state, not just the initial
    state of a train or test task. (2) A simulator (function that takes state
    as input) is assumed. (3) Metrics are not returned.

    Note that the environment internal state is NOT updated.

    Terminates when any of these conditions hold:
    (1) the termination_function returns True
    (2) max_num_steps is reached
    (3) policy() or step() raise an exception of type in exceptions_to_break_on

    Note that in the case where the exception is raised in step, we exclude the
    last action from the returned trajectory to maintain the invariant that
    the trajectory states are of length one greater than the actions.
    """
    state = init_state
    states = [state]
    actions: List[Action] = []
    exception_raised_in_step = False
    if not termination_function(state):
        for _ in range(max_num_steps):
            monitor_observed = False
            exception_raised_in_step = False
            try:
                act = policy(state)
                if monitor is not None:
                    monitor.observe(state, act)
                    monitor_observed = True
                state = simulator(state, act)
                actions.append(act)
                states.append(state)
            except Exception as e:
                if exceptions_to_break_on is not None and \
                    type(e) in exceptions_to_break_on:
                    if monitor_observed:
                        exception_raised_in_step = True
                    break
                if monitor is not None and not monitor_observed:
                    monitor.observe(state, None)
                raise e
            if termination_function(state):
                break
    if monitor is not None and not exception_raised_in_step:
        monitor.observe(state, None)
    traj = LowLevelTrajectory(states, actions)
    return traj


class ExceptionWithInfo(Exception):
    """An exception with an optional info dictionary that is initially
    empty."""

    def __init__(self, message: str, info: Optional[Dict] = None) -> None:
        super().__init__(message)
        if info is None:
            info = {}
        assert isinstance(info, dict)
        self.info = info


class OptionExecutionFailure(ExceptionWithInfo):
    """An exception raised by an option policy in the course of execution."""


class OptionTimeoutFailure(OptionExecutionFailure):
    """A special kind of option execution failure due to an exceeded budget."""


class RequestActPolicyFailure(ExceptionWithInfo):
    """An exception raised by an acting policy in a request when it fails to
    produce an action, which terminates the interaction."""


class HumanDemonstrationFailure(ExceptionWithInfo):
    """An exception raised when CFG.demonstrator == "human" and the human gives
    a bad input."""


class EnvironmentFailure(ExceptionWithInfo):
    """Exception raised when any type of failure occurs in an environment.

    The info dictionary must contain a key "offending_objects", which
    maps to a set of objects responsible for the failure.
    """

    def __repr__(self) -> str:
        return f"{super().__repr__()}: {self.info}"

    def __str__(self) -> str:
        return repr(self)


def option_policy_to_policy(
    option_policy: Callable[[State], _Option],
    max_option_steps: Optional[int] = None,
    raise_error_on_repeated_state: bool = False,
) -> Callable[[State], Action]:
    """Create a policy that executes a policy over options."""
    cur_option = DummyOption
    num_cur_option_steps = 0
    last_state: Optional[State] = None

    def _policy(state: State) -> Action:
        nonlocal cur_option, num_cur_option_steps, last_state

        if cur_option is DummyOption:
            last_option: Optional[_Option] = None
        else:
            last_option = cur_option

        if max_option_steps is not None and \
            num_cur_option_steps >= max_option_steps:
            raise OptionTimeoutFailure(
                "Exceeded max option steps.",
                info={"last_failed_option": last_option})

        if last_state is not None and \
            raise_error_on_repeated_state and state.allclose(last_state):
            raise OptionTimeoutFailure(
                "Encountered repeated state.",
                info={"last_failed_option": last_option})
        last_state = state

        if cur_option is DummyOption or cur_option.terminal(state):
            try:
                cur_option = option_policy(state)
            except OptionExecutionFailure as e:
                e.info["last_failed_option"] = last_option
                raise e
            if not cur_option.initiable(state):
                raise OptionExecutionFailure(
                    "Unsound option policy.",
                    info={"last_failed_option": last_option})
            num_cur_option_steps = 0

        num_cur_option_steps += 1

        return cur_option.policy(state)

    return _policy


def option_plan_to_policy(
        plan: Sequence[_Option],
        max_option_steps: Optional[int] = None,
        raise_error_on_repeated_state: bool = False
) -> Callable[[State], Action]:
    """Create a policy that executes a sequence of options in order."""
    queue = list(plan)  # don't modify plan, just in case

    def _option_policy(state: State) -> _Option:
        del state  # not used
        if not queue:
            raise OptionExecutionFailure("Option plan exhausted!")
        return queue.pop(0)

    return option_policy_to_policy(
        _option_policy,
        max_option_steps=max_option_steps,
        raise_error_on_repeated_state=raise_error_on_repeated_state)


def nsrt_plan_to_greedy_option_policy(
    nsrt_plan: Sequence[_GroundNSRT],
    goal: Set[GroundAtom],
    rng: np.random.Generator,
    necessary_atoms_seq: Optional[Sequence[Set[GroundAtom]]] = None
) -> Callable[[State], _Option]:
    """Greedily execute an NSRT plan, assuming downward refinability and that
    any sample will work.

    If an option is not initiable or if the plan runs out, an
    OptionExecutionFailure is raised.
    """
    cur_nsrt: Optional[_GroundNSRT] = None
    nsrt_queue = list(nsrt_plan)
    if necessary_atoms_seq is None:
        empty_atoms: Set[GroundAtom] = set()
        necessary_atoms_seq = [empty_atoms for _ in range(len(nsrt_plan) + 1)]
    assert len(necessary_atoms_seq) == len(nsrt_plan) + 1
    necessary_atoms_queue = list(necessary_atoms_seq)

    def _option_policy(state: State) -> _Option:
        nonlocal cur_nsrt
        if not nsrt_queue:
            raise OptionExecutionFailure("NSRT plan exhausted.")
        expected_atoms = necessary_atoms_queue.pop(0)
        if not all(a.holds(state) for a in expected_atoms):
            raise OptionExecutionFailure(
                "Executing the NSRT failed to achieve the necessary atoms.")
        cur_nsrt = nsrt_queue.pop(0)
        cur_option = cur_nsrt.sample_option(state, goal, rng)
        logging.debug(f"Using option {cur_option.name}{cur_option.objects} "
                      "from NSRT plan.")
        return cur_option

    return _option_policy


def nsrt_plan_to_greedy_policy(
    nsrt_plan: Sequence[_GroundNSRT],
    goal: Set[GroundAtom],
    rng: np.random.Generator,
    necessary_atoms_seq: Optional[Sequence[Set[GroundAtom]]] = None
) -> Callable[[State], Action]:
    """Greedily execute an NSRT plan, assuming downward refinability and that
    any sample will work.

    If an option is not initiable or if the plan runs out, an
    OptionExecutionFailure is raised.
    """
    option_policy = nsrt_plan_to_greedy_option_policy(
        nsrt_plan, goal, rng, necessary_atoms_seq=necessary_atoms_seq)
    return option_policy_to_policy(option_policy)


def sample_applicable_option(param_options: List[ParameterizedOption],
                             state: State,
                             rng: np.random.Generator) -> Optional[_Option]:
    """Sample an applicable option."""
    for _ in range(CFG.random_options_max_tries):
        param_opt = param_options[rng.choice(len(param_options))]
        objs = get_random_object_combination(list(state), param_opt.types, rng)
        if objs is None:
            continue
        params = param_opt.params_space.sample()
        opt = param_opt.ground(objs, params)
        if opt.initiable(state):
            return opt
    return None


def create_random_option_policy(
        options: Collection[ParameterizedOption], rng: np.random.Generator,
        fallback_policy: Callable[[State],
                                  Action]) -> Callable[[State], Action]:
    """Create a policy that executes random initiable options.

    If no applicable option can be found, query the fallback policy.
    """
    sorted_options = sorted(options, key=lambda o: o.name)
    cur_option = DummyOption

    def _policy(state: State) -> Action:
        nonlocal cur_option
        if cur_option is DummyOption or cur_option.terminal(state):
            cur_option = DummyOption
            sample = sample_applicable_option(sorted_options, state, rng)
            if sample is not None:
                cur_option = sample
            else:
                return fallback_policy(state)
        act = cur_option.policy(state)
        return act

    return _policy


def sample_applicable_ground_nsrt(
        state: State, ground_nsrts: Sequence[_GroundNSRT],
        predicates: Set[Predicate],
        rng: np.random.Generator) -> Optional[_GroundNSRT]:
    """Choose uniformly among the ground NSRTs that are applicable in the
    state."""
    atoms = abstract(state, predicates)
    applicable_nsrts = sorted(get_applicable_operators(ground_nsrts, atoms))
    if len(applicable_nsrts) == 0:
        return None
    idx = rng.choice(len(applicable_nsrts))
    return applicable_nsrts[idx]


def action_arrs_to_policy(
        action_arrs: Sequence[Array]) -> Callable[[State], Action]:
    """Create a policy that executes action arrays in sequence."""

    queue = list(action_arrs)  # don't modify original, just in case

    def _policy(s: State) -> Action:
        del s  # unused
        return Action(queue.pop(0))

    return _policy


def _get_entity_combinations(
        entities: Collection[ObjectOrVariable],
        types: Sequence[Type]) -> Iterator[List[ObjectOrVariable]]:
    """Get all combinations of entities satisfying the given types sequence."""
    sorted_entities = sorted(entities)
    choices = []
    for vt in types:
        this_choices = []
        for ent in sorted_entities:
            if ent.is_instance(vt):
                this_choices.append(ent)
        choices.append(this_choices)
    for choice in itertools.product(*choices):
        yield list(choice)


def get_object_combinations(objects: Collection[Object],
                            types: Sequence[Type]) -> Iterator[List[Object]]:
    """Get all combinations of objects satisfying the given types sequence."""
    return _get_entity_combinations(objects, types)


def get_variable_combinations(
        variables: Collection[Variable],
        types: Sequence[Type]) -> Iterator[List[Variable]]:
    """Get all combinations of variables satisfying the given types
    sequence."""
    return _get_entity_combinations(variables, types)


def get_all_ground_atoms_for_predicate(
        predicate: Predicate, objects: Collection[Object]) -> Set[GroundAtom]:
    """Get all groundings of the predicate given objects.

    Note: we don't want lru_cache() on this function because we might want
    to call it with stripped predicates, and we wouldn't want it to return
    cached values.
    """
    ground_atoms = set()
    for args in get_object_combinations(objects, predicate.types):
        ground_atom = GroundAtom(predicate, args)
        ground_atoms.add(ground_atom)
    return ground_atoms


def get_all_lifted_atoms_for_predicate(
        predicate: Predicate,
        variables: FrozenSet[Variable]) -> Set[LiftedAtom]:
    """Get all groundings of the predicate given variables.

    Note: we don't want lru_cache() on this function because we might want
    to call it with stripped predicates, and we wouldn't want it to return
    cached values.
    """
    lifted_atoms = set()
    for args in get_variable_combinations(variables, predicate.types):
        lifted_atom = LiftedAtom(predicate, args)
        lifted_atoms.add(lifted_atom)
    return lifted_atoms


def get_random_object_combination(
        objects: Collection[Object], types: Sequence[Type],
        rng: np.random.Generator) -> Optional[List[Object]]:
    """Get a random list of objects from the given collection that satisfy the
    given sequence of types.

    Duplicates are always allowed. If a particular type has no object,
    return None.
    """
    types_to_objs = defaultdict(list)
    for obj in objects:
        types_to_objs[obj.type].append(obj)
    result = []
    for t in types:
        t_objs = types_to_objs[t]
        if not t_objs:
            return None
        result.append(t_objs[rng.choice(len(t_objs))])
    return result


def find_substitution(
    super_atoms: Collection[LiftedOrGroundAtom],
    sub_atoms: Collection[LiftedOrGroundAtom],
    allow_redundant: bool = False,
) -> Tuple[bool, EntToEntSub]:
    """Find a substitution from the entities in super_atoms to the entities in
    sub_atoms s.t. sub_atoms is a subset of super_atoms.

    If allow_redundant is True, then multiple entities in sub_atoms can
    refer to the same single entity in super_atoms.

    If no substitution exists, return (False, {}).
    """
    super_entities_by_type: Dict[Type, List[_TypedEntity]] = defaultdict(list)
    super_pred_to_tuples = defaultdict(set)
    for atom in super_atoms:
        for obj in atom.entities:
            if obj not in super_entities_by_type[obj.type]:
                super_entities_by_type[obj.type].append(obj)
        super_pred_to_tuples[atom.predicate].add(tuple(atom.entities))
    sub_variables = sorted({e for atom in sub_atoms for e in atom.entities})
    return _find_substitution_helper(sub_atoms, super_entities_by_type,
                                     sub_variables, super_pred_to_tuples, {},
                                     allow_redundant)


def _find_substitution_helper(
        sub_atoms: Collection[LiftedOrGroundAtom],
        super_entities_by_type: Dict[Type, List[_TypedEntity]],
        remaining_sub_variables: List[_TypedEntity],
        super_pred_to_tuples: Dict[Predicate,
                                   Set[Tuple[_TypedEntity,
                                             ...]]], partial_sub: EntToEntSub,
        allow_redundant: bool) -> Tuple[bool, EntToEntSub]:
    """Helper for find_substitution."""
    # Base case: check if all assigned
    if not remaining_sub_variables:
        return True, partial_sub
    # Find next variable to assign
    remaining_sub_variables = remaining_sub_variables.copy()
    next_sub_var = remaining_sub_variables.pop(0)
    # Consider possible assignments
    for super_obj in super_entities_by_type[next_sub_var.type]:
        if not allow_redundant and super_obj in partial_sub.values():
            continue
        new_sub = partial_sub.copy()
        new_sub[next_sub_var] = super_obj
        # Check if consistent
        if not _substitution_consistent(new_sub, super_pred_to_tuples,
                                        sub_atoms):
            continue
        # Backtracking search
        solved, final_sub = _find_substitution_helper(sub_atoms,
                                                      super_entities_by_type,
                                                      remaining_sub_variables,
                                                      super_pred_to_tuples,
                                                      new_sub, allow_redundant)
        if solved:
            return solved, final_sub
    # Failure
    return False, {}


def _substitution_consistent(
        partial_sub: EntToEntSub,
        super_pred_to_tuples: Dict[Predicate, Set[Tuple[_TypedEntity, ...]]],
        sub_atoms: Collection[LiftedOrGroundAtom]) -> bool:
    """Helper for _find_substitution_helper."""
    for sub_atom in sub_atoms:
        if not set(sub_atom.entities).issubset(partial_sub.keys()):
            continue
        substituted_vars = tuple(partial_sub[e] for e in sub_atom.entities)
        if substituted_vars not in super_pred_to_tuples[sub_atom.predicate]:
            return False
    return True


def create_new_variables(
    types: Sequence[Type],
    existing_vars: Optional[Collection[Variable]] = None,
    var_prefix: str = "?x",
) -> List[Variable]:
    """Create new variables of the given types, avoiding name collisions with
    existing variables.

    By convention, all new variables are of the form
    <var_prefix><number>.
    """
    pre_len = len(var_prefix)
    existing_var_nums = set()
    if existing_vars:
        for v in existing_vars:
            if v.name.startswith(var_prefix) and v.name[pre_len:].isdigit():
                existing_var_nums.add(int(v.name[pre_len:]))
    if existing_var_nums:
        counter = itertools.count(max(existing_var_nums) + 1)
    else:
        counter = itertools.count(0)
    new_vars = []
    for t in types:
        new_var_name = f"{var_prefix}{next(counter)}"
        new_var = Variable(new_var_name, t)
        new_vars.append(new_var)
    return new_vars


def param_option_to_nsrt(param_option: ParameterizedOption,
                         nsrts: Set[NSRT]) -> NSRT:
    """If options and NSRTs are 1:1, then map an option to an NSRT."""
    nsrt_matches = [n for n in nsrts if n.option == param_option]
    assert len(nsrt_matches) == 1
    nsrt = nsrt_matches[0]
    return nsrt


def option_to_ground_nsrt(option: _Option, nsrts: Set[NSRT]) -> _GroundNSRT:
    """If options and NSRTs are 1:1, then map an option to an NSRT."""
    nsrt = param_option_to_nsrt(option.parent, nsrts)
    return nsrt.ground(option.objects)


_S = TypeVar("_S", bound=Hashable)  # state in heuristic search
_A = TypeVar("_A")  # action in heuristic search


@dataclass(frozen=True)
class _HeuristicSearchNode(Generic[_S, _A]):
    state: _S
    edge_cost: float
    cumulative_cost: float
    parent: Optional[_HeuristicSearchNode[_S, _A]] = None
    action: Optional[_A] = None


def _run_heuristic_search(
        initial_state: _S,
        check_goal: Callable[[_S], bool],
        get_successors: Callable[[_S], Iterator[Tuple[_A, _S, float]]],
        get_priority: Callable[[_HeuristicSearchNode[_S, _A]], Any],
        max_expansions: int = 10000000,
        max_evals: int = 10000000,
        timeout: int = 10000000,
        lazy_expansion: bool = False) -> Tuple[List[_S], List[_A]]:
    """A generic heuristic search implementation.

    Depending on get_priority, can implement A*, GBFS, or UCS.

    If no goal is found, returns the state with the best priority.
    """
    queue: List[Tuple[Any, int, _HeuristicSearchNode[_S, _A]]] = []
    state_to_best_path_cost: Dict[_S, float] = \
        defaultdict(lambda: float("inf"))

    root_node: _HeuristicSearchNode[_S, _A] = _HeuristicSearchNode(
        initial_state, 0, 0)
    root_priority = get_priority(root_node)
    best_node = root_node
    best_node_priority = root_priority
    tiebreak = itertools.count()
    hq.heappush(queue, (root_priority, next(tiebreak), root_node))
    num_expansions = 0
    num_evals = 1
    start_time = time.perf_counter()

    while len(queue) > 0 and time.perf_counter() - start_time < timeout and \
            num_expansions < max_expansions and num_evals < max_evals:
        _, _, node = hq.heappop(queue)
        # If we already found a better path here, don't bother.
        if state_to_best_path_cost[node.state] < node.cumulative_cost:
            continue
        # If the goal holds, return.
        if check_goal(node.state):
            return _finish_plan(node)
        num_expansions += 1
        # Generate successors.
        for action, child_state, cost in get_successors(node.state):
            if time.perf_counter() - start_time >= timeout:
                break
            child_path_cost = node.cumulative_cost + cost
            # If we already found a better path to this child, don't bother.
            if state_to_best_path_cost[child_state] <= child_path_cost:
                continue
            # Add new node.
            child_node = _HeuristicSearchNode(state=child_state,
                                              edge_cost=cost,
                                              cumulative_cost=child_path_cost,
                                              parent=node,
                                              action=action)
            priority = get_priority(child_node)
            num_evals += 1
            hq.heappush(queue, (priority, next(tiebreak), child_node))
            state_to_best_path_cost[child_state] = child_path_cost
            if priority < best_node_priority:
                best_node_priority = priority
                best_node = child_node
                # Optimization: if we've found a better child, immediately
                # explore the child without expanding the rest of the children.
                # Accomplish this by putting the parent node back on the queue.
                if lazy_expansion:
                    hq.heappush(queue, (priority, next(tiebreak), node))
                    break
            if num_evals >= max_evals:
                break

    # Did not find path to goal; return best path seen.
    return _finish_plan(best_node)


def _finish_plan(
        node: _HeuristicSearchNode[_S, _A]) -> Tuple[List[_S], List[_A]]:
    """Helper for _run_heuristic_search and run_hill_climbing."""
    rev_state_sequence: List[_S] = []
    rev_action_sequence: List[_A] = []

    while node.parent is not None:
        action = cast(_A, node.action)
        rev_action_sequence.append(action)
        rev_state_sequence.append(node.state)
        node = node.parent
    rev_state_sequence.append(node.state)

    return rev_state_sequence[::-1], rev_action_sequence[::-1]


def run_gbfs(initial_state: _S,
             check_goal: Callable[[_S], bool],
             get_successors: Callable[[_S], Iterator[Tuple[_A, _S, float]]],
             heuristic: Callable[[_S], float],
             max_expansions: int = 10000000,
             max_evals: int = 10000000,
             timeout: int = 10000000,
             lazy_expansion: bool = False) -> Tuple[List[_S], List[_A]]:
    """Greedy best-first search."""
    get_priority = lambda n: heuristic(n.state)
    return _run_heuristic_search(initial_state, check_goal, get_successors,
                                 get_priority, max_expansions, max_evals,
                                 timeout, lazy_expansion)


def run_astar(initial_state: _S,
              check_goal: Callable[[_S], bool],
              get_successors: Callable[[_S], Iterator[Tuple[_A, _S, float]]],
              heuristic: Callable[[_S], float],
              max_expansions: int = 10000000,
              max_evals: int = 10000000,
              timeout: int = 10000000,
              lazy_expansion: bool = False) -> Tuple[List[_S], List[_A]]:
    """A* search."""
    get_priority = lambda n: heuristic(n.state) + n.cumulative_cost
    return _run_heuristic_search(initial_state, check_goal, get_successors,
                                 get_priority, max_expansions, max_evals,
                                 timeout, lazy_expansion)


def run_hill_climbing(
    initial_state: _S,
    check_goal: Callable[[_S], bool],
    get_successors: Callable[[_S], Iterator[Tuple[_A, _S, float]]],
    heuristic: Callable[[_S], float],
    early_termination_heuristic_thresh: Optional[float] = None,
    enforced_depth: int = 0,
    parallelize: bool = False,
    verbose: bool = True,
    timeout: float = float('inf')
) -> Tuple[List[_S], List[_A], List[float]]:
    """Enforced hill climbing local search.

    For each node, the best child node is always selected, if that child is
    an improvement over the node. If no children improve on the node, look
    at the children's children, etc., up to enforced_depth, where enforced_depth
    0 corresponds to simple hill climbing. Terminate when no improvement can
    be found. early_termination_heuristic_thresh allows for searching until
    heuristic reaches a specified value.

    Lower heuristic is better.
    """
    assert enforced_depth >= 0
    cur_node: _HeuristicSearchNode[_S, _A] = _HeuristicSearchNode(
        initial_state, 0, 0)
    last_heuristic = heuristic(cur_node.state)
    heuristics = [last_heuristic]
    visited = {initial_state}
    if verbose:
        logging.info(f"\n\nStarting hill climbing at state {cur_node.state} "
                     f"with heuristic {last_heuristic}")
    start_time = time.perf_counter()
    while True:

        # Stops when heuristic reaches specified value.
        if early_termination_heuristic_thresh is not None \
            and last_heuristic <= early_termination_heuristic_thresh:
            break

        if check_goal(cur_node.state):
            if verbose:
                logging.info("\nTerminating hill climbing, achieved goal")
            break
        best_heuristic = float("inf")
        best_child_node = None
        current_depth_nodes = [cur_node]
        all_best_heuristics = []
        for depth in range(0, enforced_depth + 1):
            if verbose:
                logging.info(f"Searching for an improvement at depth {depth}")
            # This is a list to ensure determinism. Note that duplicates are
            # filtered out in the `child_state in visited` check.
            successors_at_depth = []
            for parent in current_depth_nodes:
                for action, child_state, cost in get_successors(parent.state):
                    # Raise error if timeout gets hit.
                    if time.perf_counter() - start_time > timeout:
                        raise TimeoutError()
                    if child_state in visited:
                        continue
                    visited.add(child_state)
                    child_path_cost = parent.cumulative_cost + cost
                    child_node = _HeuristicSearchNode(
                        state=child_state,
                        edge_cost=cost,
                        cumulative_cost=child_path_cost,
                        parent=parent,
                        action=action)
                    successors_at_depth.append(child_node)
                    if parallelize:
                        continue  # heuristic computation is parallelized later
                    child_heuristic = heuristic(child_node.state)
                    if child_heuristic < best_heuristic:
                        best_heuristic = child_heuristic
                        best_child_node = child_node
            if parallelize:
                # Parallelize the expensive part (heuristic computation).
                num_cpus = mp.cpu_count()
                fn = lambda n: (heuristic(n.state), n)
                with mp.Pool(processes=num_cpus) as p:
                    for child_heuristic, child_node in p.map(
                            fn, successors_at_depth):
                        if child_heuristic < best_heuristic:
                            best_heuristic = child_heuristic
                            best_child_node = child_node
            all_best_heuristics.append(best_heuristic)
            if last_heuristic > best_heuristic:
                # Some improvement found.
                if verbose:
                    logging.info(f"Found an improvement at depth {depth}")
                break
            # Continue on to the next depth.
            current_depth_nodes = successors_at_depth
            if verbose:
                logging.info(f"No improvement found at depth {depth}")
        if best_child_node is None:
            if verbose:
                logging.info("\nTerminating hill climbing, no more successors")
            break
        if last_heuristic <= best_heuristic:
            if verbose:
                logging.info(
                    "\nTerminating hill climbing, could not improve score")
            break
        heuristics.extend(all_best_heuristics)
        cur_node = best_child_node
        last_heuristic = best_heuristic
        if verbose:
            logging.info(f"\nHill climbing reached new state {cur_node.state} "
                         f"with heuristic {last_heuristic}")
    states, actions = _finish_plan(cur_node)
    assert len(states) == len(heuristics)
    return states, actions, heuristics


def run_policy_guided_astar(
        initial_state: _S,
        check_goal: Callable[[_S], bool],
        get_valid_actions: Callable[[_S], Iterator[Tuple[_A, float]]],
        get_next_state: Callable[[_S, _A], _S],
        heuristic: Callable[[_S], float],
        policy: Callable[[_S], Optional[_A]],
        num_rollout_steps: int,
        rollout_step_cost: float,
        max_expansions: int = 10000000,
        max_evals: int = 10000000,
        timeout: int = 10000000,
        lazy_expansion: bool = False) -> Tuple[List[_S], List[_A]]:
    """Perform A* search, but at each node, roll out a given policy for a given
    number of timesteps, creating new successors at each step.

    Stop the rollout prematurely if the policy returns None.

    Note that unlike the other search functions, which take get_successors as
    input, this function takes get_valid_actions and get_next_state as two
    separate inputs. This is necessary because we need to anticipate the next
    state conditioned on the action output by the policy.

    The get_valid_actions generates (action, cost) tuples. For policy-generated
    transitions, the costs are ignored, and rollout_step_cost is used instead.
    """

    # Create a new successor function that rolls out the policy first.
    # A successor here means: from this state, if you take this sequence of
    # actions in order, you'll end up at this final state.
    def get_successors(state: _S) -> Iterator[Tuple[List[_A], _S, float]]:
        # Get policy-based successors.
        policy_state = state
        policy_action_seq = []
        policy_cost = 0.0
        for _ in range(num_rollout_steps):
            action = policy(policy_state)
            valid_actions = {a for a, _ in get_valid_actions(policy_state)}
            if action is None or action not in valid_actions:
                break
            policy_state = get_next_state(policy_state, action)
            policy_action_seq.append(action)
            policy_cost += rollout_step_cost
            yield (list(policy_action_seq), policy_state, policy_cost)

        # Get primitive successors.
        for action, cost in get_valid_actions(state):
            next_state = get_next_state(state, action)
            yield ([action], next_state, cost)

    _, action_subseqs = run_astar(initial_state=initial_state,
                                  check_goal=check_goal,
                                  get_successors=get_successors,
                                  heuristic=heuristic,
                                  max_expansions=max_expansions,
                                  max_evals=max_evals,
                                  timeout=timeout,
                                  lazy_expansion=lazy_expansion)

    # The states are "jumpy", so we need to reconstruct the dense state
    # sequence from the action subsequences. We also need to construct a
    # flat action sequence.
    state = initial_state
    state_seq = [state]
    action_seq = []
    for action_subseq in action_subseqs:
        for action in action_subseq:
            action_seq.append(action)
            state = get_next_state(state, action)
            state_seq.append(state)

    return state_seq, action_seq


_RRTState = TypeVar("_RRTState")


class RRT(Generic[_RRTState]):
    """Rapidly-exploring random tree."""

    def __init__(self, sample_fn: Callable[[_RRTState], _RRTState],
                 extend_fn: Callable[[_RRTState, _RRTState],
                                     Iterator[_RRTState]],
                 collision_fn: Callable[[_RRTState], bool],
                 distance_fn: Callable[[_RRTState, _RRTState],
                                       float], rng: np.random.Generator,
                 num_attempts: int, num_iters: int, smooth_amt: int):
        self._sample_fn = sample_fn
        self._extend_fn = extend_fn
        self._collision_fn = collision_fn
        self._distance_fn = distance_fn
        self._rng = rng
        self._num_attempts = num_attempts
        self._num_iters = num_iters
        self._smooth_amt = smooth_amt

    def query(self,
              pt1: _RRTState,
              pt2: _RRTState,
              sample_goal_eps: float = 0.0) -> Optional[List[_RRTState]]:
        """Query the RRT, to get a collision-free path from pt1 to pt2.

        If none is found, returns None.
        """
        if self._collision_fn(pt1) or self._collision_fn(pt2):
            return None
        direct_path = self._try_direct_path(pt1, pt2)
        if direct_path is not None:
            return direct_path
        for _ in range(self._num_attempts):
            path = self._rrt_connect(pt1,
                                     goal_sampler=lambda: pt2,
                                     sample_goal_eps=sample_goal_eps)
            if path is not None:
                return self._smooth_path(path)
        return None

    def query_to_goal_fn(
            self,
            start: _RRTState,
            goal_sampler: Callable[[], _RRTState],
            goal_fn: Callable[[_RRTState], bool],
            sample_goal_eps: float = 0.0) -> Optional[List[_RRTState]]:
        """Query the RRT, to get a collision-free path from start to a point
        such that goal_fn(point) is True. Uses goal_sampler to sample a target
        for a direct path or with probability sample_goal_eps.

        If none is found, returns None.
        """
        if self._collision_fn(start):
            return None
        direct_path = self._try_direct_path(start, goal_sampler())
        if direct_path is not None:
            return direct_path
        for _ in range(self._num_attempts):
            path = self._rrt_connect(start,
                                     goal_sampler,
                                     goal_fn,
                                     sample_goal_eps=sample_goal_eps)
            if path is not None:
                return self._smooth_path(path)
        return None

    def _try_direct_path(self, pt1: _RRTState,
                         pt2: _RRTState) -> Optional[List[_RRTState]]:
        path = [pt1]
        for newpt in self._extend_fn(pt1, pt2):
            if self._collision_fn(newpt):
                return None
            path.append(newpt)
        return path

    def _rrt_connect(
        self,
        pt1: _RRTState,
        goal_sampler: Callable[[], _RRTState],
        goal_fn: Optional[Callable[[_RRTState], bool]] = None,
        sample_goal_eps: float = 0.0,
    ) -> Optional[List[_RRTState]]:
        root = _RRTNode(pt1)
        nodes = [root]

        for _ in range(self._num_iters):
            # Sample the goal with a small probability, otherwise randomly
            # choose a point.
            sample_goal = self._rng.random() < sample_goal_eps
            samp = goal_sampler() if sample_goal else self._sample_fn(pt1)
            min_key = functools.partial(self._get_pt_dist_to_node, samp)
            nearest = min(nodes, key=min_key)
            reached_goal = False
            for newpt in self._extend_fn(nearest.data, samp):
                if self._collision_fn(newpt):
                    break
                nearest = _RRTNode(newpt, parent=nearest)
                nodes.append(nearest)
            else:
                reached_goal = sample_goal
            # Check goal_fn if defined
            if reached_goal or goal_fn is not None and goal_fn(nearest.data):
                path = nearest.path_from_root()
                return [node.data for node in path]
        return None

    def _get_pt_dist_to_node(self, pt: _RRTState,
                             node: _RRTNode[_RRTState]) -> float:
        return self._distance_fn(pt, node.data)

    def _smooth_path(self, path: List[_RRTState]) -> List[_RRTState]:
        assert len(path) > 2
        for _ in range(self._smooth_amt):
            i = self._rng.integers(0, len(path) - 1)
            j = self._rng.integers(0, len(path) - 1)
            if abs(i - j) <= 1:
                continue
            if j < i:
                i, j = j, i
            shortcut = list(self._extend_fn(path[i], path[j]))
            if len(shortcut) < j - i and \
                    all(not self._collision_fn(pt) for pt in shortcut):
                path = path[:i + 1] + shortcut + path[j + 1:]
        return path


class BiRRT(RRT[_RRTState]):
    """Bidirectional rapidly-exploring random tree."""

    def query_to_goal_fn(
            self,
            start: _RRTState,
            goal_sampler: Callable[[], _RRTState],
            goal_fn: Callable[[_RRTState], bool],
            sample_goal_eps: float = 0.0) -> Optional[List[_RRTState]]:
        raise NotImplementedError("Can't query to goal function using BiRRT")

    def _rrt_connect(
        self,
        pt1: _RRTState,
        goal_sampler: Callable[[], _RRTState],
        goal_fn: Optional[Callable[[_RRTState], bool]] = None,
        sample_goal_eps: float = 0.0,
    ) -> Optional[List[_RRTState]]:
        # goal_fn and sample_goal_eps are unused
        pt2 = goal_sampler()
        root1, root2 = _RRTNode(pt1), _RRTNode(pt2)
        nodes1, nodes2 = [root1], [root2]

        for _ in range(self._num_iters):
            if len(nodes1) > len(nodes2):
                nodes1, nodes2 = nodes2, nodes1
            samp = self._sample_fn(pt1)
            min_key1 = functools.partial(self._get_pt_dist_to_node, samp)
            nearest1 = min(nodes1, key=min_key1)
            for newpt in self._extend_fn(nearest1.data, samp):
                if self._collision_fn(newpt):
                    break
                nearest1 = _RRTNode(newpt, parent=nearest1)
                nodes1.append(nearest1)
            min_key2 = functools.partial(self._get_pt_dist_to_node,
                                         nearest1.data)
            nearest2 = min(nodes2, key=min_key2)
            for newpt in self._extend_fn(nearest2.data, nearest1.data):
                if self._collision_fn(newpt):
                    break
                nearest2 = _RRTNode(newpt, parent=nearest2)
                nodes2.append(nearest2)
            else:
                path1 = nearest1.path_from_root()
                path2 = nearest2.path_from_root()
                # This is a tricky case to cover.
                if path1[0] != root1:  # pragma: no cover
                    path1, path2 = path2, path1
                assert path1[0] == root1
                path = path1[:-1] + path2[::-1]
                return [node.data for node in path]
        return None


class _RRTNode(Generic[_RRTState]):
    """A node for RRT."""

    def __init__(self,
                 data: _RRTState,
                 parent: Optional[_RRTNode[_RRTState]] = None) -> None:
        self.data = data
        self.parent = parent

    def path_from_root(self) -> List[_RRTNode[_RRTState]]:
        """Return the path from the root to this node."""
        sequence = []
        node: Optional[_RRTNode[_RRTState]] = self
        while node is not None:
            sequence.append(node)
            node = node.parent
        return sequence[::-1]


def strip_predicate(predicate: Predicate) -> Predicate:
    """Remove the classifier from the given predicate to make a new Predicate.

    Implement this by replacing the classifier with one that errors.
    """

    def _stripped_classifier(state: State, objects: Sequence[Object]) -> bool:
        raise Exception("Stripped classifier should never be called!")

    return Predicate(predicate.name, predicate.types, _stripped_classifier)


def strip_task(task: Task, included_predicates: Set[Predicate]) -> Task:
    """Create a new task where any excluded goal predicates have their
    classifiers removed."""
    stripped_goal: Set[GroundAtom] = set()
    for atom in task.goal:
        if atom.predicate in included_predicates:
            stripped_goal.add(atom)
            continue
        stripped_pred = strip_predicate(atom.predicate)
        stripped_atom = GroundAtom(stripped_pred, atom.objects)
        stripped_goal.add(stripped_atom)
    return Task(task.init, stripped_goal, alt_goal=task.alt_goal)


def create_vlm_predicate(
        name: str, types: Sequence[Type],
        get_vlm_query_str: Callable[[Sequence[Object]], str]) -> VLMPredicate:
    """Simple function that creates VLMPredicates with dummy classifiers, which
    is the most-common way these need to be created."""

    def _stripped_classifier(
            state: State,
            objects: Sequence[Object]) -> bool:  # pragma: no cover.
        raise Exception("VLM predicate classifier should never be called!")

    return VLMPredicate(name, types, _stripped_classifier, get_vlm_query_str)


def create_vlm_by_name(
        model_name: str) -> VisionLanguageModel:  # pragma: no cover
    """Create particular vlm using a provided name."""
    if "gemini" in model_name:
        return GoogleGeminiVLM(model_name)
    return OpenAIVLM(model_name)


<<<<<<< HEAD
def create_llm_by_name(model_name: str) -> LargeLanguageModel:
=======
def create_llm_by_name(
        model_name: str) -> LargeLanguageModel:  # pragma: no cover
>>>>>>> 61724fdd
    """Create particular llm using a provided name."""
    if "gemini" in model_name:
        return GoogleGeminiLLM(model_name)
    return OpenAILLM(model_name)


def query_vlm_for_atom_vals(
        vlm_atoms: Collection[GroundAtom],
        state: State,
        vlm: Optional[VisionLanguageModel] = None) -> Set[GroundAtom]:
    """Given a set of ground atoms, queries a VLM and gets the subset of these
    atoms that are true."""
    true_atoms: Set[GroundAtom] = set()
    # This only works if state.simulator_state is some list of images that the
    # vlm can be called on.
    assert state.simulator_state is not None
    assert isinstance(state.simulator_state["images"], List)
    imgs = state.simulator_state["images"]
    vlm_atoms = sorted(vlm_atoms)
    atom_queries_str = "\n* "
    atom_queries_str += "\n* ".join(atom.get_vlm_query_str()
                                    for atom in vlm_atoms)
    filepath_to_vlm_prompt = get_path_to_predicators_root() + \
        "/predicators/datasets/vlm_input_data_prompts/atom_labelling/" + \
        "per_scene_naive.txt"
    with open(filepath_to_vlm_prompt, "r", encoding="utf-8") as f:
        vlm_query_str = f.read()
    vlm_query_str += atom_queries_str
    if vlm is None:
        vlm = create_vlm_by_name(CFG.vlm_model_name)  # pragma: no cover.
    vlm_input_imgs = \
        [PIL.Image.fromarray(img_arr) for img_arr in imgs] # type: ignore
    vlm_output = vlm.sample_completions(vlm_query_str,
                                        vlm_input_imgs,
                                        0.0,
                                        seed=CFG.seed,
                                        num_completions=1)
    assert len(vlm_output) == 1
    vlm_output_str = vlm_output[0]
    all_atom_queries = atom_queries_str.strip().split("\n")
    all_vlm_responses = vlm_output_str.strip().split("\n")

    # NOTE: this assumption is likely too brittle; if this is breaking, feel
    # free to remove/adjust this and change the below parsing loop accordingly!
    assert len(all_atom_queries) == len(all_vlm_responses)
    for i, (atom_query, curr_vlm_output_line) in enumerate(
            zip(all_atom_queries, all_vlm_responses)):
        assert atom_query + ":" in curr_vlm_output_line
        assert "." in curr_vlm_output_line
        period_idx = curr_vlm_output_line.find(".")
        if curr_vlm_output_line[len(atom_query +
                                    ":"):period_idx].lower().strip() == "true":
            true_atoms.add(vlm_atoms[i])
    return true_atoms


def abstract(state: State,
             preds: Collection[Predicate],
             vlm: Optional[VisionLanguageModel] = None) -> Set[GroundAtom]:
    """Get the atomic representation of the given state (i.e., a set of ground
    atoms), using the given set of predicates.

    Duplicate arguments in predicates are allowed.
    """
    # Start by pulling out all VLM predicates.
    vlm_preds = set(pred for pred in preds if isinstance(pred, VLMPredicate))
    # Next, classify all non-VLM predicates.
    atoms = set()
    for pred in preds:
        if pred not in vlm_preds:
            for choice in get_object_combinations(list(state), pred.types):
                if pred.holds(state, choice):
                    atoms.add(GroundAtom(pred, choice))
    if len(vlm_preds) > 0:
        # Now, aggregate all the VLM predicates and make a single call to a
        # VLM to get their values.
        vlm_atoms = set()
        for pred in vlm_preds:
            for choice in get_object_combinations(list(state), pred.types):
                vlm_atoms.add(GroundAtom(pred, choice))
        true_vlm_atoms = query_vlm_for_atom_vals(vlm_atoms, state, vlm)
        atoms |= true_vlm_atoms
    return atoms


def all_ground_operators(
        operator: STRIPSOperator,
        objects: Collection[Object]) -> Iterator[_GroundSTRIPSOperator]:
    """Get all possible groundings of the given operator with the given
    objects."""
    types = [p.type for p in operator.parameters]
    for choice in get_object_combinations(objects, types):
        yield operator.ground(tuple(choice))


def all_ground_operators_given_partial(
        operator: STRIPSOperator, objects: Collection[Object],
        sub: VarToObjSub) -> Iterator[_GroundSTRIPSOperator]:
    """Get all possible groundings of the given operator with the given objects
    such that the parameters are consistent with the given substitution."""
    assert set(sub).issubset(set(operator.parameters))
    types = [p.type for p in operator.parameters if p not in sub]
    for choice in get_object_combinations(objects, types):
        # Complete the choice with the args that are determined from the sub.
        choice_lst = list(choice)
        choice_lst.reverse()
        completed_choice = []
        for p in operator.parameters:
            if p in sub:
                completed_choice.append(sub[p])
            else:
                completed_choice.append(choice_lst.pop())
        assert not choice_lst
        ground_op = operator.ground(tuple(completed_choice))
        yield ground_op


def all_ground_nsrts(nsrt: NSRT,
                     objects: Collection[Object]) -> Iterator[_GroundNSRT]:
    """Get all possible groundings of the given NSRT with the given objects."""
    types = [p.type for p in nsrt.parameters]
    for choice in get_object_combinations(objects, types):
        yield nsrt.ground(tuple(choice))


def all_ground_nsrts_fd_translator(
        nsrts: Set[NSRT], objects: Collection[Object],
        predicates: Set[Predicate], types: Set[Type],
        init_atoms: Set[GroundAtom],
        goal: Set[GroundAtom]) -> Iterator[_GroundNSRT]:
    """Get all possible groundings of the given set of NSRTs with the given
    objects, using Fast Downward's translator for efficiency."""
    nsrt_name_to_nsrt = {nsrt.name.lower(): nsrt for nsrt in nsrts}
    obj_name_to_obj = {obj.name.lower(): obj for obj in objects}
    dom_str = create_pddl_domain(nsrts, predicates, types, "mydomain")
    prob_str = create_pddl_problem(objects, init_atoms, goal, "mydomain",
                                   "myproblem")
    with nostdout():
        sas_task = downward_translate(dom_str, prob_str)  # type: ignore
    for operator in sas_task.operators:
        split_name = operator.name[1:-1].split()  # strip out ( and )
        nsrt = nsrt_name_to_nsrt[split_name[0]]
        objs = [obj_name_to_obj[name] for name in split_name[1:]]
        yield nsrt.ground(objs)


def all_possible_ground_atoms(state: State,
                              preds: Set[Predicate]) -> List[GroundAtom]:
    """Get a sorted list of all possible ground atoms in a state given the
    predicates.

    Ignores the predicates' classifiers.
    """
    objects = frozenset(state)
    ground_atoms = set()
    for pred in preds:
        ground_atoms |= get_all_ground_atoms_for_predicate(pred, objects)
    return sorted(ground_atoms)


def all_ground_ldl_rules(
    rule: LDLRule,
    objects: Collection[Object],
    static_predicates: Optional[Collection[Predicate]] = None,
    init_atoms: Optional[Collection[GroundAtom]] = None
) -> List[_GroundLDLRule]:
    """Get all possible groundings of the given rule with the given objects.

    If provided, use the static predicates and init_atoms to avoid
    grounding rules that will never have satisfied preconditions in any
    state.
    """
    if static_predicates is None:
        static_predicates = set()
    if init_atoms is None:
        init_atoms = set()
    return _cached_all_ground_ldl_rules(rule, frozenset(objects),
                                        frozenset(static_predicates),
                                        frozenset(init_atoms))


@functools.lru_cache(maxsize=None)
def _cached_all_ground_ldl_rules(
        rule: LDLRule, objects: FrozenSet[Object],
        static_predicates: FrozenSet[Predicate],
        init_atoms: FrozenSet[GroundAtom]) -> List[_GroundLDLRule]:
    """Helper for all_ground_ldl_rules() that caches the outputs."""
    ground_rules = []
    # Use static preconds to reduce the map of parameters to possible objects.
    # For example, if IsBall(?x) is a positive state precondition, then only
    # the objects that appear in init_atoms with IsBall could bind to ?x.
    # For now, we just check unary static predicates, since that covers the
    # common case where such predicates are used in place of types.
    # Create map from each param to unary static predicates.
    param_to_pos_preds: Dict[Variable, Set[Predicate]] = {
        p: set()
        for p in rule.parameters
    }
    param_to_neg_preds: Dict[Variable, Set[Predicate]] = {
        p: set()
        for p in rule.parameters
    }
    for (preconditions, param_to_preds) in [
        (rule.pos_state_preconditions, param_to_pos_preds),
        (rule.neg_state_preconditions, param_to_neg_preds),
    ]:
        for atom in preconditions:
            pred = atom.predicate
            if pred in static_predicates and pred.arity == 1:
                param = atom.variables[0]
                param_to_preds[param].add(pred)
    # Create the param choices, filtering based on the unary static atoms.
    param_choices = []  # list of lists of possible objects for each param
    # Preprocess the atom sets for faster lookups.
    init_atom_tups = {(a.predicate, tuple(a.objects)) for a in init_atoms}
    for param in rule.parameters:
        choices = []
        for obj in objects:
            # Types must match, as usual.
            if obj.type != param.type:
                continue
            # Check the static conditions.
            binding_valid = True
            for pred in param_to_pos_preds[param]:
                if (pred, (obj, )) not in init_atom_tups:
                    binding_valid = False
                    break
            for pred in param_to_neg_preds[param]:
                if (pred, (obj, )) in init_atom_tups:
                    binding_valid = False
                    break
            if binding_valid:
                choices.append(obj)
        # Must be sorted for consistency with other grounding code.
        param_choices.append(sorted(choices))
    for choice in itertools.product(*param_choices):
        ground_rule = rule.ground(choice)
        ground_rules.append(ground_rule)
    return ground_rules


def parse_ldl_from_str(ldl_str: str, types: Collection[Type],
                       predicates: Collection[Predicate],
                       nsrts: Collection[NSRT]) -> LiftedDecisionList:
    """Parse a lifted decision list from a string representation of it."""
    parser = _LDLParser(types, predicates, nsrts)
    return parser.parse(ldl_str)


class _LDLParser:
    """Parser for lifted decision lists from strings."""

    def __init__(self, types: Collection[Type],
                 predicates: Collection[Predicate],
                 nsrts: Collection[NSRT]) -> None:
        self._nsrt_name_to_nsrt = {nsrt.name.lower(): nsrt for nsrt in nsrts}
        self._type_name_to_type = {t.name.lower(): t for t in types}
        self._predicate_name_to_predicate = {
            p.name.lower(): p
            for p in predicates
        }

    def parse(self, ldl_str: str) -> LiftedDecisionList:
        """Run parsing."""
        ldl_str = ldl_str.lower()  # ignore case during parsing
        rules = []
        rule_matches = re.finditer(r"\(:rule", ldl_str)
        for start in rule_matches:
            rule_str = find_balanced_expression(ldl_str, start.start())
            rule = self._parse_rule(rule_str)
            rules.append(rule)
        return LiftedDecisionList(rules)

    def _parse_rule(self, rule_str: str) -> LDLRule:
        rule_pattern = r"\(:rule(.*):parameters(.*):preconditions(.*)" + \
                       r":goals(.*):action(.*)\)"
        match_result = re.match(rule_pattern, rule_str, re.DOTALL)
        assert match_result is not None
        # Remove white spaces.
        matches = [m.strip().rstrip() for m in match_result.groups()]
        # Unpack the matches.
        rule_name, params_str, preconds_str, goals_str, nsrt_str = matches
        # Handle the parameters.
        assert "?" in params_str, "Assuming all rules have parameters."
        variable_name_to_variable = {}
        assert params_str.endswith(")")
        for param_str in params_str[:-1].split("?")[1:]:
            param_name, param_type_str = param_str.split("-")
            param_name = param_name.strip()
            param_type_str = param_type_str.strip()
            variable_name = "?" + param_name
            param_type = self._type_name_to_type[param_type_str]
            variable = Variable(variable_name, param_type)
            variable_name_to_variable[variable_name] = variable
        # Handle the preconditions.
        pos_preconds, neg_preconds = self._parse_lifted_atoms(
            preconds_str, variable_name_to_variable)
        # Handle the goals.
        pos_goals, neg_goals = self._parse_lifted_atoms(
            goals_str, variable_name_to_variable)
        assert not neg_goals, "Negative LDL goals not currently supported"
        # Handle the NSRT.
        nsrt = self._parse_into_nsrt(nsrt_str, variable_name_to_variable)
        # Finalize the rule.
        params = sorted(variable_name_to_variable.values())
        return LDLRule(rule_name, params, pos_preconds, neg_preconds,
                       pos_goals, nsrt)

    def _parse_lifted_atoms(
        self, atoms_str: str, variable_name_to_variable: Dict[str, Variable]
    ) -> Tuple[Set[LiftedAtom], Set[LiftedAtom]]:
        """Parse the given string (representing either preconditions or
        effects) into a set of positive lifted atoms and a set of negative
        lifted atoms.

        Check against params to make sure typing is correct.
        """
        assert atoms_str[0] == "("
        assert atoms_str[-1] == ")"

        # Handle conjunctions.
        if atoms_str.startswith("(and") and atoms_str[4] in (" ", "\n", "("):
            clauses = find_all_balanced_expressions(atoms_str[4:-1].strip())
            pos_atoms, neg_atoms = set(), set()
            for clause in clauses:
                clause_pos_atoms, clause_neg_atoms = self._parse_lifted_atoms(
                    clause, variable_name_to_variable)
                pos_atoms |= clause_pos_atoms
                neg_atoms |= clause_neg_atoms
            return pos_atoms, neg_atoms

        # Handle negations.
        if atoms_str.startswith("(not") and atoms_str[4] in (" ", "\n", "("):
            # Only contains a single literal inside not.
            split_strs = atoms_str[4:-1].strip()[1:-1].strip().split()
            pred = self._predicate_name_to_predicate[split_strs[0]]
            args = [variable_name_to_variable[arg] for arg in split_strs[1:]]
            lifted_atom = LiftedAtom(pred, args)
            return set(), {lifted_atom}

        # Handle single positive atoms.
        split_strs = atoms_str[1:-1].split()
        # Empty conjunction.
        if not split_strs:
            return set(), set()
        pred = self._predicate_name_to_predicate[split_strs[0]]
        args = [variable_name_to_variable[arg] for arg in split_strs[1:]]
        lifted_atom = LiftedAtom(pred, args)
        return {lifted_atom}, set()

    def _parse_into_nsrt(
            self, nsrt_str: str,
            variable_name_to_variable: Dict[str, Variable]) -> NSRT:
        """Parse the given string into an NSRT."""
        assert nsrt_str[0] == "("
        assert nsrt_str[-1] == ")"
        nsrt_str = nsrt_str[1:-1].split()[0]
        nsrt = self._nsrt_name_to_nsrt[nsrt_str]
        # Validate parameters.
        variables = variable_name_to_variable.values()
        for v in nsrt.parameters:
            assert v in variables, f"NSRT parameter {v} missing from LDL rule"
        return nsrt


_T = TypeVar("_T")  # element of a set


def sample_subsets(universe: Sequence[_T], num_samples: int, min_set_size: int,
                   max_set_size: int,
                   rng: np.random.Generator) -> Iterator[Set[_T]]:
    """Sample multiple subsets from a universe."""
    assert min_set_size <= max_set_size
    assert max_set_size <= len(universe), "Not enough elements in universe"
    for _ in range(num_samples):
        set_size = rng.integers(min_set_size, max_set_size + 1)
        idxs = rng.choice(np.arange(len(universe)),
                          size=set_size,
                          replace=False)
        sample = {universe[i] for i in idxs}
        yield sample


def create_dataset_filename_str(
        saving_ground_atoms: bool,
        online_learning_cycle: Optional[int] = None) -> Tuple[str, str]:
    """Generate strings to be used for the filename for a dataset file that is
    about to be saved.

    Returns a tuple of strings where the first element is the dataset
    filename itself and the second is a template string used to generate
    it. If saving_ground_atoms is True, then we will name the file with
    a "_ground_atoms" suffix.
    """
    # Setup the dataset filename for saving/loading GroundAtoms.
    regex = r"(\d+)"
    suffix_str = ""
    suffix_str += f"__{online_learning_cycle}"
    if saving_ground_atoms:
        suffix_str += "__ground_atoms"
    suffix_str += ".data"
    dataset_fname_template = (
        f"{CFG.env}__{CFG.offline_data_method}__{CFG.demonstrator}__"
        f"{regex}__{CFG.included_options}__{CFG.seed}" + suffix_str)
    dataset_fname = os.path.join(
        CFG.data_dir,
        dataset_fname_template.replace(regex, str(CFG.num_train_tasks)))
    return dataset_fname, dataset_fname_template


def create_ground_atom_dataset(
        trajectories: Sequence[LowLevelTrajectory],
        predicates: Set[Predicate]) -> List[GroundAtomTrajectory]:
    """Apply all predicates to all trajectories in the dataset."""
    ground_atom_dataset = []
    for traj in trajectories:
        atoms = [abstract(s, predicates) for s in traj.states]
        ground_atom_dataset.append((traj, atoms))
    return ground_atom_dataset


def prune_ground_atom_dataset(
        ground_atom_dataset: List[GroundAtomTrajectory],
        kept_predicates: Collection[Predicate]) -> List[GroundAtomTrajectory]:
    """Create a new ground atom dataset by keeping only some predicates."""
    new_ground_atom_dataset = []
    for traj, atoms in ground_atom_dataset:
        assert len(traj.states) == len(atoms)
        kept_atoms = [{a
                       for a in sa if a.predicate in kept_predicates}
                      for sa in atoms]
        new_ground_atom_dataset.append((traj, kept_atoms))
    return new_ground_atom_dataset


def load_ground_atom_dataset(
        dataset_fname: str,
        trajectories: List[LowLevelTrajectory]) -> List[GroundAtomTrajectory]:
    """Load a previously-saved ground atom dataset.

    Note importantly that we only save atoms themselves, we don't save
    the low-level trajectory information that's necessary to make
    GroundAtomTrajectories given series of ground atoms (that info can
    be saved separately, in case one wants to just load trajectories and
    not also load ground atoms). Thus, this function needs to take these
    trajectories as input.
    """
    os.makedirs(CFG.data_dir, exist_ok=True)
    # Check that the dataset file was previously saved.
    ground_atom_dataset_atoms: Optional[List[List[Set[GroundAtom]]]] = []
    if os.path.exists(dataset_fname):
        # Load the ground atoms dataset.
        with open(dataset_fname, "rb") as f:
            ground_atom_dataset_atoms = pkl.load(f)
        assert ground_atom_dataset_atoms is not None
        assert len(trajectories) == len(ground_atom_dataset_atoms)
        logging.info("\n\nLOADED GROUND ATOM DATASET")

        # The saved ground atom dataset consists only of sequences
        # of sets of GroundAtoms, we need to recombine this with
        # the LowLevelTrajectories to create a GroundAtomTrajectory.
        ground_atom_dataset = []
        for i, traj in enumerate(trajectories):
            ground_atom_seq = ground_atom_dataset_atoms[i]
            ground_atom_dataset.append(
                (traj, [set(atoms) for atoms in ground_atom_seq]))
    else:
        raise ValueError(f"Cannot load ground atoms: {dataset_fname}")
    return ground_atom_dataset


def save_ground_atom_dataset(ground_atom_dataset: List[GroundAtomTrajectory],
                             dataset_fname: str) -> None:
    """Saves a given ground atom dataset so it can be loaded in the future."""
    # Save ground atoms dataset to file. Note that a
    # GroundAtomTrajectory contains a normal LowLevelTrajectory and a
    # list of sets of GroundAtoms, so we only save the list of
    # GroundAtoms (the LowLevelTrajectories are saved separately).
    ground_atom_dataset_to_pkl = []
    for gt_traj in ground_atom_dataset:
        trajectory = []
        for ground_atom_set in gt_traj[1]:
            trajectory.append(ground_atom_set)
        ground_atom_dataset_to_pkl.append(trajectory)
    with open(dataset_fname, "wb") as f:
        pkl.dump(ground_atom_dataset_to_pkl, f)


def merge_ground_atom_datasets(
        gad1: List[GroundAtomTrajectory],
        gad2: List[GroundAtomTrajectory]) -> List[GroundAtomTrajectory]:
    """Merges two ground atom datasets sharing the same underlying low-level
    trajectory via the union of ground atoms at each state."""
    assert len(gad1) == len(
        gad2), "Ground atom datasets must be of the same length to merge them."
    merged_ground_atom_dataset = []
    for ground_atom_traj1, ground_atom_traj2 in zip(gad1, gad2):
        ll_traj1, ga_list1 = ground_atom_traj1
        ll_traj2, ga_list2 = ground_atom_traj2
        assert ll_traj1 == ll_traj2, "Ground atom trajectories must share " \
            "the same low-level trajectory to be able to merge them."
        merged_ga_list = [ga1 | ga2 for ga1, ga2 in zip(ga_list1, ga_list2)]
        merged_ground_atom_dataset.append((ll_traj1, merged_ga_list))
    return merged_ground_atom_dataset


def extract_preds_and_types(
    ops: Collection[NSRTOrSTRIPSOperator]
) -> Tuple[Dict[str, Predicate], Dict[str, Type]]:
    """Extract the predicates and types used in the given operators."""
    preds = {}
    types = {}
    for op in ops:
        for atom in op.preconditions | op.add_effects | op.delete_effects:
            for var_type in atom.predicate.types:
                types[var_type.name] = var_type
            preds[atom.predicate.name] = atom.predicate
    return preds, types


def get_static_preds(ops: Collection[NSRTOrSTRIPSOperator],
                     predicates: Collection[Predicate]) -> Set[Predicate]:
    """Get the subset of predicates from the given set that are static with
    respect to the given lifted operators."""
    static_preds = set()
    for pred in predicates:
        # This predicate is not static if it appears in any op's effects.
        if any(
                any(atom.predicate == pred for atom in op.add_effects) or any(
                    atom.predicate == pred for atom in op.delete_effects)
                for op in ops):
            continue
        static_preds.add(pred)
    return static_preds


def get_static_atoms(ground_ops: Collection[GroundNSRTOrSTRIPSOperator],
                     atoms: Collection[GroundAtom]) -> Set[GroundAtom]:
    """Get the subset of atoms from the given set that are static with respect
    to the given ground operators.

    Note that this can include MORE than simply the set of atoms whose
    predicates are static, because now we have ground operators.
    """
    static_atoms = set()
    for atom in atoms:
        # This atom is not static if it appears in any op's effects.
        if any(
                any(atom == eff for eff in op.add_effects) or any(
                    atom == eff for eff in op.delete_effects)
                for op in ground_ops):
            continue
        static_atoms.add(atom)
    return static_atoms


def get_reachable_atoms(ground_ops: Collection[GroundNSRTOrSTRIPSOperator],
                        atoms: Collection[GroundAtom]) -> Set[GroundAtom]:
    """Get all atoms that are reachable from the init atoms."""
    reachables = set(atoms)
    while True:
        fixed_point_reached = True
        for op in ground_ops:
            if op.preconditions.issubset(reachables):
                for new_reachable_atom in op.add_effects - reachables:
                    fixed_point_reached = False
                    reachables.add(new_reachable_atom)
        if fixed_point_reached:
            break
    return reachables


def get_applicable_operators(
        ground_ops: Collection[GroundNSRTOrSTRIPSOperator],
        atoms: Collection[GroundAtom]) -> Iterator[GroundNSRTOrSTRIPSOperator]:
    """Iterate over ground operators whose preconditions are satisfied.

    Note: the order may be nondeterministic. Users should be invariant.
    """
    for op in ground_ops:
        applicable = op.preconditions.issubset(atoms)
        if applicable:
            yield op


def apply_operator(op: GroundNSRTOrSTRIPSOperator,
                   atoms: Set[GroundAtom]) -> Set[GroundAtom]:
    """Get a next set of atoms given a current set and a ground operator."""
    # Note that we are removing the ignore effects before the
    # application of the operator, because if the ignore effect
    # appears in the effects, we still know that the effects
    # will be true, so we don't want to remove them.
    new_atoms = {a for a in atoms if a.predicate not in op.ignore_effects}
    for atom in op.delete_effects:
        new_atoms.discard(atom)
    for atom in op.add_effects:
        new_atoms.add(atom)
    return new_atoms


def compute_necessary_atoms_seq(
        skeleton: List[_GroundNSRT], atoms_seq: List[Set[GroundAtom]],
        goal: Set[GroundAtom]) -> List[Set[GroundAtom]]:
    """Given a skeleton and a corresponding atoms sequence, return a
    'necessary' atoms sequence that includes only the necessary image at each
    step."""
    necessary_atoms_seq = [set(goal)]
    necessary_image = set(goal)
    for t in range(len(atoms_seq) - 2, -1, -1):
        curr_nsrt = skeleton[t]
        necessary_image -= set(curr_nsrt.add_effects)
        necessary_image |= set(curr_nsrt.preconditions)
        necessary_atoms_seq = [set(necessary_image)] + necessary_atoms_seq
    return necessary_atoms_seq


def get_successors_from_ground_ops(
        atoms: Set[GroundAtom],
        ground_ops: Collection[GroundNSRTOrSTRIPSOperator],
        unique: bool = True) -> Iterator[Set[GroundAtom]]:
    """Get all next atoms from ground operators.

    If unique is true, only yield each unique successor once.
    """
    seen_successors = set()
    for ground_op in get_applicable_operators(ground_ops, atoms):
        next_atoms = apply_operator(ground_op, atoms)
        if unique:
            frozen_next_atoms = frozenset(next_atoms)
            if frozen_next_atoms in seen_successors:
                continue
            seen_successors.add(frozen_next_atoms)
        yield next_atoms


def ops_and_specs_to_dummy_nsrts(
        strips_ops: Sequence[STRIPSOperator],
        option_specs: Sequence[OptionSpec]) -> Set[NSRT]:
    """Create NSRTs from strips operators and option specs with dummy
    samplers."""
    assert len(strips_ops) == len(option_specs)
    nsrts = set()
    for op, (param_option, option_vars) in zip(strips_ops, option_specs):
        nsrt = op.make_nsrt(
            param_option,
            option_vars,  # dummy sampler
            lambda s, g, rng, o: np.zeros(1, dtype=np.float32))
        nsrts.add(nsrt)
    return nsrts


# Note: create separate `heuristics.py` module if we need to add new
#  heuristics in the future.


def create_task_planning_heuristic(
    heuristic_name: str,
    init_atoms: Set[GroundAtom],
    goal: Set[GroundAtom],
    ground_ops: Collection[GroundNSRTOrSTRIPSOperator],
    predicates: Collection[Predicate],
    objects: Collection[Object],
) -> _TaskPlanningHeuristic:
    """Create a task planning heuristic that consumes ground atoms and
    estimates the cost-to-go."""
    if heuristic_name in _PYPERPLAN_HEURISTICS:
        return _create_pyperplan_heuristic(heuristic_name, init_atoms, goal,
                                           ground_ops, predicates, objects)
    if heuristic_name == GoalCountHeuristic.HEURISTIC_NAME:
        return GoalCountHeuristic(heuristic_name, init_atoms, goal, ground_ops)
    raise ValueError(f"Unrecognized heuristic name: {heuristic_name}.")


@dataclass(frozen=True)
class _TaskPlanningHeuristic:
    """A task planning heuristic."""
    name: str
    init_atoms: Collection[GroundAtom]
    goal: Set[GroundAtom]
    ground_ops: Collection[Union[_GroundNSRT, _GroundSTRIPSOperator]]

    def __call__(self, atoms: Collection[GroundAtom]) -> float:
        raise NotImplementedError("Override me!")


class GoalCountHeuristic(_TaskPlanningHeuristic):
    """The number of goal atoms that are not in the current state."""
    HEURISTIC_NAME: ClassVar[str] = "goal_count"

    def __call__(self, atoms: Collection[GroundAtom]) -> float:
        return len(self.goal.difference(atoms))


############################### Pyperplan Glue ###############################


def _create_pyperplan_heuristic(
    heuristic_name: str,
    init_atoms: Set[GroundAtom],
    goal: Set[GroundAtom],
    ground_ops: Collection[GroundNSRTOrSTRIPSOperator],
    predicates: Collection[Predicate],
    objects: Collection[Object],
) -> _PyperplanHeuristicWrapper:
    """Create a pyperplan heuristic that inherits from
    _TaskPlanningHeuristic."""
    assert heuristic_name in _PYPERPLAN_HEURISTICS
    static_atoms = get_static_atoms(ground_ops, init_atoms)
    pyperplan_heuristic_cls = _PYPERPLAN_HEURISTICS[heuristic_name]
    pyperplan_task = _create_pyperplan_task(init_atoms, goal, ground_ops,
                                            predicates, objects, static_atoms)
    pyperplan_heuristic = pyperplan_heuristic_cls(pyperplan_task)
    pyperplan_goal = _atoms_to_pyperplan_facts(goal - static_atoms)
    return _PyperplanHeuristicWrapper(heuristic_name, init_atoms, goal,
                                      ground_ops, static_atoms,
                                      pyperplan_heuristic, pyperplan_goal)


_PyperplanFacts = FrozenSet[str]


@dataclass(frozen=True)
class _PyperplanNode:
    """Container glue for pyperplan heuristics."""
    state: _PyperplanFacts
    goal: _PyperplanFacts


@dataclass(frozen=True)
class _PyperplanOperator:
    """Container glue for pyperplan heuristics."""
    name: str
    preconditions: _PyperplanFacts
    add_effects: _PyperplanFacts
    del_effects: _PyperplanFacts


@dataclass(frozen=True)
class _PyperplanTask:
    """Container glue for pyperplan heuristics."""
    facts: _PyperplanFacts
    initial_state: _PyperplanFacts
    goals: _PyperplanFacts
    operators: Collection[_PyperplanOperator]


@dataclass(frozen=True)
class _PyperplanHeuristicWrapper(_TaskPlanningHeuristic):
    """A light wrapper around pyperplan's heuristics."""
    _static_atoms: Set[GroundAtom]
    _pyperplan_heuristic: _PyperplanBaseHeuristic
    _pyperplan_goal: _PyperplanFacts

    def __call__(self, atoms: Collection[GroundAtom]) -> float:
        # Note: filtering out static atoms.
        pyperplan_facts = _atoms_to_pyperplan_facts(set(atoms) \
                                                    - self._static_atoms)
        return self._evaluate(pyperplan_facts, self._pyperplan_goal,
                              self._pyperplan_heuristic)

    @staticmethod
    @functools.lru_cache(maxsize=None)
    def _evaluate(pyperplan_facts: _PyperplanFacts,
                  pyperplan_goal: _PyperplanFacts,
                  pyperplan_heuristic: _PyperplanBaseHeuristic) -> float:
        pyperplan_node = _PyperplanNode(pyperplan_facts, pyperplan_goal)
        logging.disable(logging.DEBUG)
        result = pyperplan_heuristic(pyperplan_node)
        logging.disable(logging.NOTSET)
        return result


def _create_pyperplan_task(
    init_atoms: Set[GroundAtom],
    goal: Set[GroundAtom],
    ground_ops: Collection[GroundNSRTOrSTRIPSOperator],
    predicates: Collection[Predicate],
    objects: Collection[Object],
    static_atoms: Set[GroundAtom],
) -> _PyperplanTask:
    """Helper glue for pyperplan heuristics."""
    all_atoms = set()
    for predicate in predicates:
        all_atoms.update(
            get_all_ground_atoms_for_predicate(predicate, frozenset(objects)))
    # Note: removing static atoms.
    pyperplan_facts = _atoms_to_pyperplan_facts(all_atoms - static_atoms)
    pyperplan_state = _atoms_to_pyperplan_facts(init_atoms - static_atoms)
    pyperplan_goal = _atoms_to_pyperplan_facts(goal - static_atoms)
    pyperplan_operators = set()
    for op in ground_ops:
        # Note: the pyperplan operator must include the objects, because hFF
        # uses the operator name in constructing the relaxed plan, and the
        # relaxed plan is a set. If we instead just used op.name, there would
        # be a very nasty bug where two ground operators in the relaxed plan
        # that have different objects are counted as just one.
        name = op.name + "-".join(o.name for o in op.objects)
        pyperplan_operator = _PyperplanOperator(
            name,
            # Note: removing static atoms from preconditions.
            _atoms_to_pyperplan_facts(op.preconditions - static_atoms),
            _atoms_to_pyperplan_facts(op.add_effects),
            _atoms_to_pyperplan_facts(op.delete_effects))
        pyperplan_operators.add(pyperplan_operator)
    return _PyperplanTask(pyperplan_facts, pyperplan_state, pyperplan_goal,
                          pyperplan_operators)


@functools.lru_cache(maxsize=None)
def _atom_to_pyperplan_fact(atom: GroundAtom) -> str:
    """Convert atom to tuple for interface with pyperplan."""
    arg_str = " ".join(o.name for o in atom.objects)
    return f"({atom.predicate.name} {arg_str})"


def _atoms_to_pyperplan_facts(
        atoms: Collection[GroundAtom]) -> _PyperplanFacts:
    """Light wrapper around _atom_to_pyperplan_fact() that operates on a
    collection of atoms."""
    return frozenset({_atom_to_pyperplan_fact(atom) for atom in atoms})


############################## End Pyperplan Glue ##############################


def create_pddl_domain(operators: Collection[NSRTOrSTRIPSOperator],
                       predicates: Collection[Predicate],
                       types: Collection[Type], domain_name: str) -> str:
    """Create a PDDL domain str from STRIPSOperators or NSRTs."""
    # Sort everything to ensure determinism.
    preds_lst = sorted(predicates)
    # Case 1: no type hierarchy.
    if all(t.parent is None for t in types):
        types_str = " ".join(t.name for t in sorted(types))
    # Case 2: type hierarchy.
    else:
        parent_to_children_types: Dict[Type,
                                       List[Type]] = {t: []
                                                      for t in types}
        for t in sorted(types):
            if t.parent:
                parent_to_children_types[t.parent].append(t)
        types_str = ""
        for parent_type in sorted(parent_to_children_types):
            child_types = parent_to_children_types[parent_type]
            if not child_types:
                # Special case: type has no children and also does not appear
                # as a child of another type.
                is_child_type = any(
                    parent_type in children
                    for children in parent_to_children_types.values())
                if not is_child_type:
                    types_str += f"\n    {parent_type.name}"
                # Otherwise, the type will appear as a child elsewhere.
            else:
                child_type_str = " ".join(t.name for t in child_types)
                types_str += f"\n    {child_type_str} - {parent_type.name}"
    ops_lst = sorted(operators)
    preds_str = "\n    ".join(pred.pddl_str() for pred in preds_lst)
    ops_strs = "\n\n  ".join(op.pddl_str() for op in ops_lst)
    return f"""(define (domain {domain_name})
  (:requirements :typing)
  (:types {types_str})

  (:predicates\n    {preds_str}
  )

  {ops_strs}
)"""


def create_pddl_problem(objects: Collection[Object],
                        init_atoms: Collection[GroundAtom],
                        goal: Set[GroundAtom], domain_name: str,
                        problem_name: str) -> str:
    """Create a PDDL problem str."""
    # Sort everything to ensure determinism.
    objects_lst = sorted(objects)
    init_atoms_lst = sorted(init_atoms)
    goal_lst = sorted(goal)
    objects_str = "\n    ".join(f"{o.name} - {o.type.name}"
                                for o in objects_lst)
    init_str = "\n    ".join(atom.pddl_str() for atom in init_atoms_lst)
    goal_str = "\n    ".join(atom.pddl_str() for atom in goal_lst)
    return f"""(define (problem {problem_name}) (:domain {domain_name})
  (:objects\n    {objects_str}
  )
  (:init\n    {init_str}
  )
  (:goal (and {goal_str}))
)
"""


@functools.lru_cache(maxsize=None)
def get_failure_predicate(option: ParameterizedOption,
                          idxs: Tuple[int]) -> Predicate:
    """Create a Failure predicate for a parameterized option."""
    idx_str = ",".join(map(str, idxs))
    arg_types = [option.types[i] for i in idxs]
    return Predicate(f"{option.name}Failed_arg{idx_str}",
                     arg_types,
                     _classifier=lambda s, o: False)


def _get_idxs_to_failure_predicate(
        option: ParameterizedOption,
        max_arity: int = 1) -> Dict[Tuple[int, ...], Predicate]:
    """Helper for get_all_failure_predicates() and get_failure_atoms()."""
    idxs_to_failure_predicate: Dict[Tuple[int, ...], Predicate] = {}
    num_types = len(option.types)
    max_num_idxs = min(max_arity, num_types)
    all_idxs = list(range(num_types))
    for arity in range(1, max_num_idxs + 1):
        for idxs in itertools.combinations(all_idxs, arity):
            pred = get_failure_predicate(option, idxs)
            idxs_to_failure_predicate[idxs] = pred
    return idxs_to_failure_predicate


def get_all_failure_predicates(options: Set[ParameterizedOption],
                               max_arity: int = 1) -> Set[Predicate]:
    """Get all possible failure predicates."""
    failure_preds: Set[Predicate] = set()
    for param_opt in options:
        preds = _get_idxs_to_failure_predicate(param_opt, max_arity=max_arity)
        failure_preds.update(preds.values())
    return failure_preds


def get_failure_atoms(failed_options: Collection[_Option],
                      max_arity: int = 1) -> Set[GroundAtom]:
    """Get ground failure atoms for the collection of failure options."""
    failure_atoms: Set[GroundAtom] = set()
    failed_option_specs = {(o.parent, tuple(o.objects))
                           for o in failed_options}
    for (param_opt, objs) in failed_option_specs:
        preds = _get_idxs_to_failure_predicate(param_opt, max_arity=max_arity)
        for idxs, pred in preds.items():
            obj_for_idxs = [objs[i] for i in idxs]
            failure_atom = GroundAtom(pred, obj_for_idxs)
            failure_atoms.add(failure_atom)
    return failure_atoms


@dataclass
class VideoMonitor(LoggingMonitor):
    """A monitor that renders each state and action encountered.

    The render_fn is generally env.render. Note that the state is unused
    because the environment should use its current internal state to
    render.
    """
    _render_fn: Callable[[Optional[Action], Optional[str]], Video]
    _video: Video = field(init=False, default_factory=list)

    def reset(self, train_or_test: str, task_idx: int) -> None:
        self._video = []

    def observe(self, obs: Observation, action: Optional[Action]) -> None:
        del obs  # unused
        self._video.extend(self._render_fn(action, None))

    def get_video(self) -> Video:
        """Return the video."""
        return self._video


@dataclass
class SimulateVideoMonitor(LoggingMonitor):
    """A monitor that calls render_state on each state and action seen.

    This monitor is meant for use with run_policy_with_simulator, as
    opposed to VideoMonitor, which is meant for use with run_policy.
    """
    _task: Task
    _render_state_fn: Callable[[State, Task, Optional[Action]], Video]
    _video: Video = field(init=False, default_factory=list)

    def reset(self, train_or_test: str, task_idx: int) -> None:
        self._video = []

    def observe(self, obs: Observation, action: Optional[Action]) -> None:
        assert isinstance(obs, State)
        self._video.extend(self._render_state_fn(obs, self._task, action))

    def get_video(self) -> Video:
        """Return the video."""
        return self._video


def create_video_from_partial_refinements(
    partial_refinements: Sequence[Tuple[Sequence[_GroundNSRT],
                                        Sequence[_Option]]],
    env: BaseEnv,
    train_or_test: str,
    task_idx: int,
    max_num_steps: int,
) -> Video:
    """Create a video from a list of skeletons and partial refinements.

    Note that the environment internal state is updated.
    """
    # Right now, the video is created by finding the longest partial
    # refinement. One could also implement an "all_skeletons" mode
    # that would create one video per skeleton.
    if CFG.failure_video_mode == "longest_only":
        # Visualize only the overall longest failed plan.
        _, plan = max(partial_refinements, key=lambda x: len(x[1]))
        policy = option_plan_to_policy(plan)
        video: Video = []
        state = env.reset(train_or_test, task_idx)
        for _ in range(max_num_steps):
            try:
                act = policy(state)
            except OptionExecutionFailure:
                video.extend(env.render())
                break
            video.extend(env.render(act))
            try:
                state = env.step(act)
            except EnvironmentFailure:
                break
        return video
    raise NotImplementedError("Unrecognized failure video mode: "
                              f"{CFG.failure_video_mode}.")


def fig2data(fig: matplotlib.figure.Figure, dpi: int) -> Image:
    """Convert matplotlib figure into Image."""
    fig.set_dpi(dpi)
    fig.canvas.draw()
    data = np.frombuffer(fig.canvas.tostring_argb(), dtype=np.uint8).copy()
    data = data.reshape(fig.canvas.get_width_height()[::-1] + (4, ))
    data[..., [0, 1, 2, 3]] = data[..., [1, 2, 3, 0]]
    return data


def save_video(outfile: str, video: Video) -> None:
    """Save the video to video_dir/outfile."""
    outdir = CFG.video_dir
    os.makedirs(outdir, exist_ok=True)
    outpath = os.path.join(outdir, outfile)
    imageio.mimwrite(outpath, video, fps=CFG.video_fps)  # type: ignore
    logging.info(f"Wrote out to {outpath}")


def save_images(outfile_prefix: str, video: Video) -> None:
    """Save the video as individual images to image_dir."""
    outdir = CFG.image_dir
    os.makedirs(outdir, exist_ok=True)
    width = len(str(len(video)))
    for i, image in enumerate(video):
        image_number = str(i).zfill(width)
        outfile = outfile_prefix + f"_image_{image_number}.png"
        outpath = os.path.join(outdir, outfile)
        imageio.imwrite(outpath, image)
        logging.info(f"Wrote out to {outpath}")


def get_env_asset_path(asset_name: str, assert_exists: bool = True) -> str:
    """Return the absolute path to env asset."""
    dir_path = os.path.dirname(os.path.realpath(__file__))
    asset_dir_path = os.path.join(dir_path, "envs", "assets")
    path = os.path.join(asset_dir_path, asset_name)
    if assert_exists:
        assert os.path.exists(path), f"Env asset not found: {asset_name}."
    return path


def get_third_party_path() -> str:
    """Return the absolute path to the third party directory."""
    third_party_dir_path = os.path.join(get_path_to_predicators_root(),
                                        "predicators/third_party")
    return third_party_dir_path


def get_path_to_predicators_root() -> str:
    """Return the absolute path to the predicators root directory.

    Specifically, this returns something that looks like:
    '<installation-path>/predicators'. Note there is no '/' at the end.
    """
    module_path = Path(__file__)
    predicators_dir = module_path.parent.parent
    return str(predicators_dir)


def import_submodules(path: List[str], name: str) -> None:
    """Load all submodules on the given path.

    Useful for finding subclasses of an abstract base class
    automatically.
    """
    if not TYPE_CHECKING:
        for _, module_name, _ in pkgutil.walk_packages(path):
            if "__init__" not in module_name:
                # Important! We use an absolute import here to avoid issues
                # with isinstance checking when using relative imports.
                importlib.import_module(f"{name}.{module_name}")


def update_config(args: Dict[str, Any]) -> None:
    """Args is a dictionary of new arguments to add to the config CFG."""
    parser = create_arg_parser()
    update_config_with_parser(parser, args)


def update_config_with_parser(parser: ArgumentParser, args: Dict[str,
                                                                 Any]) -> None:
    """Helper function for update_config() that accepts a parser argument."""
    arg_specific_settings = GlobalSettings.get_arg_specific_settings(args)
    # Only override attributes, don't create new ones.
    allowed_args = set(CFG.__dict__) | set(arg_specific_settings)
    # Unfortunately, can't figure out any other way to do this.
    for parser_action in parser._actions:  # pylint: disable=protected-access
        allowed_args.add(parser_action.dest)
    for k in args:
        if k not in allowed_args:
            raise ValueError(f"Unrecognized arg: {k}")
    for k in ("env", "approach", "seed", "experiment_id"):
        if k not in args and hasattr(CFG, k):
            # For env, approach, seed, and experiment_id, if we don't
            # pass in a value and this key is already in the
            # configuration dict, add the current value to args.
            args[k] = getattr(CFG, k)
    for d in [arg_specific_settings, args]:
        for k, v in d.items():
            setattr(CFG, k, v)


def reset_config(args: Optional[Dict[str, Any]] = None,
                 default_seed: int = 123,
                 default_render_state_dpi: int = 10) -> None:
    """Reset to the default CFG, overriding with anything in args.

    This utility is meant for use in testing only.
    """
    parser = create_arg_parser()
    reset_config_with_parser(parser, args, default_seed,
                             default_render_state_dpi)


def reset_config_with_parser(parser: ArgumentParser,
                             args: Optional[Dict[str, Any]] = None,
                             default_seed: int = 123,
                             default_render_state_dpi: int = 10) -> None:
    """Helper function for reset_config that accepts a parser argument."""
    default_args = parser.parse_args([
        "--env",
        "default env placeholder",
        "--seed",
        str(default_seed),
        "--approach",
        "default approach placeholder",
    ])
    arg_dict = {
        k: v
        for k, v in GlobalSettings.__dict__.items() if not k.startswith("_")
    }
    arg_dict.update(vars(default_args))
    if args is not None:
        arg_dict.update(args)
    if args is None or "render_state_dpi" not in args:
        # By default, use a small value for the rendering DPI, to avoid
        # expensive rendering during testing.
        arg_dict["render_state_dpi"] = default_render_state_dpi
    update_config_with_parser(parser, arg_dict)


def get_config_path_str(experiment_id: Optional[str] = None) -> str:
    """Get a filename prefix for configuration based on the current CFG.

    If experiment_id is supplied, it is used in place of
    CFG.experiment_id.
    """
    if experiment_id is None:
        experiment_id = CFG.experiment_id
    return (f"{CFG.env}__{CFG.approach}__{CFG.seed}__{CFG.excluded_predicates}"
            f"__{CFG.included_options}__{experiment_id}")


def get_approach_save_path_str() -> str:
    """Get a path for saving approaches."""
    os.makedirs(CFG.approach_dir, exist_ok=True)
    return f"{CFG.approach_dir}/{get_config_path_str()}.saved"


def get_approach_load_path_str() -> str:
    """Get a path for loading approaches."""
    if not CFG.load_experiment_id:
        experiment_id = CFG.experiment_id
    else:
        experiment_id = CFG.load_experiment_id
    return f"{CFG.approach_dir}/{get_config_path_str(experiment_id)}.saved"


def parse_args(env_required: bool = True,
               approach_required: bool = True,
               seed_required: bool = True) -> Dict[str, Any]:
    """Parses command line arguments."""
    parser = create_arg_parser(env_required=env_required,
                               approach_required=approach_required,
                               seed_required=seed_required)
    return parse_args_with_parser(parser)


def parse_args_with_parser(parser: ArgumentParser) -> Dict[str, Any]:
    """Helper function for parse_args that accepts a parser argument."""
    args, overrides = parser.parse_known_args()
    arg_dict = vars(args)
    if len(overrides) == 0:
        return arg_dict
    # Update initial settings to make sure we're overriding
    # existing flags only
    update_config_with_parser(parser, arg_dict)
    # Override global settings
    assert len(overrides) >= 2
    assert len(overrides) % 2 == 0
    for flag, value in zip(overrides[:-1:2], overrides[1::2]):
        assert flag.startswith("--")
        setting_name = flag[2:]
        if setting_name not in CFG.__dict__:
            raise ValueError(f"Unrecognized flag: {setting_name}")
        arg_dict[setting_name] = string_to_python_object(value)
    return arg_dict


def string_to_python_object(value: str) -> Any:
    """Return the Python object corresponding to the given string value."""
    if value in ("None", "none"):
        return None
    if value in ("True", "true"):
        return True
    if value in ("False", "false"):
        return False
    if value.isdigit() or value.startswith("lambda"):
        return eval(value)
    try:
        return float(value)
    except ValueError:
        pass
    if value.startswith("["):
        assert value.endswith("]")
        inner_strs = value[1:-1].split(",")
        return [string_to_python_object(s) for s in inner_strs]
    if value.startswith("("):
        assert value.endswith(")")
        inner_strs = value[1:-1].split(",")
        return tuple(string_to_python_object(s) for s in inner_strs)
    return value


def flush_cache() -> None:
    """Clear all lru caches."""
    gc.collect()
    wrappers = [
        a for a in gc.get_objects()
        if isinstance(a, functools._lru_cache_wrapper)  # pylint: disable=protected-access
    ]

    for wrapper in wrappers:
        wrapper.cache_clear()


def parse_config_excluded_predicates(
        env: BaseEnv) -> Tuple[Set[Predicate], Set[Predicate]]:
    """Parse the CFG.excluded_predicates string, given an environment.

    Return a tuple of (included predicate set, excluded predicate set).
    """
    if CFG.excluded_predicates:
        if CFG.excluded_predicates == "all":
            excluded_names = {
                pred.name
                for pred in env.predicates if pred not in env.goal_predicates
            }
            logging.info(f"All non-goal predicates excluded: {excluded_names}")
            included = env.goal_predicates
        else:
            excluded_names = set(CFG.excluded_predicates.split(","))
            assert excluded_names.issubset(
                {pred.name for pred in env.predicates}), \
                "Unrecognized predicate in excluded_predicates!"
            included = {
                pred
                for pred in env.predicates if pred.name not in excluded_names
            }
            if CFG.offline_data_method != "demo+ground_atoms":
                if CFG.allow_exclude_goal_predicates:
                    if not env.goal_predicates.issubset(included):
                        logging.info("Note: excluding goal predicates!")
                else:
                    assert env.goal_predicates.issubset(included), \
                    "Can't exclude a goal predicate!"
    else:
        excluded_names = set()
        included = env.predicates
    excluded = {pred for pred in env.predicates if pred.name in excluded_names}
    return included, excluded


def replace_goals_with_agent_specific_goals(
        included_predicates: Set[Predicate],
        excluded_predicates: Set[Predicate], env: BaseEnv) -> Set[Predicate]:
    """Replace original goal predicates with agent-specific goal predicates if
    the environment defines them."""
    preds = included_predicates - env.goal_predicates \
        | env.agent_goal_predicates - excluded_predicates
    return preds


def null_sampler(state: State, goal: Set[GroundAtom], rng: np.random.Generator,
                 objs: Sequence[Object]) -> Array:
    """A sampler for an NSRT with no continuous parameters."""
    del state, goal, rng, objs  # unused
    return np.array([], dtype=np.float32)  # no continuous parameters


@functools.lru_cache(maxsize=None)
def get_git_commit_hash() -> str:
    """Return the hash of the current git commit."""
    out = subprocess.check_output(["git", "rev-parse", "HEAD"])
    return out.decode("ascii").strip()


def get_all_subclasses(cls: Any) -> Set[Any]:
    """Get all subclasses of the given class."""
    return set(cls.__subclasses__()).union(
        [s for c in cls.__subclasses__() for s in get_all_subclasses(c)])


class _DummyFile(io.StringIO):
    """Dummy file object used by nostdout()."""

    def write(self, _: Any) -> int:
        """Mock write() method."""
        return 0

    def flush(self) -> None:
        """Mock flush() method."""


@contextlib.contextmanager
def nostdout() -> Generator[None, None, None]:
    """Suppress output for a block of code.

    To use, wrap code in the statement `with utils.nostdout():`. Note
    that calls to the logging library, which this codebase uses
    primarily, are unaffected. So, this utility is mostly helpful when
    calling third-party code.
    """
    save_stdout = sys.stdout
    sys.stdout = _DummyFile()
    yield
    sys.stdout = save_stdout


def query_ldl(
    ldl: LiftedDecisionList,
    atoms: Set[GroundAtom],
    objects: Set[Object],
    goal: Set[GroundAtom],
    static_predicates: Optional[Set[Predicate]] = None,
    init_atoms: Optional[Collection[GroundAtom]] = None
) -> Optional[_GroundNSRT]:
    """Queries a lifted decision list representing a goal-conditioned policy.

    Given an abstract state and goal, the rules are grounded in order. The
    first applicable ground rule is used to return a ground NSRT.

    If static_predicates is provided, it is used to avoid grounding rules with
    nonsense preconditions like IsBall(robot).

    If no rule is applicable, returns None.
    """
    for rule in ldl.rules:
        for ground_rule in all_ground_ldl_rules(
                rule,
                objects,
                static_predicates=static_predicates,
                init_atoms=init_atoms):
            if ground_rule.pos_state_preconditions.issubset(atoms) and \
                    not ground_rule.neg_state_preconditions & atoms and \
                    ground_rule.goal_preconditions.issubset(goal):
                return ground_rule.ground_nsrt
    return None


def generate_random_string(length: int, alphabet: Sequence[str],
                           rng: np.random.Generator) -> str:
    """Generates a random string of the given length using the provided set of
    characters (alphabet)."""
    assert all(len(c) == 1 for c in alphabet)
    return "".join(rng.choice(alphabet, size=length))


def find_balanced_expression(s: str, index: int) -> str:
    """Find balanced expression in string starting from given index."""
    assert s[index] == "("
    start_index = index
    balance = 1
    while balance != 0:
        index += 1
        symbol = s[index]
        if symbol == "(":
            balance += 1
        elif symbol == ")":
            balance -= 1
    return s[start_index:index + 1]


def find_all_balanced_expressions(s: str) -> List[str]:
    """Return a list of all balanced expressions in a string, starting from the
    beginning."""
    assert s[0] == "("
    assert s[-1] == ")"
    exprs = []
    index = 0
    start_index = index
    balance = 1
    while index < len(s) - 1:
        index += 1
        if balance == 0:
            exprs.append(s[start_index:index])
            # Jump to next "(".
            while True:
                if s[index] == "(":
                    break
                index += 1
            start_index = index
            balance = 1
            continue
        symbol = s[index]
        if symbol == "(":
            balance += 1
        elif symbol == ")":
            balance -= 1
    assert balance == 0
    exprs.append(s[start_index:index + 1])
    return exprs


def range_intersection(lb1: float, ub1: float, lb2: float, ub2: float) -> bool:
    """Given upper and lower bounds for two ranges, returns True iff the ranges
    intersect."""
    return (lb1 <= lb2 <= ub1) or (lb2 <= lb1 <= ub2)


def compute_abs_range_given_two_ranges(lb1: float, ub1: float, lb2: float,
                                       ub2: float) -> Tuple[float, float]:
    """Given upper and lower bounds of two feature ranges, returns the upper.

    and lower bound of |f1 - f2|.
    """
    # Now, we must compute the upper and lower bounds of
    # the expression |t1.f1 - t2.f2|. If the intervals
    # [lb1, ub1] and [lb2, ub2] overlap, then the lower
    # bound of the expression is just 0. Otherwise, if
    # lb2 > ub1, the lower bound is |ub1 - lb2|, and if
    # ub2 < lb1, the lower bound is |lb1 - ub2|.
    if range_intersection(lb1, ub1, lb2, ub2):
        lb = 0.0
    else:
        lb = min(abs(lb2 - ub1), abs(lb1 - ub2))
    # The upper bound for the expression can be
    # computed in a similar fashion.
    ub = max(abs(ub2 - lb1), abs(ub1 - lb2))
    return (lb, ub)


def roundrobin(iterables: Sequence[Iterator]) -> Iterator:
    """roundrobin(['ABC...', 'D...', 'EF...']) --> A D E B F C..."""
    # Recipe credited to George Sakkis, code adapted slightly from
    # from https://docs.python.org/3/library/itertools.html
    num_active = len(iterables)
    nexts = itertools.cycle(iter(it).__next__ for it in iterables)
    while num_active:
        for nxt in nexts:
            yield nxt()


def get_task_seed(train_or_test: str, task_idx: int) -> int:
    """Parses task seed from CFG.test_env_seed_offset."""
    assert task_idx < CFG.test_env_seed_offset
    # SeedSequence generates a sequence of random values given an integer
    # "entropy". We use CFG.seed to define the "entropy" and then get the
    # n^th generated random value and use that to seed the gym environment.
    # This is all to avoid unintentional dependence between experiments
    # that are conducted with consecutive random seeds. For example, if
    # we used CFG.seed + task_idx to seed the gym environment, there would
    # be overlap between experiments when CFG.seed = 1, CFG.seed = 2, etc.
    seed_entropy = CFG.seed
    if train_or_test == "test":
        seed_entropy += CFG.test_env_seed_offset
    seed_sequence = np.random.SeedSequence(seed_entropy)
    # Need to cast to int because generate_state() returns a numpy int.
    task_seed = int(seed_sequence.generate_state(task_idx + 1)[-1])
    return task_seed


def _beta_bernoulli_posterior_alpha_beta(
        success_history: List[bool],
        alpha: float = 1.0,
        beta: float = 1.0) -> Tuple[float, float]:
    """See https://gregorygundersen.com/blog/2020/08/19/bernoulli-beta/"""
    n = len(success_history)
    s = sum(success_history)
    alpha_n = alpha + s
    beta_n = n - s + beta
    return (alpha_n, beta_n)


def beta_bernoulli_posterior(success_history: List[bool],
                             alpha: float = 1.0,
                             beta: float = 1.0) -> BetaRV:
    """Returns the RV."""
    alpha_n, beta_n = _beta_bernoulli_posterior_alpha_beta(
        success_history, alpha, beta)
    return BetaRV(alpha_n, beta_n)


def beta_bernoulli_posterior_mean(success_history: List[bool],
                                  alpha: float = 1.0,
                                  beta: float = 1.0) -> float:
    """Faster computation to avoid instantiating BetaRV when not needed."""
    alpha_n, beta_n = _beta_bernoulli_posterior_alpha_beta(
        success_history, alpha, beta)
    return alpha_n / (alpha_n + beta_n)


def beta_from_mean_and_variance(mean: float,
                                variance: float,
                                variance_lower_pad: float = 1e-6,
                                variance_upper_pad: float = 1e-3) -> BetaRV:
    """Recover a beta distribution given a mean and a variance.

    See https://stats.stackexchange.com/questions/12232/ for derivation.
    """
    # Clip variance.
    variance = max(min(variance,
                       mean * (1 - mean) - variance_upper_pad),
                   variance_lower_pad)
    alpha = ((1 - mean) / variance - 1 / mean) * (mean**2)
    beta = alpha * (1 / mean - 1)
    assert alpha > 0
    assert beta > 0
    rv = BetaRV(alpha, beta)
    assert abs(rv.mean() - mean) < 1e-6
    return rv


def _obs_to_state_pass_through(obs: Observation) -> State:
    """Helper for run_ground_nsrt_with_assertions."""
    assert isinstance(obs, State)
    return obs


def run_ground_nsrt_with_assertions(ground_nsrt: _GroundNSRT,
                                    state: State,
                                    env: BaseEnv,
                                    rng: np.random.Generator,
                                    override_params: Optional[Array] = None,
                                    obs_to_state: Callable[
                                        [Observation],
                                        State] = _obs_to_state_pass_through,
                                    assert_effects: bool = True,
                                    max_steps: int = 400) -> State:
    """Utility for tests.

    NOTE: assumes that the internal state of env corresponds to state.
    """
    ground_nsrt_str = f"{ground_nsrt.name}{ground_nsrt.objects}"
    for atom in ground_nsrt.preconditions:
        assert atom.holds(state), \
            f"Precondition for {ground_nsrt_str} failed: {atom}"
    option = ground_nsrt.sample_option(state, set(), rng)
    if override_params is not None:
        option = option.parent.ground(option.objects,
                                      override_params)  # pragma: no cover
    assert option.initiable(state)
    for _ in range(max_steps):
        act = option.policy(state)
        obs = env.step(act)
        state = obs_to_state(obs)
        if option.terminal(state):
            break
    if assert_effects:
        for atom in ground_nsrt.add_effects:
            assert atom.holds(state), \
                f"Add effect for {ground_nsrt_str} failed: {atom}"
        for atom in ground_nsrt.delete_effects:
            assert not atom.holds(state), \
                f"Delete effect for {ground_nsrt_str} failed: {atom}"
    return state


def get_scaled_default_font(
        draw: ImageDraw.ImageDraw,
        size: int) -> ImageFont.FreeTypeFont:  # pragma: no cover
    """Method that modifies the size of some provided PIL ImageDraw font.

    Useful for scaling up font sizes when using PIL to insert text
    directly into images.
    """
    # Determine the scaling factor
    base_font = ImageFont.load_default()
    width, height = draw.textbbox((0, 0), "A", font=base_font)[:2]
    scale_factor = size / max(width, height)
    # Scale the font using the factor
    return base_font.font_variant(size=int(scale_factor *  # type: ignore
                                           base_font.size))  # type: ignore


def add_text_to_draw_img(
        draw: ImageDraw.ImageDraw, position: Tuple[int, int], text: str,
        font: ImageFont.FreeTypeFont
) -> ImageDraw.ImageDraw:  # pragma: no cover
    """Method that adds some text with a particular font at a particular pixel
    position in an input PIL.ImageDraw.ImageDraw image.

    Returns the modified ImageDraw.ImageDraw with the added text.
    """
    text_width, text_height = draw.textbbox((0, 0), text, font=font)[2:]
    background_position = (position[0] - 5, position[1] - 5
                           )  # Slightly larger than text
    background_size = (text_width + 10, text_height + 10)
    # Draw the background rectangle
    draw.rectangle(
        (background_position, (background_position[0] + background_size[0],
                               background_position[1] + background_size[1])),
        fill="black")
    # Add the text to the image
    draw.text(position, text, fill="red", font=font)
    return draw<|MERGE_RESOLUTION|>--- conflicted
+++ resolved
@@ -2235,12 +2235,8 @@
     return OpenAIVLM(model_name)
 
 
-<<<<<<< HEAD
-def create_llm_by_name(model_name: str) -> LargeLanguageModel:
-=======
 def create_llm_by_name(
         model_name: str) -> LargeLanguageModel:  # pragma: no cover
->>>>>>> 61724fdd
     """Create particular llm using a provided name."""
     if "gemini" in model_name:
         return GoogleGeminiLLM(model_name)
