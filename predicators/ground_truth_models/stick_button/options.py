--- conflicted
+++ resolved
@@ -381,12 +381,6 @@
             action = Action(np.array([0.0, 0.0, 0.0, -1.0], dtype=np.float32))
             # If the robot and button are already pressing, press.
             if StickButtonEnv.Above_holds(state, objects[:2]):
-<<<<<<< HEAD
-                if state.get(objects[1], "y") > 2.98:
-                    import ipdb
-                    ipdb.set_trace()
-=======
->>>>>>> fcd7660f
                 action = Action(
                     np.array([0.0, 0.0, 0.0, 1.0], dtype=np.float32))
             # Else, do nothing.
