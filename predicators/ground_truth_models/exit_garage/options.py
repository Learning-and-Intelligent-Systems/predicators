--- conflicted
+++ resolved
@@ -90,49 +90,8 @@
             terminal=_DriveCarToExit_terminal,
         )
 
-<<<<<<< HEAD
         # ClearObstacle
         def _ClearObstacle_terminal(state: State, memory: Dict,
-=======
-        # PickupObstacle
-        def _PickupObstacle_terminal(state: State, memory: Dict,
-                                     objects: Sequence[Object],
-                                     params: Array) -> bool:
-            del memory, params  # unused
-            return CarryingObstacle.holds(state, objects)
-
-        def _PickupObstacle_initiable(state: State, memory: Dict,
-                                      objects: Sequence[Object],
-                                      params: Array) -> bool:
-            robot, obstacle = objects
-            if not ObstacleNotCleared.holds(state, objects[1:]):
-                return False  # obstacle already picked or cleared
-            if not NotCarryingObstacle.holds(state, objects[:1]):
-                return False  # robot already carrying something else
-            # Set up the target input for the motion planner.
-            target_x = state.get(obstacle, "x")
-            target_y = state.get(obstacle, "y")
-            cls._plan_direct(state, memory, params, robot,
-                             np.array([target_x, target_y]), 2, 3)
-            # Append pickup action to memory action plan
-            memory["action_plan"].append(
-                Action(np.array([0.0, 0.0, 0.0, 0.0, 1.0], dtype=np.float32)))
-            # Picking an obstacle takes a bit of time to plan, artificially
-            time.sleep(CFG.exit_garage_pick_place_refine_penalty)
-            return True
-
-        PickupObstacle = ParameterizedOption(
-            "PickupObstacle",
-            types=[robot_type, obstacle_type],
-            params_space=Box(0, 1, (1, )),
-            policy=_motion_plan_policy,
-            initiable=_PickupObstacle_initiable,
-            terminal=_PickupObstacle_terminal,
-        )
-
-        # StoreObstacle
-        def _StoreObstacle_terminal(state: State, memory: Dict,
->>>>>>> 42b22ea9
                                     objects: Sequence[Object],
                                     params: Array) -> bool:
             del memory, params  # unused
@@ -158,7 +117,8 @@
             pickup_target_x = state.get(obstacle, "x")
             pickup_target_y = state.get(obstacle, "y")
             pickup_position = np.array([pickup_target_x, pickup_target_y])
-            cls._plan_direct(memory, params, start_position, pickup_position)
+            cls._plan_direct(memory, params, start_position,
+                             pickup_position, 2, 3)
             # Append pickup action to memory plans
             memory["action_plan"].append(
                 Action(np.array([0.0, 0.0, 0.0, 0.0, 1.0], dtype=np.float32)))
@@ -169,16 +129,10 @@
             # Set up the target input for the motion planner.
             target_x = (0.01 + ExitGarageEnv.obstacle_radius * 2) * num_stored
             target_x += ExitGarageEnv.obstacle_radius
-<<<<<<< HEAD
             target_y = (ExitGarageEnv.y_ub -
                         ExitGarageEnv.storage_area_height / 2)
             cls._plan_direct(memory, params, pickup_position,
-                             np.array([target_x, target_y]))
-=======
-            target_y = 1.0 - ExitGarageEnv.storage_area_height / 2
-            cls._plan_direct(state, memory, params, robot,
                              np.array([target_x, target_y]), 2, 3)
->>>>>>> 42b22ea9
             # Append place action to memory action plan
             memory["action_plan"].append(
                 Action(np.array([0.0, 0.0, 0.0, 0.0, 1.0], dtype=np.float32)))
@@ -313,14 +267,9 @@
         return True
 
     @classmethod
-<<<<<<< HEAD
     def _plan_direct(cls, memory: Dict, params: Array, start_position: Array,
-                     target_position: Array) -> None:
-=======
-    def _plan_direct(cls, state: State, memory: Dict, params: Array,
-                     move_obj: Object, target_position: Array,
-                     x_action_idx: int, y_action_idx: int) -> None:
->>>>>>> 42b22ea9
+                     target_position: Array, x_action_idx: int,
+                     y_action_idx: int) -> None:
         """Set position and action plans for a straight line from the starting
         position to the target position.
 
@@ -343,13 +292,6 @@
         memory["position_plan"].extend(position_plan)
         # Convert the plan from position space to action space.
         deltas = np.subtract(position_plan[1:], position_plan[:-1])
-<<<<<<< HEAD
-        action_plan = [
-            Action(np.array([0.0, 0.0, dx, dy, 0.0], dtype=np.float32))
-            for (dx, dy) in deltas
-        ]
-        memory["action_plan"].extend(action_plan)
-=======
 
         def _create_action(dx: float, dy: float) -> Action:
             arr = np.zeros(5, dtype=np.float32)
@@ -358,5 +300,4 @@
             return Action(arr)
 
         action_plan = [_create_action(dx, dy) for (dx, dy) in deltas]
-        memory["action_plan"] = action_plan
->>>>>>> 42b22ea9
+        memory["action_plan"] = action_plan