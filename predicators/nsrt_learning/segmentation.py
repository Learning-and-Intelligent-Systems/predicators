"""Methods for segmenting low-level trajectories into segments."""

from typing import Callable, List, Optional, Set

from predicators import utils
from predicators.envs import get_or_create_env
from predicators.ground_truth_models import get_gt_nsrts, get_gt_options
from predicators.settings import CFG
from predicators.structs import Action, GroundAtom, LowLevelTrajectory, \
    Predicate, Segment, State


def segment_trajectory(
        ll_traj: LowLevelTrajectory,
        predicates: Set[Predicate],
        atom_seq: Optional[List[Set[GroundAtom]]] = None) -> List[Segment]:
    """Segment a ground atom trajectory."""
    # Start with the segmenters that don't need atom_seq. Still pass it in
    # because if it was provided, it can be used to avoid calling abstract.
    if CFG.segmenter == "option_changes":
        return _segment_with_option_changes(ll_traj, predicates, atom_seq)
    if CFG.segmenter == "every_step":
        return _segment_with_switch_function(ll_traj, predicates, atom_seq,
                                             lambda _: True)
    # All segmenters below need atom_seq. Create it if it wasn't passed in.
    if atom_seq is None:
        atom_seq = [utils.abstract(s, predicates) for s in ll_traj.states]
    if CFG.segmenter == "atom_changes":
        return _segment_with_atom_changes(ll_traj, predicates, atom_seq)
    if CFG.segmenter == "oracle":
        return _segment_with_oracle(ll_traj, predicates, atom_seq)
    if CFG.segmenter == "contacts":
        return _segment_with_contact_changes(ll_traj, predicates, atom_seq)
<<<<<<< HEAD
    if CFG.segmenter == "spot":  # pragma: no cover
        return _segment_with_spot_changes(ll_traj, predicates, atom_seq)
=======
>>>>>>> 0fbcb4e6
    raise NotImplementedError(f"Unrecognized segmenter: {CFG.segmenter}.")


def _segment_with_atom_changes(
        ll_traj: LowLevelTrajectory, predicates: Set[Predicate],
        atom_seq: List[Set[GroundAtom]]) -> List[Segment]:
    """Segment a trajectory whenever the abstract state changes."""

    def _switch_fn(t: int) -> bool:
        return atom_seq[t] != atom_seq[t + 1]

    return _segment_with_switch_function(ll_traj, predicates, atom_seq,
                                         _switch_fn)


def _segment_with_contact_changes(
        ll_traj: LowLevelTrajectory, predicates: Set[Predicate],
        atom_seq: List[Set[GroundAtom]]) -> List[Segment]:
    """Segment a trajectory based on contact changes.

    Since environments do not expose contacts, this is implemented in an
    environment-specific way. We assume that some predicates represent
    contacts and we look for changes in those contact predicates.
    """

    if CFG.env == "stick_button":
        keep_pred_names = {"Grasped", "Pressed"}
    elif CFG.env in ("cover", "cover_multistep_options", "pybullet_cover"):
        keep_pred_names = {"Covers", "HandEmpty", "Holding"}
    elif CFG.env in ("blocks", "pybullet_blocks"):
        keep_pred_names = {"Holding", "On", "OnTable"}
    elif CFG.env == "doors":
        keep_pred_names = {"TouchingDoor", "InRoom"}
    elif CFG.env == "touch_point":
        keep_pred_names = {"Touched"}
    elif CFG.env == "coffee":
        keep_pred_names = {"Holding", "HandEmpty", "MachineOn", "CupFilled"}
    elif CFG.env == "exit_garage":
        keep_pred_names = {"ObstacleCleared", "CarHasExited"}
    else:
        raise NotImplementedError("Contact-based segmentation not implemented "
                                  f"for environment {CFG.env}.")

    # If some predicates are excluded, we need to load predicates from the
    # environment in case contact-based ones are excluded. Note that this is
    # not really leaking information because the same effect could be achieved
    # by implementing environment-specific contact detection functions that use
    # the low-level states only; this is just a more concise way to do that.
    env = get_or_create_env(CFG.env)
    keep_preds = {p for p in env.predicates if p.name in keep_pred_names}
    assert len(keep_preds) == len(keep_pred_names)
    all_keep_atoms = []
    for state in ll_traj.states:
        all_keep_atoms.append(utils.abstract(state, keep_preds))

    def _switch_fn(t: int) -> bool:
        return all_keep_atoms[t] != all_keep_atoms[t + 1]

    return _segment_with_switch_function(ll_traj, predicates, atom_seq,
                                         _switch_fn)


def _segment_with_option_changes(
        ll_traj: LowLevelTrajectory, predicates: Set[Predicate],
        atom_seq: Optional[List[Set[GroundAtom]]]) -> List[Segment]:
    """Segment a trajectory whenever the (assumed known) option changes."""

    def _switch_fn(t: int) -> bool:
        # Segment by checking whether the option changes on the next step.
        option_t = ll_traj.actions[t].get_option()
        # As a special case, if this is the last timestep, then use the
        # option's terminal function to check if it completed, or see if the
        # termination was due to max_num_steps_option_rollout.
        if t == len(ll_traj.actions) - 1:
            # Calculate the number of steps since the option changed.
            backward_t = t
            while backward_t > 0:
                if ll_traj.actions[backward_t -
                                   1].get_option() is not option_t:
                    break
                backward_t -= 1
            option_duration = t - backward_t + 1
            if option_duration >= CFG.max_num_steps_option_rollout:
                return True
            return option_t.terminal(ll_traj.states[t + 1])
        return option_t is not ll_traj.actions[t + 1].get_option()

    return _segment_with_switch_function(ll_traj, predicates, atom_seq,
                                         _switch_fn)


<<<<<<< HEAD
def _segment_with_spot_changes(
        ll_traj: LowLevelTrajectory, predicates: Set[Predicate],
        atom_seq: List[Set[GroundAtom]]) -> List[Segment]:  # pragma: no cover

    def _switch_fn(t: int) -> bool:
        # Actions without options are "special". We include them in the options
        # that came before them. For example, if an object gets lost during
        # placing, the special "find" action is included in the segment for
        # placing. Note that the current implementation assumes that the
        # regular options are singleton options (terminate immediately).
        act = ll_traj.actions[t]
        if not act.has_option():
            assert t > 0
            last_act = ll_traj.actions[t - 1]
            last_option = last_act.get_option()
            act.set_option(last_option)
        if t == len(ll_traj.actions) - 1:
            return True
        next_action_has_option = ll_traj.actions[t + 1].has_option()
        return next_action_has_option

    return _segment_with_switch_function(ll_traj, predicates, atom_seq,
                                         _switch_fn)


=======
>>>>>>> 0fbcb4e6
def _segment_with_oracle(ll_traj: LowLevelTrajectory,
                         predicates: Set[Predicate],
                         atom_seq: List[Set[GroundAtom]]) -> List[Segment]:
    """Segment a trajectory using oracle NSRTs.

    If options are known, just uses _segment_with_option_changes().

    Otherwise, starting at the beginning of the trajectory, keeps track of
    which oracle ground NSRTs are applicable. When any of them have their
    effects achieved, that marks the switch point between segments.
    """
    if ll_traj.actions and ll_traj.actions[0].has_option():
        assert CFG.option_learner == "no_learning"
        return _segment_with_option_changes(ll_traj, predicates, atom_seq)
    env = get_or_create_env(CFG.env)
    env_options = get_gt_options(env.get_name())
    gt_nsrts = get_gt_nsrts(env.get_name(), env.predicates, env_options)
    objects = list(ll_traj.states[0])
    ground_nsrts = {
        ground_nsrt
        for nsrt in gt_nsrts
        for ground_nsrt in utils.all_ground_nsrts(nsrt, objects)
    }
    atoms = atom_seq[0]
    all_expected_next_atoms = [
        utils.apply_operator(n, atoms)
        for n in utils.get_applicable_operators(ground_nsrts, atoms)
    ]

    def _switch_fn(t: int) -> bool:
        nonlocal all_expected_next_atoms  # update at each switch point
        next_atoms = atom_seq[t + 1]
        # Check if any of the current NSRT effects hold.
        for expected_next_atoms in all_expected_next_atoms:
            # Check if we have reached the expected next atoms.
            if expected_next_atoms != next_atoms:
                continue
            # Time to segment. Update the expected next atoms.
            applicable_nsrts = utils.get_applicable_operators(
                ground_nsrts, next_atoms)
            all_expected_next_atoms = [
                utils.apply_operator(n, next_atoms) for n in applicable_nsrts
            ]
            return True
        # Not yet time to segment.
        return False

    return _segment_with_switch_function(ll_traj, predicates, atom_seq,
                                         _switch_fn)


def _segment_with_switch_function(
        ll_traj: LowLevelTrajectory, predicates: Set[Predicate],
        atom_seq: Optional[List[Set[GroundAtom]]],
        switch_fn: Callable[[int], bool]) -> List[Segment]:
    """Helper for other segmentation methods.

    The switch_fn takes in a timestep and returns True if the trajectory
    should be segmented at the end of that timestep.
    """
    segments = []
    assert len(ll_traj.states) > 0
    current_segment_states: List[State] = []
    current_segment_actions: List[Action] = []
    if atom_seq is not None:
        assert len(ll_traj.states) == len(atom_seq)
        current_segment_init_atoms = atom_seq[0]
    else:
        s0 = ll_traj.states[0]
        current_segment_init_atoms = utils.abstract(s0, predicates)
    for t in range(len(ll_traj.actions)):
        current_segment_states.append(ll_traj.states[t])
        current_segment_actions.append(ll_traj.actions[t])
        if switch_fn(t):
            # Include the final state as the end of this segment.
            current_segment_states.append(ll_traj.states[t + 1])
            current_segment_traj = LowLevelTrajectory(current_segment_states,
                                                      current_segment_actions)
            if atom_seq is not None:
                current_segment_final_atoms = atom_seq[t + 1]
            else:
                st1 = ll_traj.states[t + 1]
                current_segment_final_atoms = utils.abstract(st1, predicates)
            if ll_traj.actions[t].has_option():
                segment = Segment(current_segment_traj,
                                  current_segment_init_atoms,
                                  current_segment_final_atoms,
                                  ll_traj.actions[t].get_option())
            else:
                # If we're in option learning mode, include the default option
                # here; replaced later during option learning.
                segment = Segment(current_segment_traj,
                                  current_segment_init_atoms,
                                  current_segment_final_atoms)
            segments.append(segment)
            current_segment_states = []
            current_segment_actions = []
            current_segment_init_atoms = current_segment_final_atoms
    # Don't include the last segment because it didn't result in a switch.
    # E.g., with option_changes, the option may not have terminated.
    return segments<|MERGE_RESOLUTION|>--- conflicted
+++ resolved
@@ -31,11 +31,6 @@
         return _segment_with_oracle(ll_traj, predicates, atom_seq)
     if CFG.segmenter == "contacts":
         return _segment_with_contact_changes(ll_traj, predicates, atom_seq)
-<<<<<<< HEAD
-    if CFG.segmenter == "spot":  # pragma: no cover
-        return _segment_with_spot_changes(ll_traj, predicates, atom_seq)
-=======
->>>>>>> 0fbcb4e6
     raise NotImplementedError(f"Unrecognized segmenter: {CFG.segmenter}.")
 
 
@@ -127,34 +122,6 @@
                                          _switch_fn)
 
 
-<<<<<<< HEAD
-def _segment_with_spot_changes(
-        ll_traj: LowLevelTrajectory, predicates: Set[Predicate],
-        atom_seq: List[Set[GroundAtom]]) -> List[Segment]:  # pragma: no cover
-
-    def _switch_fn(t: int) -> bool:
-        # Actions without options are "special". We include them in the options
-        # that came before them. For example, if an object gets lost during
-        # placing, the special "find" action is included in the segment for
-        # placing. Note that the current implementation assumes that the
-        # regular options are singleton options (terminate immediately).
-        act = ll_traj.actions[t]
-        if not act.has_option():
-            assert t > 0
-            last_act = ll_traj.actions[t - 1]
-            last_option = last_act.get_option()
-            act.set_option(last_option)
-        if t == len(ll_traj.actions) - 1:
-            return True
-        next_action_has_option = ll_traj.actions[t + 1].has_option()
-        return next_action_has_option
-
-    return _segment_with_switch_function(ll_traj, predicates, atom_seq,
-                                         _switch_fn)
-
-
-=======
->>>>>>> 0fbcb4e6
 def _segment_with_oracle(ll_traj: LowLevelTrajectory,
                          predicates: Set[Predicate],
                          atom_seq: List[Set[GroundAtom]]) -> List[Segment]:
