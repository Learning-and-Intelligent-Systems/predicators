--- conflicted
+++ resolved
@@ -21,11 +21,7 @@
     if CFG.segmenter == "contacts":
         return _segment_with_contact_changes(trajectory)
     if CFG.segmenter == "every_step":
-<<<<<<< HEAD
-        return _segment_at_every_step(trajectory)
-=======
         return _segment_with_switch_function(trajectory, lambda _: True)
->>>>>>> 59b7d7ea
     raise NotImplementedError(f"Unrecognized segmenter: {CFG.segmenter}.")
 
 
@@ -192,9 +188,4 @@
             current_segment_init_atoms = current_segment_final_atoms
     # Don't include the last segment because it didn't result in a switch.
     # E.g., with option_changes, the option may not have terminated.
-    return segments
-
-
-def _segment_at_every_step(trajectory: GroundAtomTrajectory) -> List[Segment]:
-    """Segment a trajectory at every step."""
-    return _segment_with_switch_function(trajectory, lambda _: True)+    return segments