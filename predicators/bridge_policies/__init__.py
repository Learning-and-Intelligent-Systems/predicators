"""Handle creation of bridge policies."""

from typing import Set

from predicators import utils
from predicators.bridge_policies.base_bridge_policy import BaseBridgePolicy, \
    BridgePolicyDone
<<<<<<< HEAD
from predicators.structs import NSRT, ParameterizedOption, Predicate
=======
from predicators.structs import NSRT, ParameterizedOption, Predicate, Type
>>>>>>> 18275deb

__all__ = ["BaseBridgePolicy", "BridgePolicyDone", "create_bridge_policy"]

# Find the subclasses.
utils.import_submodules(__path__, __name__)


<<<<<<< HEAD
def create_bridge_policy(name: str, predicates: Set[Predicate],
=======
def create_bridge_policy(name: str, types: Set[Type],
                         predicates: Set[Predicate],
>>>>>>> 18275deb
                         options: Set[ParameterizedOption],
                         nsrts: Set[NSRT]) -> BaseBridgePolicy:
    """Create a bridge policy given its name."""
    for cls in utils.get_all_subclasses(BaseBridgePolicy):
        if not cls.__abstractmethods__ and cls.get_name() == name:
<<<<<<< HEAD
            bridge_policy = cls(predicates, options, nsrts)
=======
            bridge_policy = cls(types, predicates, options, nsrts)
>>>>>>> 18275deb
            break
    else:
        raise NotImplementedError(f"Unknown bridge policy: {name}")
    return bridge_policy<|MERGE_RESOLUTION|>--- conflicted
+++ resolved
@@ -5,11 +5,7 @@
 from predicators import utils
 from predicators.bridge_policies.base_bridge_policy import BaseBridgePolicy, \
     BridgePolicyDone
-<<<<<<< HEAD
-from predicators.structs import NSRT, ParameterizedOption, Predicate
-=======
 from predicators.structs import NSRT, ParameterizedOption, Predicate, Type
->>>>>>> 18275deb
 
 __all__ = ["BaseBridgePolicy", "BridgePolicyDone", "create_bridge_policy"]
 
@@ -17,22 +13,14 @@
 utils.import_submodules(__path__, __name__)
 
 
-<<<<<<< HEAD
-def create_bridge_policy(name: str, predicates: Set[Predicate],
-=======
 def create_bridge_policy(name: str, types: Set[Type],
                          predicates: Set[Predicate],
->>>>>>> 18275deb
                          options: Set[ParameterizedOption],
                          nsrts: Set[NSRT]) -> BaseBridgePolicy:
     """Create a bridge policy given its name."""
     for cls in utils.get_all_subclasses(BaseBridgePolicy):
         if not cls.__abstractmethods__ and cls.get_name() == name:
-<<<<<<< HEAD
-            bridge_policy = cls(predicates, options, nsrts)
-=======
             bridge_policy = cls(types, predicates, options, nsrts)
->>>>>>> 18275deb
             break
     else:
         raise NotImplementedError(f"Unknown bridge policy: {name}")
