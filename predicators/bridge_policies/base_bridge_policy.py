--- conflicted
+++ resolved
@@ -6,13 +6,8 @@
 import numpy as np
 
 from predicators.settings import CFG
-<<<<<<< HEAD
 from predicators.structs import NSRT, BridgeDataset, ParameterizedOption, \
-    Predicate, State, _Option
-=======
-from predicators.structs import NSRT, ParameterizedOption, Predicate, State, \
-    Type, _Option
->>>>>>> 18275deb
+    Predicate, State, Type, _Option
 
 
 class BridgePolicyDone(Exception):
@@ -22,14 +17,9 @@
 class BaseBridgePolicy(abc.ABC):
     """Base bridge policy."""
 
-<<<<<<< HEAD
-    def __init__(self, predicates: Set[Predicate],
-                 options: Set[ParameterizedOption], nsrts: Set[NSRT]) -> None:
-=======
     def __init__(self, types: Set[Type], predicates: Set[Predicate],
                  options: Set[ParameterizedOption], nsrts: Set[NSRT]) -> None:
         self._types = types
->>>>>>> 18275deb
         self._predicates = predicates
         self._options = options
         self._nsrts = nsrts
@@ -60,7 +50,6 @@
 
     def record_failed_option(self, failed_option: _Option) -> None:
         """Called when an option has failed."""
-<<<<<<< HEAD
         self._failed_options.append(failed_option)
 
     def learn_from_demos(self, dataset: BridgeDataset) -> None:
@@ -69,7 +58,4 @@
 
         The dataset consists of tuples of failed_nsrt,
         ground_nsrt_bridge, atoms_bridge, states_bridge.
-        """
-=======
-        self._failed_options.append(failed_option)
->>>>>>> 18275deb
+        """