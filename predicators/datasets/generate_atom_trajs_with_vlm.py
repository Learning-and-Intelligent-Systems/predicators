--- conflicted
+++ resolved
@@ -252,7 +252,6 @@
         for atom_proposal_txt in matches:
             num_atoms_considered += 1
             atom_is_valid = True
-<<<<<<< HEAD
             atom = re.sub(r"[^\w\s\(\),]", "", atom_proposal_txt).strip(' ')
             # If the atom is named the same as one of our options, this is
             # just an issue of this above regex having incorrectly
@@ -262,9 +261,6 @@
                 if opt_name in atom:
                     atom_is_valid = False
                     break
-=======
-            atom = re.sub(r"[^\w\s\(\),]", "", atom_proposal_txt).strip(' ').replace(", False", "").replace(", True", "")
->>>>>>> 9f1de7d0
             obj_names = re.findall(r'\((.*?)\)', atom)
             if obj_names:
                 obj_names_list = [
