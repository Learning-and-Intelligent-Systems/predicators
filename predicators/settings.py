--- conflicted
+++ resolved
@@ -333,10 +333,6 @@
 
     # kitchen env parameters
     kitchen_use_perfect_samplers = False
-<<<<<<< HEAD
-    kitchen_camera_size = 512
-=======
->>>>>>> 0fbcb4e6
     kitchen_goals = "all"
 
     # sticky table env parameters
@@ -344,13 +340,10 @@
     sticky_table_place_smooth_fall_prob = 0.95
     sticky_table_place_sticky_fall_prob = 0.05
     sticky_table_pick_success_prob = 0.9
-<<<<<<< HEAD
-=======
     sticky_table_tricky_floor_place_sticky_fall_prob = 0.5
 
     # grid row env parameters
     grid_row_num_cells = 100
->>>>>>> 0fbcb4e6
 
     # parameters for random options approach
     random_options_max_tries = 100
@@ -563,11 +556,7 @@
     active_sampler_learning_explore_length_base = 2
     active_sampler_learning_num_ensemble_members = 10
     active_sampler_learning_exploration_sample_strategy = "epsilon_greedy"
-<<<<<<< HEAD
-    active_sampler_learning_exploration_epsilon = 0.05
-=======
     active_sampler_learning_exploration_epsilon = 0.5
->>>>>>> 0fbcb4e6
 
     # skill competence model parameters
     skill_competence_model = "optimistic"
@@ -575,14 +564,9 @@
     skill_competence_model_max_train_iters = 1000
     skill_competence_model_learning_rate = 1e-2
     skill_competence_model_lookahead = 1
-<<<<<<< HEAD
-    skill_competence_model_optimistic_window_size = 1
-    skill_competence_model_optimistic_recency_size = 5
-=======
     skill_competence_model_optimistic_window_size = 5
     skill_competence_model_optimistic_recency_size = 5
     skill_competence_default_alpha_beta = (10.0, 1.0)
->>>>>>> 0fbcb4e6
 
     # refinement cost estimation parameters
     refinement_estimator = "oracle"  # default refinement cost estimator
@@ -619,10 +603,7 @@
     active_sampler_explore_task_strategy = "planning_progress"
     active_sampler_explorer_replan_frequency = 100
     active_sampler_explorer_planning_progress_max_tasks = 10
-<<<<<<< HEAD
-=======
     active_sampler_explorer_planning_progress_max_replan_tasks = 5
->>>>>>> 0fbcb4e6
 
     # grammar search invention parameters
     grammar_search_grammar_includes_givens = True
