"""Contains global, immutable settings.

Anything that varies between runs should be a command-line arg
(args.py).
"""

from collections import defaultdict
from types import SimpleNamespace
from typing import Any, Dict, Set

import numpy as np


class GlobalSettings:
    """Unchanging settings."""
    # global parameters
    num_train_tasks = 50
    num_test_tasks = 50
    # Perform online learning for this many cycles or until this many
    # transitions have been collected, whichever happens first.
    num_online_learning_cycles = 10
    online_learning_max_transitions = float("inf")
    # Maximum number of training tasks to give a demonstration for, if the
    # offline_data_method is demo-based.
    max_initial_demos = float("inf")
    # If this is False, then environment interactions can only take place
    # on tasks that have no demonstrations.
    allow_interaction_in_demo_tasks = True
    # Maximum number of steps to run an InteractionRequest policy.
    max_num_steps_interaction_request = 100
    # Whether to pretty print predicates and NSRTs when NSRTs are loaded.
    pretty_print_when_loading = True
    # Used for random seeding in test environment.
    test_env_seed_offset = 10000
    # Optionally define test tasks in JSON format
    test_task_json_dir = None
    # The method to use for segmentation. By default, segment using options.
    # If you are learning options, you should change this via the command line.
    segmenter = "option_changes"
    # The method to use for generating demonstrations: "oracle" or "human".
    demonstrator = "oracle"
    # DPI for rendering the state. Increase this if video quality is poor.
    # Note that for unit testing, we use a much smaller value by default,
    # which is set in utils.reset_config(). If you want higher-quality videos
    # in unit tests, make sure to pass in a value for `render_state_dpi` into
    # your call to utils.reset_config().
    render_state_dpi = 150
    approach_wrapper = None
    # Normally, excluding goal predicates does not make sense, because then
    # there is no goal for the agent to plan towards. This is intended to be
    # used by VLM predicate invention, where we want to invent goal predicates
    # and different task goals are provided to the agent and the demonstrator.
    allow_exclude_goal_predicates = False
    # Normally, State.allclose() raises an error if the simulator state of
    # either of its arguments is not None.
    allow_state_allclose_comparison_despite_simulator_state = False

    # cover_multistep_options env parameters
    cover_multistep_action_limits = [-np.inf, np.inf]
    cover_multistep_degenerate_oracle_samplers = False
    cover_multistep_max_tb_placements = 100  # max placements of targets/blocks
    cover_multistep_max_hr_placements = 100  # max placements of hand regions
    cover_multistep_thr_percent = 0.4  # target hand region percent of width
    cover_multistep_bhr_percent = 0.4  # block hand region percent of width
    cover_multistep_bimodal_goal = False
    cover_multistep_goal_conditioned_sampling = False  # assumes one goal

    # pybullet_cover env paramters
    cover_typed_options_no_sampler = False

    # bumpy cover env parameters
    bumpy_cover_num_bumps = 2
    bumpy_cover_spaces_per_bump = 1
    bumpy_cover_right_targets = False
    bumpy_cover_bumpy_region_start = 0.8
    bumpy_cover_init_bumpy_prob = 0.25

    # regional bumpy cover env parameters
    regional_bumpy_cover_include_impossible_nsrt = False

    # blocks env parameters
    blocks_num_blocks_train = [3, 4]
    blocks_num_blocks_test = [5, 6]
    blocks_holding_goals = False
    blocks_block_size = 0.045  # use 0.0505 for real with panda

    # playroom env parameters
    playroom_num_blocks_train = [3]
    playroom_num_blocks_test = [3]

    # cluttered table env parameters
    cluttered_table_num_cans_train = 5
    cluttered_table_num_cans_test = 10
    cluttered_table_can_radius = 0.01
    cluttered_table_collision_angle_thresh = np.pi / 4
    cluttered_table_place_goal_conditioned_sampling = True

    # repeated nextto env parameters
    repeated_nextto_num_dots = 15
    repeated_nextto_nextto_thresh = 0.5

    # painting env parameters
    painting_initial_holding_prob = 0.5
    painting_lid_open_prob = 0.3
    painting_num_objs_train = [1]
    painting_num_objs_test = [3, 4]
    painting_max_objs_in_goal = float("inf")
    painting_goal_receptacles = "box_and_shelf"  # box_and_shelf, box, shelf
    painting_raise_environment_failure = True

    # repeated_nextto_painting (rnt_painting) env parameters
    rnt_painting_num_objs_train = [8, 9, 10]
    rnt_painting_num_objs_test = [11, 12, 13]
    rnt_painting_max_objs_in_goal = 2

    # tools env parameters
    tools_num_items_train = [1, 2]
    tools_num_items_test = [2, 3]
    tools_num_contraptions_train = [2]
    tools_num_contraptions_test = [3]

    # sandwich env parameters
    sandwich_ingredients_train = {
        "bread": [2],
        "patty": [1],
        "ham": [1],
        "egg": [1],
        "cheese": [1],
        "lettuce": [1],
        "tomato": [1],
        "green_pepper": [1],
    }
    sandwich_ingredients_test = {
        "bread": [2],
        "patty": [1],
        "ham": [1],
        "egg": [1],
        "cheese": [1],
        "lettuce": [1],
        "tomato": [1],
        "green_pepper": [1],
    }

    # general pybullet parameters
    pybullet_draw_debug = False  # useful for annotating in the GUI
    pybullet_camera_width = 335  # for high quality, use 1674
    pybullet_camera_height = 180  # for high quality, use 900
    pybullet_sim_steps_per_action = 20
    pybullet_max_ik_iters = 100
    pybullet_ik_tol = 1e-3
    pybullet_robot = "fetch"
    pybullet_birrt_num_attempts = 10
    pybullet_birrt_num_iters = 100
    pybullet_birrt_smooth_amt = 50
    pybullet_birrt_extend_num_interp = 10
    pybullet_control_mode = "position"
    pybullet_max_vel_norm = 0.05
    # env -> robot -> quaternion
    pybullet_robot_ee_orns = defaultdict(
        # Fetch and Panda gripper down and parallel to x-axis by default.
        lambda: {
            "fetch": (0.5, -0.5, -0.5, -0.5),
            "panda": (0.7071, 0.7071, 0.0, 0.0),
        },
        # In Blocks, Fetch gripper down since it's thin we don't need to
        # rotate 90 degrees.
        {
            "pybullet_blocks": {
                "fetch": (0.7071, 0.0, -0.7071, 0.0),
                "panda": (0.7071, 0.7071, 0.0, 0.0),
            }
        })

    # IKFast parameters
    ikfast_max_time = 0.05
    ikfast_max_candidates = 100
    ikfast_max_attempts = np.inf
    ikfast_max_distance = np.inf
    ikfast_norm = np.inf  # norm ord for np.linalg.norm

    # pddl blocks env parameters
    pddl_blocks_procedural_train_min_num_blocks = 3
    pddl_blocks_procedural_train_max_num_blocks = 4
    pddl_blocks_procedural_train_min_num_blocks_goal = 2
    pddl_blocks_procedural_train_max_num_blocks_goal = 3
    pddl_blocks_procedural_test_min_num_blocks = 5
    pddl_blocks_procedural_test_max_num_blocks = 6
    pddl_blocks_procedural_test_min_num_blocks_goal = 2
    pddl_blocks_procedural_test_max_num_blocks_goal = 5
    pddl_blocks_procedural_new_pile_prob = 0.5
    pddl_blocks_fixed_train_indices = list(range(1, 6))
    pddl_blocks_fixed_test_indices = list(range(6, 11))

    # pddl delivery env parameters
    pddl_delivery_procedural_train_min_num_locs = 5
    pddl_delivery_procedural_train_max_num_locs = 10
    pddl_delivery_procedural_train_min_want_locs = 2
    pddl_delivery_procedural_train_max_want_locs = 4
    pddl_delivery_procedural_train_min_extra_newspapers = 0
    pddl_delivery_procedural_train_max_extra_newspapers = 1
    pddl_delivery_procedural_test_min_num_locs = 31
    pddl_delivery_procedural_test_max_num_locs = 40
    pddl_delivery_procedural_test_min_want_locs = 20
    pddl_delivery_procedural_test_max_want_locs = 30
    pddl_delivery_procedural_test_min_extra_newspapers = 0
    pddl_delivery_procedural_test_max_extra_newspapers = 10
    pddl_easy_delivery_procedural_train_min_num_locs = 3
    pddl_easy_delivery_procedural_train_max_num_locs = 5
    pddl_easy_delivery_procedural_train_min_want_locs = 1
    pddl_easy_delivery_procedural_train_max_want_locs = 2
    pddl_easy_delivery_procedural_train_min_extra_newspapers = 0
    pddl_easy_delivery_procedural_train_max_extra_newspapers = 1
    pddl_easy_delivery_procedural_test_min_num_locs = 4
    pddl_easy_delivery_procedural_test_max_num_locs = 6
    pddl_easy_delivery_procedural_test_min_want_locs = 2
    pddl_easy_delivery_procedural_test_max_want_locs = 3
    pddl_easy_delivery_procedural_test_min_extra_newspapers = 0
    pddl_easy_delivery_procedural_test_max_extra_newspapers = 1

    # pddl spanner env parameters
    pddl_spanner_procedural_train_min_nuts = 1
    pddl_spanner_procedural_train_max_nuts = 3
    pddl_spanner_procedural_train_min_extra_spanners = 0
    pddl_spanner_procedural_train_max_extra_spanners = 2
    pddl_spanner_procedural_train_min_locs = 2
    pddl_spanner_procedural_train_max_locs = 4
    pddl_spanner_procedural_test_min_nuts = 10
    pddl_spanner_procedural_test_max_nuts = 20
    pddl_spanner_procedural_test_min_extra_spanners = 0
    pddl_spanner_procedural_test_max_extra_spanners = 10
    pddl_spanner_procedural_test_min_locs = 20
    pddl_spanner_procedural_test_max_locs = 30

    # pddl forest env parameters
    pddl_forest_procedural_train_min_size = 8
    pddl_forest_procedural_train_max_size = 10
    pddl_forest_procedural_test_min_size = 10
    pddl_forest_procedural_test_max_size = 12

    # pddl gripper and prefixed gripper env parameters
    pddl_gripper_procedural_train_min_num_rooms = 3
    pddl_gripper_procedural_train_max_num_rooms = 5
    pddl_gripper_procedural_train_min_num_balls = 1
    pddl_gripper_procedural_train_max_num_balls = 2
    pddl_gripper_procedural_test_min_num_rooms = 3
    pddl_gripper_procedural_test_max_num_rooms = 5
    pddl_gripper_procedural_test_min_num_balls = 1
    pddl_gripper_procedural_test_max_num_balls = 2

    # pddl ferry env parameters
    pddl_ferry_procedural_train_min_num_locs = 3
    pddl_ferry_procedural_train_max_num_locs = 5
    pddl_ferry_procedural_train_min_num_cars = 1
    pddl_ferry_procedural_train_max_num_cars = 2
    pddl_ferry_procedural_test_min_num_locs = 3
    pddl_ferry_procedural_test_max_num_locs = 5
    pddl_ferry_procedural_test_min_num_cars = 1
    pddl_ferry_procedural_test_max_num_cars = 2

    # pddl miconic env parameters
    pddl_miconic_procedural_train_min_buildings = 1
    pddl_miconic_procedural_train_max_buildings = 2
    pddl_miconic_procedural_train_min_floors = 3
    pddl_miconic_procedural_train_max_floors = 5
    pddl_miconic_procedural_train_min_passengers = 1
    pddl_miconic_procedural_train_max_passengers = 2
    pddl_miconic_procedural_test_min_buildings = 1
    pddl_miconic_procedural_test_max_buildings = 2
    pddl_miconic_procedural_test_min_floors = 3
    pddl_miconic_procedural_test_max_floors = 5
    pddl_miconic_procedural_test_min_passengers = 1
    pddl_miconic_procedural_test_max_passengers = 2

    # stick button env parameters
    stick_button_num_buttons_train = [2]
    stick_button_num_buttons_test = [3, 4]
    stick_button_disable_angles = True
    stick_button_holder_scale = 0.1
    stick_button_button_position = "uniform"  # "only_top" "only_bottom"

    # screws env parameters
    screws_num_screws_train = [15, 20]
    screws_num_screws_test = [25, 30]

    # doors env parameters
    doors_map_size_train = [2]
    doors_map_size_test = [5]
    doors_min_obstacles_per_room = 0
    doors_max_obstacles_per_room = 3
    doors_min_room_exists_frac = 0.25
    doors_max_room_exists_frac = 0.75
    doors_birrt_num_attempts = 10
    doors_birrt_num_iters = 100
    doors_birrt_smooth_amt = 50
    doors_draw_debug = False

    # doorknobs env parameters
    doorknobs_target_value = 0.75
    test_doors_room_map_size = 10

    # narrow_passage env parameters
    narrow_passage_open_door_refine_penalty = 0
    narrow_passage_door_width_padding_lb = 1e-4
    narrow_passage_door_width_padding_ub = 0.015
    narrow_passage_passage_width_padding_lb = 5e-4
    narrow_passage_passage_width_padding_ub = 2e-2
    narrow_passage_birrt_num_attempts = 10
    narrow_passage_birrt_num_iters = 100
    narrow_passage_birrt_smooth_amt = 50

    # exit_garage env parameters
    exit_garage_clear_refine_penalty = 0
    exit_garage_min_num_obstacles = 2
    exit_garage_max_num_obstacles = 3  # inclusive
    exit_garage_rrt_extend_fn_threshold = 1e-3
    exit_garage_rrt_num_control_samples = 100
    exit_garage_rrt_num_attempts = 3
    exit_garage_rrt_num_iters = 100
    exit_garage_rrt_sample_goal_eps = 0.1
    exit_garage_motion_planning_ignore_obstacles = False
    exit_garage_raise_environment_failure = False

    # coffee env parameters
    coffee_num_cups_train = [1]
    coffee_num_cups_test = [2, 3]
    coffee_jug_init_rot_amt = 2 * np.pi / 3
    coffee_twist_sampler = True
    coffee_jug_pickable_pred = True
    coffee_no_rotated_jug = False
    # perc that has a rotation that's sampled
    coffee_rotated_jug_ratio = 1
    coffee_combined_move_and_twist_policy = False
    coffee_mac_requires_jug_to_turn_on = False
    coffee_move_back_after_place_and_push = False
    coffee_exclude_JugFilled_in_preconds = False

    # satellites env parameters
    satellites_num_sat_train = [2, 3]
    satellites_num_obj_train = [3, 4]
    satellites_num_sat_test = [3, 4]
    satellites_num_obj_test = [4, 5]

    # sokoban env parameters
    # use Sokoban-huge-v0 to show-off, the bottleneck is just the gym env
    # initialization and resetting. use Sokoban-small-v0 for tests
    sokoban_gym_name = "Sokoban-v0"

    # kitchen env parameters
    kitchen_use_perfect_samplers = False
    kitchen_goals = "all"
    kitchen_render_set_of_marks = False
    kitchen_use_combo_move_nsrts = False
    kitchen_randomize_init_state = False

    # sticky table env parameters
    sticky_table_num_tables = 5
    sticky_table_place_smooth_fall_prob = 0.95
    sticky_table_place_sticky_fall_prob = 0.05
    sticky_table_pick_success_prob = 0.9
    sticky_table_tricky_floor_place_sticky_fall_prob = 0.5
    sticky_table_num_tables = 5  # cannot be less than 3
    sticky_table_place_smooth_fall_prob = 0.6
    sticky_table_place_sticky_fall_prob = 0.00
    sticky_table_place_ball_fall_prob = 1.00
    sticky_table_pick_success_prob = 1.00
    sticky_table_num_sticky_tables = 1  # must be less than the num_tables

    # grid row env parameters
    grid_row_num_cells = 100

    # burger env parameters
    burger_render_set_of_marks = True
    gridworld_num_rows = 5
    gridworld_num_cols = 5
<<<<<<< HEAD
    burger_explicit_goal = False
=======
>>>>>>> e008f5b3

    # parameters for random options approach
    random_options_max_tries = 100

    # option model parameters
    option_model_terminate_on_repeat = True
    option_model_use_gui = False

    # parameters for abstract GNN approach
    gnn_num_message_passing = 3
    gnn_layer_size = 16
    gnn_learning_rate = 1e-3
    gnn_weight_decay = 0
    gnn_num_epochs = 25000
    gnn_batch_size = 128
    gnn_do_normalization = False  # performs worse in Cover when True
    gnn_use_validation_set = True

    # parameters for GNN option policy approach
    gnn_option_policy_solve_with_shooting = True
    gnn_option_policy_shooting_variance = 0.1
    gnn_option_policy_shooting_max_samples = 100

    # parameters for metacontroller approaches
    metacontroller_max_samples = 100

    # parameters for PG3 approach
    pg3_heuristic = "policy_guided"
    pg3_search_method = "hill_climbing"
    pg3_task_planning_heuristic = "lmcut"
    pg3_gbfs_max_expansions = 100
    pg3_hc_enforced_depth = 0
    pg3_max_policy_guided_rollout = 50
    pg3_plan_compare_inapplicable_cost = 0.99
    pg3_add_condition_allow_new_vars = True
    pg3_max_analogies = 5

    # parameters for PG3 init approach
    # These need to be overridden via command line
    pg3_init_policy = None
    pg3_init_base_env = None

    # parameters for NSRT reinforcement learning approach
    nsrt_rl_reward_epsilon = 1e-2  # reward if in epsilon-ball from subgoal
    nsrt_rl_pos_reward = 0
    nsrt_rl_neg_reward = -1
    nsrt_rl_option_learner = "dummy_rl"
    nsrt_rl_valid_reward_steps_threshold = 10

    # parameters for large language models
    pretrained_model_prompt_cache_dir = "pretrained_model_cache"
    llm_openai_max_response_tokens = 700
    llm_use_cache_only = False
    llm_model_name = "text-curie-001"  # "text-davinci-002"
    llm_temperature = 0.5
    llm_num_completions = 1

    # parameters for vision language models
    # gemini-1.5-pro-latest, gpt-4-turbo, gpt-4o
    vlm_model_name = "gemini-pro-vision"
    vlm_temperature = 0.5
    # vlm_system_instruction = "You are an AI researcher who will answer whether an assertion is True or False in a scene. Answer either 'True' or 'False' but nothing else."
    # vlm_system_instruction = "You are an AI researcher who will answer whether each assertion holds in a scene. For each assertion, only answer either 'True' or 'False'."
    # vlm_system_instruction = "You are an AI researcher who will answer whether each assertion holds in a scene. For each assertion, answer [the assertion you are evaluating]: True or False"
#     vlm_system_instruction = """
# You are an AI researcher who will answer whether each assertion holds in the image. For each assertion, please respond with either “True” or “False” according to the format below:
# [assertion index]. [assertion]: True OR False
# """
    vlm_system_instruction = """
You are an AI researcher who will answer whether each assertion holds in the image, given the context of the previous action and its previous truth value. For each assertion, please respond with either “True” or “False” according to the format below and nothing else:
[assertion index]. [assertion]: True OR False
"""
    # vlm_system_instruction = "You are an AI researcher tasked with determining the truth value of each assertion about a scene. For each assertion, respond only with the assertion index and 'True' or 'False'."
    vlm_use_chat_mode = False
    query_vlm_for_each_assertion = False
    query_vlm_for_each_predicate = False
    vlm_invent_include_option_history = True
    vlm_invent_try_to_use_gt_predicates = False
    vlm_invent_predicates_in_stages = False
    vlm_invent_from_trajs = False
    vlm_invention_positive_negative_include_next_state = False

    # SeSamE parameters
    sesame_task_planner = "astar"  # "astar" or "fdopt" or "fdsat"
    sesame_task_planning_heuristic = "lmcut"
    sesame_allow_noops = True  # recommended to keep this False if using replays
    sesame_check_expected_atoms = True
    sesame_use_necessary_atoms = True
    sesame_use_visited_state_set = False
    # The algorithm used for grounding the planning problem. Choices are
    # "naive" or "fd_translator". The former does a type-aware cross product
    # of operators and objects to obtain ground operators, while the latter
    # calls Fast Downward's translator to produce an SAS task, then extracts
    # the ground operators from that. The latter is preferable when grounding
    # is a bottleneck in your environment, but will not work when operators
    # with no effects need to be part of the ground planning problem, like the
    # OpenLid() operator in painting. So, we'll keep the former as the
    # default.
    sesame_grounder = "naive"
    sesame_check_static_object_changes = False
    # Warning: making this tolerance any lower breaks pybullet_blocks.
    sesame_static_object_change_tol = 1e-3
    # If True, then bilevel planning approaches will run task planning only,
    # and then greedily sample and execute in the environment. This avoids the
    # need for a simulator. In the future, we could check to see if the
    # observed states match (at the abstract level) the expected states, and
    # replan if not. But for now, we just execute each step without checking.
    bilevel_plan_without_sim = False

    # evaluation parameters
    log_dir = "logs"
    results_dir = "results"
    eval_trajectories_dir = "eval_trajectories"
    approach_dir = "saved_approaches"
    data_dir = "saved_datasets"
    video_dir = "videos"
    image_dir = "images"
    video_fps = 2
    failure_video_mode = "longest_only"

    # dataset parameters
    # For learning-based approaches, the data collection timeout for planning.
    # If -1, defaults to CFG.timeout.
    offline_data_planning_timeout = -1
    # If "default", defaults to CFG.task_planning_heuristic.
    offline_data_task_planning_heuristic = "default"
    # If -1, defaults to CFG.sesame_max_skeletons_optimized.
    offline_data_max_skeletons_optimized = -1
    # Number of replays used when offline_data_method is replay-based.
    offline_data_num_replays = 500
    # Default to bilevel_plan_without_sim.
    offline_data_bilevel_plan_without_sim = None

    # teacher dataset parameters
    # Number of positive examples and negative examples per predicate.
    teacher_dataset_num_examples = 1

    # NSRT learning parameters
    min_data_for_nsrt = 0
    min_perc_data_for_nsrt = 0
    data_orderings_to_search = 1  # NSRT learning data ordering parameters
    # STRIPS learning algorithm. See get_name() functions in the directory
    # nsrt_learning/strips_learning/ for valid settings.
    strips_learner = "cluster_and_intersect"
    CIS_use_other_pnads_neg_data = False
    predicate_search_strips_learner = "cluster_and_intersect"
    disable_harmlessness_check = False  # some methods may want this to be True
    enable_harmless_op_pruning = False  # some methods may want this to be True
    backchaining_check_intermediate_harmlessness = False
    pnad_search_without_del = False
    pnad_search_timeout = 10.0
    compute_sidelining_objective_value = False
    clustering_learner_true_pos_weight = 10
    clustering_learner_false_pos_weight = 1
    cluster_and_intersect_prederror_max_groundings = 10
    cluster_and_search_inner_search_max_expansions = 2500
    cluster_and_search_inner_search_timeout = 30
    cluster_and_search_score_func_max_groundings = 10000
    cluster_and_search_var_count_weight = 0.1
    cluster_and_search_precon_size_weight = 0.01
    cluster_and_intersect_prune_low_data_pnads = False
    # If cluster_and_intersect_prune_low_data_pnads is set to True, PNADs must
    # have at least this fraction of the segments produced by the option that is
    # associated with their PNAD in order to not be pruned during operator
    # learning.
    cluster_and_intersect_min_datastore_fraction = 0.0
    use_option_not_args_types_in_unification = False
    use_least_generalization_types_in_clustering = False

    # torch GPU usage setting
    use_torch_gpu = False

    # torch model parameters
    learning_rate = 1e-3
    weight_decay = 0
    mlp_regressor_max_itr = 10000
    mlp_regressor_hid_sizes = [32, 32]
    mlp_regressor_clip_gradients = False
    mlp_regressor_gradient_clip_value = 5
    mlp_classifier_hid_sizes = [32, 32]
    mlp_classifier_balance_data = True
    cnn_regressor_max_itr = 500
    cnn_regressor_conv_channel_nums = [3, 3]
    cnn_regressor_conv_kernel_sizes = [5, 3]
    cnn_regressor_linear_hid_sizes = [32, 8]
    cnn_regressor_clip_gradients = True
    cnn_regressor_gradient_clip_value = 5
    neural_gaus_regressor_hid_sizes = [32, 32]
    neural_gaus_regressor_max_itr = 1000
    mlp_classifier_n_iter_no_change = 5000
    implicit_mlp_regressor_max_itr = 10000
    implicit_mlp_regressor_num_negative_data_per_input = 5
    implicit_mlp_regressor_num_samples_per_inference = 100
    implicit_mlp_regressor_temperature = 1.0
    implicit_mlp_regressor_inference_method = "derivative_free"
    implicit_mlp_regressor_derivative_free_num_iters = 3
    implicit_mlp_regressor_derivative_free_sigma_init = 0.33
    implicit_mlp_regressor_derivative_free_shrink_scale = 0.5
    implicit_mlp_regressor_grid_num_ticks_per_dim = 100

    # ml training parameters
    pytorch_train_print_every = 1000

    # sampler learning parameters
    sampler_learner = "neural"  # "neural" or "random" or "oracle"
    max_rejection_sampling_tries = 100
    sampler_mlp_classifier_max_itr = 10000
    sampler_mlp_classifier_n_reinitialize_tries = 1
    sampler_learning_use_goals = False
    sampler_disable_classifier = False
    sampler_learning_regressor_model = "neural_gaussian"
    sampler_learning_max_negative_data = 100000

    # option learning parameters
    option_learning_action_converter = "identity"

    # interactive learning parameters
    interactive_num_ensemble_members = 10
    interactive_query_policy = "threshold"
    interactive_score_function = "entropy"
    interactive_score_threshold = 0.05
    interactive_random_query_prob = 0.5  # for query policy random
    interactive_num_requests_per_cycle = 10
    predicate_classifier_model = "mlp"  # "mlp" or "knn"
    predicate_mlp_classifier_max_itr = 100000
    predicate_mlp_classifier_n_reinitialize_tries = 1
    predicate_mlp_classifier_init = "default"  # or "normal"
    predicate_knn_classifier_n_neighbors = 1

    # online NSRT learning parameters
    online_nsrt_learning_requests_per_cycle = 10
    online_learning_max_novelty_count = 0

    # active sampler learning parameters
    active_sampler_learning_model = "myopic_classifier_mlp"
    active_sampler_learning_feature_selection = "all"
    active_sampler_learning_knn_neighbors = 3
    active_sampler_learning_use_teacher = True
    active_sampler_learning_num_samples = 100
    active_sampler_learning_score_gamma = 0.5
    active_sampler_learning_fitted_q_iters = 5
    active_sampler_learning_explore_pursue_goal_interval = 5
    active_sampler_learning_object_specific_samplers = False
    # shared with maple q function learning
    active_sampler_learning_n_iter_no_change = 5000
    active_sampler_learning_num_lookahead_samples = 5
    active_sampler_learning_explore_length_base = 2
    active_sampler_learning_num_ensemble_members = 10
    active_sampler_learning_exploration_sample_strategy = "epsilon_greedy"
    active_sampler_learning_exploration_epsilon = 0.5
    active_sampler_learning_replay_buffer_size = 1000000
    active_sampler_learning_batch_size = 64

    # maple q function parameters
    use_epsilon_annealing = True
    min_epsilon = 0.05

    # skill competence model parameters
    skill_competence_model = "optimistic"
    skill_competence_model_num_em_iters = 3
    skill_competence_model_max_train_iters = 1000
    skill_competence_model_learning_rate = 1e-2
    skill_competence_model_lookahead = 1
    skill_competence_model_optimistic_window_size = 5
    skill_competence_model_optimistic_recency_size = 5
    skill_competence_default_alpha_beta = (10.0, 1.0)
    skill_competence_initial_prediction_bonus = 0.5

    # refinement cost estimation parameters
    refinement_estimator = "oracle"  # default refinement cost estimator
    refinement_estimation_num_skeletons_generated = 8

    # refinement data collection parameters
    refinement_data_num_skeletons = 8
    refinement_data_skeleton_generator_timeout = 20
    refinement_data_low_level_search_timeout = 5  # timeout for refinement try
    refinement_data_failed_refinement_penalty = 5  # added time on failure
    refinement_data_include_execution_cost = True
    refinement_data_low_level_execution_cost = 0.05  # per action cost to add

    # CNN refinement cost estimator image pre-processing parameters
    cnn_refinement_estimator_crop = False  # True
    cnn_refinement_estimator_crop_bounds = (320, 400, 100, 650)
    cnn_refinement_estimator_downsample = 2

    # bridge policy parameters
    bridge_policy = "learned_ldl"  # default bridge policy

    # glib explorer parameters
    glib_min_goal_size = 1
    glib_max_goal_size = 1
    glib_num_babbles = 10

    # greedy lookahead explorer parameters
    greedy_lookahead_max_num_trajectories = 100
    greedy_lookahead_max_traj_length = 2
    greedy_lookahead_max_num_resamples = 10

    # active sampler explorer parameters
    active_sampler_explore_use_ucb_bonus = True
    active_sampler_explore_bonus = 1e-1
    active_sampler_explore_task_strategy = "planning_progress"
    active_sampler_explorer_replan_frequency = 100
    active_sampler_explorer_planning_progress_max_tasks = 10
    active_sampler_explorer_planning_progress_max_replan_tasks = 5
    active_sampler_explorer_skip_perfect = True
    active_sampler_learning_init_cycles_to_pursue_goal = 1

    # grammar search invention parameters
    grammar_search_grammar_use_single_feature = True
    grammar_search_grammar_includes_givens = True
    grammar_search_grammar_includes_negation = True
    grammar_search_grammar_includes_foralls = True
    grammar_search_grammar_use_diff_features = False
    grammar_search_grammar_use_euclidean_dist = False
    grammar_search_grammar_use_skip_grammar = True
    grammar_search_use_handcoded_debug_grammar = False
    grammar_search_pred_selection_approach = "score_optimization"
    grammar_search_pred_clusterer = "oracle"
    grammar_search_true_pos_weight = 10
    grammar_search_false_pos_weight = 1
    grammar_search_bf_weight = 1
    grammar_search_operator_complexity_weight = 0.0
    grammar_search_pred_complexity_weight = 1e-4
    grammar_search_max_predicates = 200
    grammar_search_predicate_cost_upper_bound = 6
    grammar_search_prune_redundant_preds = True
    grammar_search_score_function = "expected_nodes_created"
    grammar_search_heuristic_based_weight = 10.
    grammar_search_max_demos = float("inf")
    grammar_search_max_nondemos = 50
    grammar_search_energy_based_temperature = 10.
    grammar_search_task_planning_timeout = 1.0
    grammar_search_search_algorithm = "hill_climbing"  # hill_climbing or gbfs
    grammar_search_hill_climbing_depth = 0
    grammar_search_parallelize_hill_climbing = False
    grammar_search_gbfs_num_evals = 1000
    grammar_search_off_demo_count_penalty = 1.0
    grammar_search_on_demo_count_penalty = 10.0
    grammar_search_suspicious_state_penalty = 10.0
    grammar_search_expected_nodes_upper_bound = 1e5
    grammar_search_expected_nodes_optimal_demo_prob = 1 - 1e-5
    grammar_search_expected_nodes_backtracking_cost = 1e3
    grammar_search_expected_nodes_allow_noops = True
    grammar_search_classifier_pretty_str_names = ["?x", "?y", "?z"]
    grammar_search_vlm_atom_proposal_prompt_type = "options_labels_whole_traj"
    grammar_search_vlm_atom_label_prompt_type = "per_scene_naive"
    grammar_search_vlm_atom_proposal_use_debug = False
    grammar_search_parallelize_vlm_labeling = True

    # grammar search clustering algorithm parameters
    grammar_search_clustering_gmm_num_components = 10

    # Have the pybullet env (for now) to render the states and save to RawState
    rgb_observation = False  # Render every state
    render_init_state = False  # Render only the init state for planning
    # For debug
    save_nsp_image_patch_before_query = False
    # LLM predicate invention algorithm parameters
    llm_predicator_use_grammar = True
    vlm_predicator_oracle_base_grammar = True
    llm_predicator_oracle_learned = False
    vlm_predicator_render_option_state = False
    load_llm_pred_invent_dataset = True
    save_llm_pred_invent_dataset = True
    neu_sym_predicate = False
    reset_optn_state_dict_at_every_ite = False
    nsp_pred_include_prev_state_in_prompt = True
    nsp_pred_include_prev_image_in_prompt = False
    nsp_pred_include_state_str_in_prompt = False

    # filepath to be used if offline_data_method is set to
    # demo+labelled_atoms
    handmade_demo_filename = ""
    # filepath to be used if offline_data_method is set to
    # saved_vlm_img_demos_folder
    vlm_trajs_folder_name = ""
    vlm_predicate_vision_api_generate_ground_atoms = False

    # LLM predicate invention algorithm parameters
    llm_predicator_use_grammar = True
    llm_predicator_oracle_base = True
    llm_predicator_oracle_learned = False

    @classmethod
    def get_arg_specific_settings(cls, args: Dict[str, Any]) -> Dict[str, Any]:
        """A workaround for global settings that are derived from the
        experiment-specific args."""

        return dict(
            # The method used for perception: now only "trivial" or "sokoban".
            perceiver=defaultdict(lambda: "trivial", {
                "sokoban": "sokoban",
                "kitchen": "kitchen",
            })[args.get("env", "")],
            # Horizon for each environment. When checking if a policy solves a
            # task, we run the policy for at most this many steps.
            horizon=defaultdict(
                lambda: 100,
                {
                    # For certain environments, actions are lower level, so
                    # tasks take more actions to complete.
                    "pybullet_cover": 1000,
                    "pybullet_cover_typed_options": 1000,
                    "pybullet_blocks": 1000,
                    # to allow pour policies to finish
                    "pybullet_coffee": 2000,
                    "doors": 1000,
                    "coffee": 1000,
                    "kitchen": 1000,
                    # For the very simple touch point environment, restrict
                    # the horizon to be shorter.
                    "touch_point": 15,
                    # Ditto for the simple grid row environment.
                    "grid_row": cls.grid_row_num_cells + 2,
                })[args.get("env", "")],
            online_learn_horizon=defaultdict(
                lambda: 100,
                {
                    # For certain environments, actions are lower level, so
                    # tasks take more actions to complete.
                    "pybullet_blocks": 100,
                })[args.get("env", "")],

            # Maximum number of steps to roll out an option policy.
            max_num_steps_option_rollout=defaultdict(
                lambda: 1000,
                {
                    # For the stick button environment, limit the per-option
                    # horizon.
                    "stick_button": 50,
                })[args.get("env", "")],

            # In SeSamE, when to propagate failures back up to the high level
            # search. Choices are: {"after_exhaust", "immediately", "never"}.
            sesame_propagate_failures=defaultdict(
                # Use "immediately" by default.
                lambda: "immediately",
                {
                    # We use a different strategy for cluttered_table because
                    # of the high likelihood of getting cyclic failures if you
                    # immediately raise failures, leading to unsolvable tasks.
                    "cluttered_table": "after_exhaust",
                    "cluttered_table_place": "after_exhaust",
                })[args.get("env", "")],

            # For learning-based approaches, the data collection strategy.
            offline_data_method=defaultdict(
                # Use only demonstrations by default.
                lambda: "demo",
                {
                    # Interactive learning project needs ground atom data.
                    "interactive_learning": "demo+ground_atoms",
                })[args.get("approach", "")],

            # The name of the option model used by the agent.
            option_model_name=defaultdict(
                lambda: "oracle",
                {
                    # For PyBullet environments, use non-PyBullet analogs.
                    "pybullet_cover": "oracle_cover",
                    "pybullet_cover_typed_options": 
                        "oracle_cover_typed_options",
                    "pybullet_blocks": "oracle_blocks",
                })[args.get("env", "")],

            # In SeSamE, the maximum number of skeletons optimized before
            # giving up. If 1, can only solve downward refinable tasks.
            sesame_max_skeletons_optimized=defaultdict(
                lambda: 8,
                {
                    # For these environments, allow more skeletons.
                    "coffee": 1000,
                    # with GT preds, 40 is enough for 3 cups in pb_coffee
                    "pybullet_coffee": 100,
                    "exit_garage": 1000,
                    "tools": 1000,
                    "stick_button": 1000,
                    "stick_button_move": 1000,
                })[args.get("env", "")],

            # whether to use the successful prefix of partial plan to learn
            # predicates/operators
            use_partial_plans_prefix_as_demo=defaultdict(
                lambda: False, {
                    "pybullet_coffee": True,
                })[args.get("env", "")],

            # In SeSamE, the maximum effort put into refining a single skeleton.
            # Concretely, this effort refers to the maximum number of calls to
            # the sampler on each step before backtracking.
            sesame_max_samples_per_step=defaultdict(
                lambda: 10,
                {
                    # For the tools environment, don't do any backtracking.
                    "tools": 1,
                })[args.get("env", "")],

            # Maximum number of skeletons used by ExpectedNodesScoreFunction.
            # If -1, defaults to CFG.sesame_max_skeletons_optimized.
            grammar_search_expected_nodes_max_skeletons=defaultdict(
                lambda: -1,
                {
                    # For the tools environment, keep it much lower.
                    "tools": 1,
                })[args.get("env", "")],

            # Factor to divide feature range by when instantiating predicates
            # of the form |t1.f1 - t2.f2| < c to indicate that t1.f1 and
            # t2.f2 are "touching" or close. E.g. for the predicate
            # |robot.x - button.x| < c in the StickButtonMovement env,
            # we set this constant to 1/60.0 because that will yield
            # |robot.x - button.x| < ((ub - lb)/60.0) + ub, which corresponds
            # to a predicate that correctly classifies when the robot and
            # button are touching.
            grammar_search_diff_features_const_multiplier=defaultdict(
                lambda: 1e-6,
                {"stick_button_move": 1 / 30.0})[args.get("env", "")],

            # Feature names to use as part of the EuclideanPredicateGrammar.
            # Each entry is (type1_feature1name, type1_feature2name,
            # type2_feature1name, type2_feature2name)
            grammar_search_euclidean_feature_names=defaultdict(
                lambda: [("x", "y", "x", "y")], {
                    "stick_button_move": [("x", "y", "x", "y"),
                                          ("x", "y", "tip_x", "tip_y")]
                })[args.get("env", "")],

            # Factor to divide feature range by when instantiating euclidean
            # predicates of the form
            # (t1.f1 - t2.f1)^2 + (t1.f2 - t2.f2)^2 < c^2 to indicate that
            # the euclidean distance between f1 and f2 is close enough that.
            # the two objects are "touching".
            grammar_search_euclidean_const_multiplier=defaultdict(
                lambda: 1e-6,
                {"stick_button_move": 1 / 250.0})[args.get("env", "")],

            # Parameters specific to the cover environment.
            # cover env parameters
            cover_num_blocks=defaultdict(
                lambda: 2,
                {
                    # "cover_place_hard": 1,
                })[args.get("env", "")],
            cover_num_targets=defaultdict(
                lambda: 2,
                {
                    # "cover_place_hard": 1,
                })[args.get("env", "")],
            cover_num_blocks_train=defaultdict(
                lambda: 2,
                {
                    # "cover_place_hard": 1,
                })[args.get("env", "")],
            cover_num_targets_train=defaultdict(
                lambda: 2,
                {
                    # "cover_place_hard": 1,
                })[args.get("env", "")],
            cover_num_blocks_test=defaultdict(
                lambda: 2,
                {
                    # "cover_place_hard": 1,
                })[args.get("env", "")],
            cover_num_targets_test=defaultdict(
                lambda: 2,
                {
                    # "cover_place_hard": 1,
                })[args.get("env", "")],
            cover_block_widths=defaultdict(
                lambda: [0.1, 0.07, 0.07, 0.07],
                {
                    # "cover_place_hard": [0.1],
                })[args.get("env", "")],
            cover_target_widths=defaultdict(
                lambda: [0.05, 0.03, 0.03, 0.03],
                {
                    # "cover_place_hard": [0.05],
                })[args.get("env", "")],
            cover_initial_holding_prob=defaultdict(
                lambda: 0.75,
                {
                    # "cover_place_hard": 0.0,
                })[args.get("env", "")],
        )


def get_allowed_query_type_names() -> Set[str]:
    """Get the set of names of query types that the teacher is allowed to
    answer, computed based on the configuration CFG."""
    if CFG.option_learner == "direct_bc":
        return {"PathToStateQuery"}
    if CFG.approach == "interactive_learning":
        return {"GroundAtomsHoldQuery"}
    if CFG.approach == "bridge_policy":
        return {"DemonstrationQuery"}
    if CFG.approach == "unittest":
        return {
            "GroundAtomsHoldQuery",
            "DemonstrationQuery",
            "PathToStateQuery",
            "_MockQuery",
        }
    return set()


_attr_to_value = {}
for _attr, _value in GlobalSettings.__dict__.items():
    if _attr.startswith("_"):
        continue
    assert _attr not in _attr_to_value  # duplicate attributes
    _attr_to_value[_attr] = _value
CFG = SimpleNamespace(**_attr_to_value)<|MERGE_RESOLUTION|>--- conflicted
+++ resolved
@@ -372,10 +372,7 @@
     burger_render_set_of_marks = True
     gridworld_num_rows = 5
     gridworld_num_cols = 5
-<<<<<<< HEAD
     burger_explicit_goal = False
-=======
->>>>>>> e008f5b3
 
     # parameters for random options approach
     random_options_max_tries = 100
