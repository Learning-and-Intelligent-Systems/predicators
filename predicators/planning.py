"""Algorithms for bilevel planning.

Mainly, "SeSamE": SEarch-and-SAMple planning, then Execution.
"""

from __future__ import annotations

import heapq as hq
import logging
import os
import re
import subprocess
import sys
import tempfile
import time
from collections import defaultdict
from dataclasses import dataclass
from itertools import islice
from typing import Dict, FrozenSet, Iterator, List, Optional, Sequence, Set, \
    Tuple

import numpy as np

from predicators import utils
from predicators.option_model import _OptionModelBase
from predicators.refinement_estimators import BaseRefinementEstimator
from predicators.settings import CFG
from predicators.structs import NSRT, AbstractPolicy, DefaultState, \
    DummyOption, GroundAtom, Metrics, Object, OptionSpec, \
    ParameterizedOption, Predicate, State, STRIPSOperator, Task, Type, \
    _GroundNSRT, _Option
from predicators.utils import EnvironmentFailure, _TaskPlanningHeuristic

_NOT_CAUSES_FAILURE = "NotCausesFailure"


@dataclass(repr=False, eq=False)
class _Node:
    """A node for the search over skeletons."""
    atoms: Set[GroundAtom]
    skeleton: List[_GroundNSRT]
    atoms_sequence: List[Set[GroundAtom]]  # expected state sequence
    parent: Optional[_Node]
    cumulative_cost: float


def sesame_plan(
        task: Task,
        option_model: _OptionModelBase,
        nsrts: Set[NSRT],
        predicates: Set[Predicate],
        types: Set[Type],
        timeout: float,
        seed: int,
        task_planning_heuristic: str,
        max_skeletons_optimized: int,
        max_horizon: int,
        abstract_policy: Optional[AbstractPolicy] = None,
        max_policy_guided_rollout: int = 0,
        refinement_estimator: Optional[BaseRefinementEstimator] = None,
        check_dr_reachable: bool = True,
        allow_noops: bool = False,
        use_visited_state_set: bool = False) -> Tuple[List[_Option], Metrics]:
    """Run bilevel planning.

    Return a sequence of options, and a dictionary of metrics for this
    run of the planner. Uses the SeSamE strategy: SEarch-and-SAMple
    planning, then Execution. The high-level planner can be either A* or
    Fast Downward (FD). In the latter case, we allow either optimal mode
    ("fdopt") or satisficing mode ("fdsat"). With Fast Downward, we can
    only consider at most one skeleton, and DiscoveredFailures cannot be
    handled.
    """
    if CFG.sesame_task_planner == "astar":
        return _sesame_plan_with_astar(
            task, option_model, nsrts, predicates, types, timeout, seed,
            task_planning_heuristic, max_skeletons_optimized, max_horizon,
            abstract_policy, max_policy_guided_rollout, refinement_estimator,
            check_dr_reachable, allow_noops, use_visited_state_set)
    if CFG.sesame_task_planner == "fdopt":
        assert abstract_policy is None
        return _sesame_plan_with_fast_downward(task,
                                               option_model,
                                               nsrts,
                                               predicates,
                                               types,
                                               timeout,
                                               seed,
                                               max_horizon,
                                               optimal=True)
    if CFG.sesame_task_planner == "fdsat":
        assert abstract_policy is None
        return _sesame_plan_with_fast_downward(task,
                                               option_model,
                                               nsrts,
                                               predicates,
                                               types,
                                               timeout,
                                               seed,
                                               max_horizon,
                                               optimal=False)
    raise ValueError("Unrecognized sesame_task_planner: "
                     f"{CFG.sesame_task_planner}")


def _sesame_plan_with_astar(
        task: Task,
        option_model: _OptionModelBase,
        nsrts: Set[NSRT],
        predicates: Set[Predicate],
        types: Set[Type],
        timeout: float,
        seed: int,
        task_planning_heuristic: str,
        max_skeletons_optimized: int,
        max_horizon: int,
        abstract_policy: Optional[AbstractPolicy] = None,
        max_policy_guided_rollout: int = 0,
        refinement_estimator: Optional[BaseRefinementEstimator] = None,
        check_dr_reachable: bool = True,
        allow_noops: bool = False,
        use_visited_state_set: bool = False) -> Tuple[List[_Option], Metrics]:
    """The default version of SeSamE, which runs A* to produce skeletons."""
    init_atoms = utils.abstract(task.init, predicates)
    objects = list(task.init)
    start_time = time.perf_counter()
    if CFG.sesame_grounder == "naive":
        ground_nsrts = []
        for nsrt in sorted(nsrts):
            for ground_nsrt in utils.all_ground_nsrts(nsrt, objects):
                ground_nsrts.append(ground_nsrt)
                if time.perf_counter() - start_time > timeout:
                    raise PlanningTimeout("Planning timed out in grounding!")
    elif CFG.sesame_grounder == "fd_translator":
        # WARNING: there is no easy way to check the timeout within this call,
        # since Fast Downward's translator is a third-party function. We'll
        # just check the timeout afterward.
        ground_nsrts = list(
            utils.all_ground_nsrts_fd_translator(nsrts, objects, predicates,
                                                 types, init_atoms, task.goal))
        if time.perf_counter() - start_time > timeout:
            raise PlanningTimeout("Planning timed out in grounding!")
    else:
        raise ValueError(
            f"Unrecognized sesame_grounder: {CFG.sesame_grounder}")
    # Keep restarting the A* search while we get new discovered failures.
    metrics: Metrics = defaultdict(float)
    # Make a copy of the predicates set to avoid modifying the input set,
    # since we may be adding NotCausesFailure predicates to the set.
    predicates = predicates.copy()
    # Keep track of partial refinements: skeletons and partial plans. This is
    # for making videos of failed planning attempts.
    partial_refinements = []
    while True:
        # Optionally exclude NSRTs with empty effects, because they can slow
        # the search significantly, so we may want to exclude them. Note however
        # that we need to do this inside the while True here, because an NSRT
        # that initially has empty effects may later have a _NOT_CAUSES_FAILURE.
        nonempty_ground_nsrts = [
            nsrt for nsrt in ground_nsrts
            if allow_noops or (nsrt.add_effects | nsrt.delete_effects)
        ]
        all_reachable_atoms = utils.get_reachable_atoms(
            nonempty_ground_nsrts, init_atoms)
        if check_dr_reachable and not task.goal.issubset(all_reachable_atoms):
            raise PlanningFailure(f"Goal {task.goal} not dr-reachable")
        reachable_nsrts = [
            nsrt for nsrt in nonempty_ground_nsrts
            if nsrt.preconditions.issubset(all_reachable_atoms)
        ]
        heuristic = utils.create_task_planning_heuristic(
            task_planning_heuristic, init_atoms, task.goal, reachable_nsrts,
            predicates, objects)
        try:
            new_seed = seed + int(metrics["num_failures_discovered"])
            gen = _skeleton_generator(
                task, reachable_nsrts, init_atoms, heuristic, new_seed,
                timeout - (time.perf_counter() - start_time), metrics,
                max_skeletons_optimized, abstract_policy,
                max_policy_guided_rollout, use_visited_state_set)
            # If a refinement cost estimator is provided, generate a number of
            # skeletons first, then predict the refinement cost of each skeleton
            # and attempt to refine them in this order.
            if refinement_estimator is not None:
                estimator: BaseRefinementEstimator = refinement_estimator
                proposed_skeletons = []
                for _ in range(
                        CFG.refinement_estimation_num_skeletons_generated):
                    try:
                        proposed_skeletons.append(next(gen))
                    except _MaxSkeletonsFailure:
                        break
                gen = iter(
                    sorted(proposed_skeletons,
                           key=lambda s: estimator.get_cost(*s)))
            for skeleton, atoms_sequence in gen:
                necessary_atoms_seq = utils.compute_necessary_atoms_seq(
                    skeleton, atoms_sequence, task.goal)
                plan, suc = run_low_level_search(
                    task, option_model, skeleton, necessary_atoms_seq,
                    new_seed, timeout - (time.perf_counter() - start_time),
                    metrics, max_horizon)
                if suc:
                    # Success! It's a complete plan.
                    logging.info(
                        f"Planning succeeded! Found plan of length "
                        f"{len(plan)} after "
                        f"{int(metrics['num_skeletons_optimized'])} "
                        f"skeletons with {int(metrics['num_samples'])}"
                        f" samples, discovering "
                        f"{int(metrics['num_failures_discovered'])} failures")
                    metrics["plan_length"] = len(plan)
                    return plan, metrics
                partial_refinements.append((skeleton, plan))
                if time.perf_counter() - start_time > timeout:
                    raise PlanningTimeout(
                        "Planning timed out in refinement!",
                        info={"partial_refinements": partial_refinements})
        except _DiscoveredFailureException as e:
            metrics["num_failures_discovered"] += 1
            new_predicates, ground_nsrts = _update_nsrts_with_failure(
                e.discovered_failure, ground_nsrts)
            predicates |= new_predicates
            partial_refinements.append(
                (skeleton, e.info["longest_failed_refinement"]))
        except (_MaxSkeletonsFailure, _SkeletonSearchTimeout) as e:
            e.info["partial_refinements"] = partial_refinements
            raise e


def task_plan_grounding(
    init_atoms: Set[GroundAtom],
    objects: Set[Object],
    strips_ops: Sequence[STRIPSOperator],
    option_specs: Sequence[OptionSpec],
    allow_noops: bool = False,
) -> Tuple[List[_GroundNSRT], Set[GroundAtom]]:
    """Ground all operators for task planning into dummy _GroundNSRTs,
    filtering out ones that are unreachable or have empty effects.

    Also return the set of reachable atoms, which is used by task
    planning to quickly determine if a goal is unreachable.

    See the task_plan docstring for usage instructions.
    """
    nsrts = utils.ops_and_specs_to_dummy_nsrts(strips_ops, option_specs)
    ground_nsrts = []
    for nsrt in sorted(nsrts):
        for ground_nsrt in utils.all_ground_nsrts(nsrt, objects):
            if allow_noops or (ground_nsrt.add_effects
                               | ground_nsrt.delete_effects):
                ground_nsrts.append(ground_nsrt)
    reachable_atoms = utils.get_reachable_atoms(ground_nsrts, init_atoms)
    reachable_nsrts = [
        nsrt for nsrt in ground_nsrts
        if nsrt.preconditions.issubset(reachable_atoms)
    ]
    return reachable_nsrts, reachable_atoms


def task_plan(
    init_atoms: Set[GroundAtom],
    goal: Set[GroundAtom],
    ground_nsrts: List[_GroundNSRT],
    reachable_atoms: Set[GroundAtom],
    heuristic: _TaskPlanningHeuristic,
    seed: int,
    timeout: float,
    max_skeletons_optimized: int,
    use_visited_state_set: bool = False,
) -> Iterator[Tuple[List[_GroundNSRT], List[Set[GroundAtom]], Metrics]]:
    """Run only the task planning portion of SeSamE. A* search is run, and
    skeletons that achieve the goal symbolically are yielded. Specifically,
    yields a tuple of (skeleton, atoms sequence, metrics dictionary).

    This method is NOT used by SeSamE, but is instead provided as a
    convenient wrapper around _skeleton_generator below (which IS used
    by SeSamE) that takes in only the minimal necessary arguments.

    This method is tightly coupled with task_plan_grounding -- the reason they
    are separate methods is that it is sometimes possible to ground only once
    and then plan multiple times (e.g. from different initial states, or to
    different goals). To run task planning once, call task_plan_grounding to
    get ground_nsrts and reachable_atoms; then create a heuristic using
    utils.create_task_planning_heuristic; then call this method. See the tests
    in tests/test_planning for usage examples.
    """
    if not goal.issubset(reachable_atoms):
        raise PlanningFailure(f"Goal {goal} not dr-reachable")
    dummy_task = Task(DefaultState, goal)
    metrics: Metrics = defaultdict(float)
    generator = _skeleton_generator(
        dummy_task,
        ground_nsrts,
        init_atoms,
        heuristic,
        seed,
        timeout,
        metrics,
        max_skeletons_optimized,
        use_visited_state_set=use_visited_state_set)
    # Note that we use this pattern to avoid having to catch an exception
    # when _skeleton_generator runs out of skeletons to optimize.
    for skeleton, atoms_sequence in islice(generator, max_skeletons_optimized):
        yield skeleton, atoms_sequence, metrics.copy()


def _skeleton_generator(
    task: Task,
    ground_nsrts: List[_GroundNSRT],
    init_atoms: Set[GroundAtom],
    heuristic: _TaskPlanningHeuristic,
    seed: int,
    timeout: float,
    metrics: Metrics,
    max_skeletons_optimized: int,
    abstract_policy: Optional[AbstractPolicy] = None,
    sesame_max_policy_guided_rollout: int = 0,
    use_visited_state_set: bool = False
) -> Iterator[Tuple[List[_GroundNSRT], List[Set[GroundAtom]]]]:
    """A* search over skeletons (sequences of ground NSRTs).
    Iterates over pairs of (skeleton, atoms sequence).

    Note that we can't use utils.run_astar() here because we want to
    yield multiple skeletons, whereas that utility method returns only
    a single solution. Furthermore, it's easier to track and update our
    metrics dictionary if we re-implement the search here. If
    use_visited_state_set is False (which is the default), then we may revisit
    the same abstract states multiple times, unlike in typical A*. See
    Issue #1117 for a discussion on why this is False by default.
    """

    start_time = time.perf_counter()
    current_objects = set(task.init)
    queue: List[Tuple[float, float, _Node]] = []
    root_node = _Node(atoms=init_atoms,
                      skeleton=[],
                      atoms_sequence=[init_atoms],
                      parent=None,
                      cumulative_cost=0)
    metrics["num_nodes_created"] += 1
    rng_prio = np.random.default_rng(seed)
    hq.heappush(queue,
                (heuristic(root_node.atoms), rng_prio.uniform(), root_node))
    # Initialize with empty skeleton for root.
    # We want to keep track of the visited skeletons so that we avoid
    # repeatedly outputting the same faulty skeletons.
    visited_skeletons: Set[Tuple[_GroundNSRT, ...]] = set()
    visited_skeletons.add(tuple(root_node.skeleton))
    if use_visited_state_set:
        # This set will maintain (frozen) atom sets that have been fully
        # expanded already, and ensure that we never expand redundantly.
        visited_atom_sets = set()
    # Start search.
    while queue and (time.perf_counter() - start_time < timeout):
        if int(metrics["num_skeletons_optimized"]) == max_skeletons_optimized:
            raise _MaxSkeletonsFailure(
                "Planning reached max_skeletons_optimized!")
        _, _, node = hq.heappop(queue)
        if use_visited_state_set:
            frozen_atoms = frozenset(node.atoms)
            visited_atom_sets.add(frozen_atoms)
        # Good debug point #1: print out the skeleton here to see what
        # the high-level search is doing. You can accomplish this via:
        # for act in node.skeleton:
        #     logging.info(f"{act.name} {act.objects}")
        # logging.info("")
        if task.goal.issubset(node.atoms):
            # If this skeleton satisfies the goal, yield it.
            metrics["num_skeletons_optimized"] += 1
            yield node.skeleton, node.atoms_sequence
        else:
            # Generate successors.
            metrics["num_nodes_expanded"] += 1
            # If an abstract policy is provided, generate policy-based
            # successors first.
            if abstract_policy is not None:
                current_node = node
                for _ in range(sesame_max_policy_guided_rollout):
                    if task.goal.issubset(current_node.atoms):
                        yield current_node.skeleton, current_node.atoms_sequence
                        break
                    ground_nsrt = abstract_policy(current_node.atoms,
                                                  current_objects, task.goal)
                    if ground_nsrt is None:
                        break
                    # Make sure ground_nsrt is applicable.
                    if not ground_nsrt.preconditions.issubset(
                            current_node.atoms):
                        break
                    child_atoms = utils.apply_operator(ground_nsrt,
                                                       set(current_node.atoms))
                    child_skeleton = current_node.skeleton + [ground_nsrt]
                    child_skeleton_tup = tuple(child_skeleton)
                    if child_skeleton_tup in visited_skeletons:
                        continue
                    visited_skeletons.add(child_skeleton_tup)
                    # Note: the cost of taking a policy-generated action is 1,
                    # but the policy-generated skeleton is immediately yielded
                    # once it reaches a goal. This allows the planner to always
                    # trust the policy first, but it also allows us to yield a
                    # policy-generated plan without waiting to exhaustively
                    # rule out the possibility that some other primitive plans
                    # are actually lower cost.
                    child_cost = 1 + current_node.cumulative_cost
                    child_node = _Node(
                        atoms=child_atoms,
                        skeleton=child_skeleton,
                        atoms_sequence=current_node.atoms_sequence +
                        [child_atoms],
                        parent=current_node,
                        cumulative_cost=child_cost)
                    metrics["num_nodes_created"] += 1
                    # priority is g [cost] plus h [heuristic]
                    priority = (child_node.cumulative_cost +
                                heuristic(child_node.atoms))
                    hq.heappush(queue,
                                (priority, rng_prio.uniform(), child_node))
                    current_node = child_node
                    if time.perf_counter() - start_time >= timeout:
                        break
            # Generate primitive successors.
            for nsrt in utils.get_applicable_operators(ground_nsrts,
                                                       node.atoms):
                child_atoms = utils.apply_operator(nsrt, set(node.atoms))
                if use_visited_state_set:
                    frozen_atoms = frozenset(child_atoms)
                    if frozen_atoms in visited_atom_sets:
                        continue
                child_skeleton = node.skeleton + [nsrt]
                child_skeleton_tup = tuple(child_skeleton)
                if child_skeleton_tup in visited_skeletons:
                    continue
                visited_skeletons.add(child_skeleton_tup)
                # Action costs are unitary.
                child_cost = node.cumulative_cost + 1.0
                child_node = _Node(atoms=child_atoms,
                                   skeleton=child_skeleton,
                                   atoms_sequence=node.atoms_sequence +
                                   [child_atoms],
                                   parent=node,
                                   cumulative_cost=child_cost)
                metrics["num_nodes_created"] += 1
                # priority is g [cost] plus h [heuristic]
                priority = (child_node.cumulative_cost +
                            heuristic(child_node.atoms))
                hq.heappush(queue, (priority, rng_prio.uniform(), child_node))
                if time.perf_counter() - start_time >= timeout:
                    break
    if not queue:
        raise _MaxSkeletonsFailure("Planning ran out of skeletons!")
    assert time.perf_counter() - start_time >= timeout
    raise _SkeletonSearchTimeout


def run_low_level_search(task: Task, option_model: _OptionModelBase,
                         skeleton: List[_GroundNSRT],
                         atoms_sequence: List[Set[GroundAtom]], seed: int,
                         timeout: float, metrics: Metrics,
                         max_horizon: int) -> Tuple[List[_Option], bool]:
    """Backtracking search over continuous values.

    Returns a sequence of options and a boolean. If the boolean is True,
    the option sequence is a complete low-level plan refining the given
    skeleton. Otherwise, the option sequence is the longest partial
    failed refinement, where the last step did not satisfy the skeleton,
    but all previous steps did. Note that there are multiple low-level
    plans in general; we return the first one found (arbitrarily).
    """
    start_time = time.perf_counter()
    rng_sampler = np.random.default_rng(seed)
    assert CFG.sesame_propagate_failures in \
        {"after_exhaust", "immediately", "never"}
    cur_idx = 0
    num_tries = [0 for _ in skeleton]
    # Optimization: if the params_space for the NSRT option is empty, only
    # sample it once, because all samples are just empty (so equivalent).
    max_tries = [
        CFG.sesame_max_samples_per_step
        if nsrt.option.params_space.shape[0] > 0 else 1 for nsrt in skeleton
    ]
    plan: List[_Option] = [DummyOption for _ in skeleton]
    # The number of actions taken by each option in the plan. This is to
    # make sure that we do not exceed the task horizon.
    num_actions_per_option = [0 for _ in plan]
    traj: List[State] = [task.init] + [DefaultState for _ in skeleton]
    longest_failed_refinement: List[_Option] = []
    # We'll use a maximum of one discovered failure per step, since
    # resampling can render old discovered failures obsolete.
    discovered_failures: List[Optional[_DiscoveredFailure]] = [
        None for _ in skeleton
    ]
    while cur_idx < len(skeleton):
        if time.perf_counter() - start_time > timeout:
            return longest_failed_refinement, False
        assert num_tries[cur_idx] < max_tries[cur_idx]
        # Good debug point #2: if you have a skeleton that you think is
        # reasonable, but sampling isn't working, print num_tries here to
        # see at what step the backtracking search is getting stuck.
        num_tries[cur_idx] += 1
        state = traj[cur_idx]
        nsrt = skeleton[cur_idx]
        # Ground the NSRT's ParameterizedOption into an _Option.
        # This invokes the NSRT's sampler.
        option = nsrt.sample_option(state, task.goal, rng_sampler)
        plan[cur_idx] = option
        # Increment num_samples metric by 1
        metrics["num_samples"] += 1
        # Increment cur_idx. It will be decremented later on if we get stuck.
        cur_idx += 1
        if option.initiable(state):
            try:
                next_state, num_actions = \
                    option_model.get_next_state_and_num_actions(state, option)
            except EnvironmentFailure as e:
                can_continue_on = False
                # Remember only the most recent failure.
                discovered_failures[cur_idx - 1] = _DiscoveredFailure(e, nsrt)
            else:  # an EnvironmentFailure was not raised
                discovered_failures[cur_idx - 1] = None
                num_actions_per_option[cur_idx - 1] = num_actions
                traj[cur_idx] = next_state
                # Check if objects that were outside the scope had a change
                # in state.
                static_obj_changed = False
                if CFG.sesame_check_static_object_changes:
                    static_objs = set(state) - set(nsrt.objects)
                    for obj in sorted(static_objs):
                        if not np.allclose(
                                traj[cur_idx][obj],
                                traj[cur_idx - 1][obj],
                                atol=CFG.sesame_static_object_change_tol):
                            static_obj_changed = True
                            break
                if static_obj_changed:
                    can_continue_on = False
                # Check if we have exceeded the horizon.
                elif np.sum(num_actions_per_option[:cur_idx]) > max_horizon:
                    can_continue_on = False
                # Check if the option was effectively a noop.
                elif num_actions == 0:
                    can_continue_on = False
                elif CFG.sesame_check_expected_atoms:
                    # Check atoms against expected atoms_sequence constraint.
                    assert len(traj) == len(atoms_sequence)
                    # The expected atoms are ones that we definitely expect to
                    # be true at this point in the plan. They are not *all* the
                    # atoms that could be true.
                    expected_atoms = {
                        atom
                        for atom in atoms_sequence[cur_idx]
                        if atom.predicate.name != _NOT_CAUSES_FAILURE
                    }
                    # This "if all" statement is equivalent to, but faster
                    # than, checking whether expected_atoms is a subset of
                    # utils.abstract(traj[cur_idx], predicates).
                    if all(a.holds(traj[cur_idx]) for a in expected_atoms):
                        can_continue_on = True
                        if cur_idx == len(skeleton):
                            return plan, True  # success!
                    else:
                        can_continue_on = False
                else:
                    # If we're not checking expected_atoms, we need to
                    # explicitly check the goal on the final timestep.
                    can_continue_on = True
                    if cur_idx == len(skeleton):
                        if task.goal_holds(traj[cur_idx]):
                            return plan, True  # success!
                        can_continue_on = False
        else:
            # The option is not initiable.
            can_continue_on = False
        if not can_continue_on:  # we got stuck, time to resample / backtrack!
            # Update the longest_failed_refinement found so far.
            if cur_idx > len(longest_failed_refinement):
                longest_failed_refinement = list(plan[:cur_idx])
            # If we're immediately propagating failures, and we got a failure,
            # raise it now. We don't do this right after catching the
            # EnvironmentFailure because we want to make sure to update
            # the longest_failed_refinement first.
            possible_failure = discovered_failures[cur_idx - 1]
            if possible_failure is not None and \
               CFG.sesame_propagate_failures == "immediately":
                raise _DiscoveredFailureException(
                    "Discovered a failure", possible_failure,
                    {"longest_failed_refinement": longest_failed_refinement})
            # Decrement cur_idx to re-do the step we just did. If num_tries
            # is exhausted, backtrack.
            cur_idx -= 1
            assert cur_idx >= 0
            while num_tries[cur_idx] == max_tries[cur_idx]:
                num_tries[cur_idx] = 0
                plan[cur_idx] = DummyOption
                num_actions_per_option[cur_idx] = 0
                traj[cur_idx + 1] = DefaultState
                cur_idx -= 1
                if cur_idx < 0:
                    # Backtracking exhausted. If we're only propagating failures
                    # after exhaustion, and if there are any failures,
                    # propagate up the EARLIEST one so that high-level search
                    # restarts. Otherwise, return a partial refinement so that
                    # high-level search continues.
                    for possible_failure in discovered_failures:
                        if possible_failure is not None and \
                           CFG.sesame_propagate_failures == "after_exhaust":
                            raise _DiscoveredFailureException(
                                "Discovered a failure", possible_failure, {
                                    "longest_failed_refinement":
                                    longest_failed_refinement
                                })
                    return longest_failed_refinement, False
    # Should only get here if the skeleton was empty.
    assert not skeleton
    return [], True


def _update_nsrts_with_failure(
    discovered_failure: _DiscoveredFailure, ground_nsrts: List[_GroundNSRT]
) -> Tuple[Set[Predicate], List[_GroundNSRT]]:
    """Update the given set of ground_nsrts based on the given
    DiscoveredFailure.

    Returns a new list of ground NSRTs to replace the input one, where
    all ground NSRTs that need modification are replaced with new ones
    (because _GroundNSRTs are frozen).
    """
    new_predicates = set()
    new_ground_nsrts = []
    for obj in discovered_failure.env_failure.info["offending_objects"]:
        pred = Predicate(_NOT_CAUSES_FAILURE, [obj.type],
                         _classifier=lambda s, o: False)
        new_predicates.add(pred)
        atom = GroundAtom(pred, [obj])
        for ground_nsrt in ground_nsrts:
            # Update the preconditions of the failing NSRT.
            if ground_nsrt == discovered_failure.failing_nsrt:
                new_ground_nsrt = ground_nsrt.copy_with(
                    preconditions=ground_nsrt.preconditions | {atom})
            # Update the effects of all NSRTs that use this object.
            # Note that this is an elif rather than an if, because it would
            # never be possible to use the failing NSRT's effects to set
            # the _NOT_CAUSES_FAILURE precondition.
            elif obj in ground_nsrt.objects:
                new_ground_nsrt = ground_nsrt.copy_with(
                    add_effects=ground_nsrt.add_effects | {atom})
            else:
                new_ground_nsrt = ground_nsrt
            new_ground_nsrts.append(new_ground_nsrt)
    return new_predicates, new_ground_nsrts


def _update_sas_file_with_failure(discovered_failure: _DiscoveredFailure,
                                  sas_file: str) -> None:  # pragma: no cover
    """Update the given sas_file of ground_nsrts for FD based on the given
    DiscoveredFailure.

    We directly update the sas_file with the new ground_nsrts.
    """
    # Get string representation of the ground_nsrt with the Discovered Failure.
    ground_op_str = discovered_failure.failing_nsrt.name.lower(
    ) + " " + " ".join(o.name for o in discovered_failure.failing_nsrt.objects)
    # Add Discovered Failure for each offending object.
    for obj in discovered_failure.env_failure.info["offending_objects"]:
        with open(sas_file, 'r', encoding="utf-8") as f:
            sas_lines = f.readlines()
        # For every line in our sas_file we are going to copy it to our
        # new_sas_file and make edits as needed.
        new_sas_file = []
        sas_file_i = 0

        # Fix sas_file Variables:
        # The first line is "begin_variable".
        # The second line contains the name of the variable (which is
        # usually a nondescriptive name like "var7").
        # The third line specifies the axiom layer of the variable.
        # The fourth line specifies the variable's range, i.e., the
        # number of different values it can take it on. The value of
        # a variable is always from the set {0, 1, 2, ..., range - 1}.
        # The following range lines specify the symbolic names for
        # each of the range values the variable can take on, one at a
        # time. These typically correspond to grounded PDDL facts,
        # except for values that represent that none out a set of PDDL
        # facts is true.
        # The final line is "end_variable".
        count_variables = 0
        for i, line in enumerate(sas_lines):
            # We copy lines until we've reached end_metric. Then we
            # increment the number of variables by 1 and add our new
            # not-causes-failure variable in the new_sas_file.
            if i > 0 and "end_metric" in sas_lines[i - 1]:
                num_variables = int(line.replace("\n", ""))
                # change num variables
                new_sas_file.append(f"{num_variables+1}\n")
            elif "end_variable" in line:
                count_variables += 1
                new_sas_file.append(line)
                if count_variables == num_variables:
                    # add new variables here
                    new_sas_file.append("begin_variable\n")
                    new_sas_file.append(f"var{count_variables}\n")
                    new_sas_file.append("-1\n")
                    new_sas_file.append("2\n")
                    new_sas_file.append(
                        f"Atom not-causes-failure({obj.name.lower()})\n")
                    new_sas_file.append(
                        f"NegatedAtom not-causes-failure({obj.name.lower()})\n"
                    )
                    new_sas_file.append("end_variable\n")
                    sas_file_i = i + 1
                    break
            else:
                new_sas_file.append(line)

        # Add sas_file init_state, goal, and mutex.
        num_operators = None
        for i, line in enumerate(sas_lines[sas_file_i:]):
            if i > 0 and "end_goal" in sas_lines[sas_file_i + i - 1]:
                # Save num_operators for use later.
                num_operators = int(line.replace("\n", ""))
                sas_file_i = sas_file_i + i + 1
                new_sas_file.append(f"{num_operators}\n")
                break
            if "end_state" in line:
                new_sas_file.append("1\n")
                new_sas_file.append(line)
            else:
                new_sas_file.append(line)

        # Fix sas_file Operators:
        # The first line is "begin_operator".
        # The second line contains the name of the operator.
        # The third line contains a single number, denoting the number of
        # prevail conditions.
        # The following lines describe the prevail conditions, one line for
        # each condition. A prevail condition is given by two numbers
        # separated by spaces, denoting a variable/value pairing in the
        # same notation for goals described above.
        # The first line after the prevail conditions contains a single
        # number, denoting the number of effects.
        # The following lines describe the effects, one line for each effect
        # (read on).
        # The line before last gives the operator cost. This line only
        # matters if metric is 1 (otherwise, any number here will be treated
        # as 1).
        # The final line is "end_operator".
        count_operators = 0
        for i, line in enumerate(sas_lines[sas_file_i:]):
            # We copy each operator from the sas_file and add our new
            # not-causes-failure variable to the necessary operators in
            # the new_sas_file.
            if "begin_operator" in line:
                # Parse Operator from sas_lines.
                count_operators += 1
                begin_operator_str = sas_lines[sas_file_i + i]
                operator_str = sas_lines[sas_file_i + i + 1]
                num_prevail_conditons = int(sas_lines[sas_file_i + i +
                                                      2].replace("\n", ""))
                num_effects = int(sas_lines[sas_file_i + i + 3 +
                                            num_prevail_conditons].replace(
                                                "\n", ""))
                cost = int(
                    sas_lines[sas_file_i + i + 4 + num_prevail_conditons +
                              num_effects].replace("\n", ""))
                end_operator_str = sas_lines[sas_file_i + i + 5 +
                                             num_prevail_conditons +
                                             num_effects]
                # Begin Operator
                new_sas_file.append(begin_operator_str)
                new_sas_file.append(operator_str)
                # append preconditions
                if operator_str.replace("\n", "") == ground_op_str:
                    new_sas_file.append(f"{num_prevail_conditons+1}\n")
                    new_sas_file.append(
                        f"{num_variables} 0\n")  # additional precondition
                else:
                    new_sas_file.append(f"{num_prevail_conditons}\n")
                for j in range(num_prevail_conditons):
                    new_sas_file.append(sas_lines[sas_file_i + i + 3 + j])
                # append effects
                if obj.name.lower(
                ) in operator_str and "navigateto" not in operator_str:
                    new_sas_file.append(f"{num_effects+1}\n")
                    new_sas_file.append(
                        f"0 {num_variables} -1 0\n")  # additional effect
                else:
                    new_sas_file.append(f"{num_effects}\n")
                for j in range(num_effects):
                    new_sas_file.append(sas_lines[sas_file_i + i + 4 +
                                                  num_prevail_conditons + j])
                # End Operator
                new_sas_file.append(f"{cost}\n")
                new_sas_file.append(end_operator_str)
                if count_operators == num_operators:
                    sas_file_i = sas_file_i + i + 1
                    break
        # Copy the rest of the file.
        for i, line in enumerate(sas_lines[sas_file_i:]):
            new_sas_file.append(line)
        # Overwrite sas_file with new_sas_file.
        with open(sas_file, 'w', encoding="utf-8") as f:
            f.writelines(new_sas_file)


def task_plan_with_option_plan_constraint(
    objects: Set[Object],
    predicates: Set[Predicate],
    strips_ops: List[STRIPSOperator],
    option_specs: List[OptionSpec],
    init_atoms: Set[GroundAtom],
    goal: Set[GroundAtom],
    option_plan: List[Tuple[ParameterizedOption, Sequence[Object]]],
    atoms_seq: Optional[List[Set[GroundAtom]]] = None,
) -> Optional[List[_GroundNSRT]]:
    """Turn an option plan into a plan of ground NSRTs that achieves the goal
    from the initial atoms.

    If atoms_seq is not None, the ground NSRT plan must also match up with
    the given sequence of atoms. Otherwise, atoms are not checked.

    If no goal-achieving sequence of ground NSRTs corresponds to
    the option plan, return None.
    """
    ground_nsrts, _ = task_plan_grounding(init_atoms,
                                          objects,
                                          strips_ops,
                                          option_specs,
                                          allow_noops=True)
    heuristic = utils.create_task_planning_heuristic(
        CFG.sesame_task_planning_heuristic, init_atoms, goal, ground_nsrts,
        predicates, objects)

    def _check_goal(
            searchnode_state: Tuple[FrozenSet[GroundAtom], int]) -> bool:
        return goal.issubset(searchnode_state[0])

    def _get_successor_with_correct_option(
        searchnode_state: Tuple[FrozenSet[GroundAtom], int]
    ) -> Iterator[Tuple[_GroundNSRT, Tuple[FrozenSet[GroundAtom], int],
                        float]]:
        atoms = searchnode_state[0]
        idx_into_traj = searchnode_state[1]

        if idx_into_traj > len(option_plan) - 1:
            return

        gt_param_option = option_plan[idx_into_traj][0]
        gt_objects = option_plan[idx_into_traj][1]
        for applicable_nsrt in utils.get_applicable_operators(
                ground_nsrts, atoms):
            # NOTE: we check that the ParameterizedOptions are equal before
            # attempting to ground because otherwise, we might
            # get a parameter mismatch and trigger an AssertionError
            # during grounding.
            if applicable_nsrt.option != gt_param_option:
                continue
            if applicable_nsrt.option_objs != gt_objects:
                continue
            if atoms_seq is not None and not \
                applicable_nsrt.preconditions.issubset(
                    atoms_seq[idx_into_traj]):
                continue
            next_atoms = utils.apply_operator(applicable_nsrt, set(atoms))
            # The returned cost is uniform because we don't
            # actually care about finding the shortest path;
            # just one that matches!
            yield (applicable_nsrt, (frozenset(next_atoms), idx_into_traj + 1),
                   1.0)

    init_atoms_frozen = frozenset(init_atoms)
    init_searchnode_state = (init_atoms_frozen, 0)
    # NOTE: each state in the below GBFS is a tuple of
    # (current_atoms, idx_into_traj). The idx_into_traj is necessary because
    # we need to check whether the atoms that are true at this particular
    # index into the trajectory is what we would expect given the demo
    # trajectory.
    state_seq, action_seq = utils.run_gbfs(
        init_searchnode_state, _check_goal, _get_successor_with_correct_option,
        lambda searchnode_state: heuristic(searchnode_state[0]))

    if not _check_goal(state_seq[-1]):
        return None

    return action_seq


def _sesame_plan_with_fast_downward(
        task: Task, option_model: _OptionModelBase, nsrts: Set[NSRT],
        predicates: Set[Predicate], types: Set[Type], timeout: float,
        seed: int, max_horizon: int,
        optimal: bool) -> Tuple[List[_Option], Metrics]:  # pragma: no cover
    """A version of SeSamE that runs the Fast Downward planner to produce a
    single skeleton, then calls run_low_level_search() to turn it into a plan.

    Usage: Build and compile the Fast Downward planner, then set the environment
    variable FD_EXEC_PATH to point to the `downward` directory. For example:
    1) git clone https://github.com/ronuchit/downward.git
    2) cd downward && ./build.py
    3) export FD_EXEC_PATH="<your path here>/downward"

    On MacOS, to use gtimeout:
    4) brew install coreutils
    """
    init_atoms = utils.abstract(task.init, predicates)
    objects = list(task.init)
    start_time = time.perf_counter()
    # Create the domain and problem strings, then write them to tempfiles.
    dom_str = utils.create_pddl_domain(nsrts, predicates, types, "mydomain")
    prob_str = utils.create_pddl_problem(objects, init_atoms, task.goal,
                                         "mydomain", "myproblem")
    dom_file = tempfile.NamedTemporaryFile(delete=False).name
    with open(dom_file, "w", encoding="utf-8") as f:
        f.write(dom_str)
    prob_file = tempfile.NamedTemporaryFile(delete=False).name
    with open(prob_file, "w", encoding="utf-8") as f:
        f.write(prob_str)
    # The SAS file isn't actually used, but it's important that we give it a
    # name, because otherwise Fast Downward uses a fixed default name, which
    # will cause issues if you run multiple processes simultaneously.
    sas_file = tempfile.NamedTemporaryFile(delete=False).name
    # Run Fast Downward followed by cleanup. Capture the output.
    timeout_cmd = "gtimeout" if sys.platform == "darwin" else "timeout"
    if optimal:
        alias_flag = "--alias seq-opt-lmcut"
    else:  # satisficing
        alias_flag = "--alias lama-first"
    assert "FD_EXEC_PATH" in os.environ, \
        "Please follow the instructions in the docstring of this method!"
    fd_exec_path = os.environ["FD_EXEC_PATH"]
    exec_str = os.path.join(fd_exec_path, "fast-downward.py")
    # Run to generate sas
    cmd_str = (f"{timeout_cmd} {timeout} {exec_str} {alias_flag} "
               f"--sas-file {sas_file} {dom_file} {prob_file}")
    output = subprocess.getoutput(cmd_str)
<<<<<<< HEAD
    while True:
        cmd_str = (
            f"{timeout_cmd} {timeout} {exec_str} {alias_flag} {sas_file}")
        output = subprocess.getoutput(cmd_str)
        cleanup_cmd_str = f"{exec_str} --cleanup"
        subprocess.getoutput(cleanup_cmd_str)
=======
    cleanup_cmd_str = f"{exec_str} --cleanup"
    subprocess.getoutput(cleanup_cmd_str)
    if time.perf_counter() - start_time > timeout:
        raise PlanningTimeout("Planning timed out in call to FD!")
    # Parse and log metrics.
    metrics: Metrics = defaultdict(float)
    num_nodes_expanded = re.findall(r"Expanded (\d+) state", output)
    num_nodes_created = re.findall(r"Evaluated (\d+) state", output)
    assert len(num_nodes_expanded) == 1
    assert len(num_nodes_created) == 1
    metrics["num_nodes_expanded"] = float(num_nodes_expanded[0])
    metrics["num_nodes_created"] = float(num_nodes_created[0])
    # Extract the skeleton from the output and compute the atoms_sequence.
    if "Solution found!" not in output:
        raise PlanningFailure(f"Plan not found with FD! Error: {output}")
    if "Plan length: 0 step" in output:
        # Handle the special case where the plan is found to be trivial.
        skeleton_str = []
    else:
        skeleton_str = re.findall(r"(.+) \(\d+?\)", output)
        if not skeleton_str:
            raise PlanningFailure(f"Plan not found with FD! Error: {output}")
    skeleton = []
    atoms_sequence = [init_atoms]
    nsrt_name_to_nsrt = {nsrt.name.lower(): nsrt for nsrt in nsrts}
    obj_name_to_obj = {obj.name.lower(): obj for obj in objects}
    for nsrt_str in skeleton_str:
        str_split = nsrt_str.split()
        nsrt = nsrt_name_to_nsrt[str_split[0]]
        objs = [obj_name_to_obj[obj_name] for obj_name in str_split[1:]]
        ground_nsrt = nsrt.ground(objs)
        skeleton.append(ground_nsrt)
        atoms_sequence.append(
            utils.apply_operator(ground_nsrt, atoms_sequence[-1]))
    if len(skeleton) > max_horizon:
        raise PlanningFailure("Skeleton produced by FD exceeds horizon!")
    # Run low-level search on this skeleton.
    low_level_timeout = timeout - (time.perf_counter() - start_time)
    metrics["num_skeletons_optimized"] = 1
    metrics["num_failures_discovered"] = 0
    try:
        necessary_atoms_seq = utils.compute_necessary_atoms_seq(
            skeleton, atoms_sequence, task.goal)
        plan, suc = run_low_level_search(task, option_model, skeleton,
                                         necessary_atoms_seq, seed,
                                         low_level_timeout, metrics,
                                         max_horizon)
    except _DiscoveredFailureException:
        # If we get a DiscoveredFailure, give up. Note that we cannot
        # modify the NSRTs as we do in SeSamE with A*, because we don't ever
        # compute all the ground NSRTs ourselves when using Fast Downward.
        raise PlanningFailure("Got a DiscoveredFailure when using FD!")
    if not suc:
>>>>>>> e0afbf3b
        if time.perf_counter() - start_time > timeout:
            raise PlanningTimeout("Planning timed out in call to FD!")
        # Parse and log metrics.
        metrics: Metrics = defaultdict(float)
        num_nodes_expanded = re.findall(r"Expanded (\d+) state", output)
        num_nodes_created = re.findall(r"Evaluated (\d+) state", output)
        assert len(num_nodes_expanded) == 1
        assert len(num_nodes_created) == 1
        metrics["num_nodes_expanded"] = float(num_nodes_expanded[0])
        metrics["num_nodes_created"] = float(num_nodes_created[0])
        # Extract the skeleton from the output and compute the atoms_sequence.
        if "Solution found!" not in output:
            raise PlanningFailure(f"Plan not found with FD! Error: {output}")
        if "Plan length: 0 step" in output:
            # Handle the special case where the plan is found to be trivial.
            skeleton_str = []
        else:
            skeleton_str = re.findall(r"(.+) \(\d+?\)", output)
            if not skeleton_str:
                raise PlanningFailure(
                    f"Plan not found with FD! Error: {output}")
        skeleton = []
        atoms_sequence = [init_atoms]
        nsrt_name_to_nsrt = {nsrt.name.lower(): nsrt for nsrt in nsrts}
        obj_name_to_obj = {obj.name.lower(): obj for obj in objects}
        for nsrt_str in skeleton_str:
            str_split = nsrt_str.split()
            nsrt = nsrt_name_to_nsrt[str_split[0]]
            objs = [obj_name_to_obj[obj_name] for obj_name in str_split[1:]]
            ground_nsrt = nsrt.ground(objs)
            skeleton.append(ground_nsrt)
            atoms_sequence.append(
                utils.apply_operator(ground_nsrt, atoms_sequence[-1]))
        if len(skeleton) > max_horizon:
            raise PlanningFailure("Skeleton produced by FD exceeds horizon!")
        # Run low-level search on this skeleton.
        low_level_timeout = timeout - (time.perf_counter() - start_time)
        metrics["num_skeletons_optimized"] = 1
        metrics["num_failures_discovered"] = 0
        try:
            necessary_atoms_seq = utils.compute_necessary_atoms_seq(
                skeleton, atoms_sequence, task.goal)
            plan, suc = run_low_level_search(task, option_model, skeleton,
                                             necessary_atoms_seq, seed,
                                             low_level_timeout, max_horizon)
            if not suc:
                if time.perf_counter() - start_time > timeout:
                    raise PlanningTimeout("Planning timed out in refinement!")
                raise PlanningFailure("Skeleton produced by FD not refinable!")
            metrics["plan_length"] = len(plan)
            return plan, metrics
        except _DiscoveredFailureException as e:
            # If we get a DiscoveredFailure, give up. Note that we cannot
            # modify the NSRTs as we do in SeSamE with A*, because we don't ever
            # compute all the ground NSRTs ourselves when using Fast Downward.
            metrics["num_failures_discovered"] += 1
            _update_sas_file_with_failure(e.discovered_failure, sas_file)
            #raise PlanningFailure("Got a DiscoveredFailure when using FD!")
        except (_MaxSkeletonsFailure, _SkeletonSearchTimeout) as e:
            raise e


class PlanningFailure(utils.ExceptionWithInfo):
    """Raised when the planner fails."""


class PlanningTimeout(utils.ExceptionWithInfo):
    """Raised when the planner times out."""


@dataclass(frozen=True, eq=False)
class _DiscoveredFailure:
    """Container class for holding information related to a low-level discovery
    of a failure which must be propagated up to the main search function, in
    order to restart A* search with new NSRTs."""
    env_failure: EnvironmentFailure
    failing_nsrt: _GroundNSRT


class _DiscoveredFailureException(PlanningFailure):
    """Exception class for DiscoveredFailure propagation."""

    def __init__(self,
                 message: str,
                 discovered_failure: _DiscoveredFailure,
                 info: Optional[Dict] = None):
        super().__init__(message, info)
        self.discovered_failure = discovered_failure


class _MaxSkeletonsFailure(PlanningFailure):
    """Raised when the maximum number of skeletons has been reached."""


class _SkeletonSearchTimeout(PlanningTimeout):
    """Raised when timeout occurs in run_low_level_search()."""

    def __init__(self) -> None:
        super().__init__("Planning timed out in skeleton search!")<|MERGE_RESOLUTION|>--- conflicted
+++ resolved
@@ -932,68 +932,12 @@
     cmd_str = (f"{timeout_cmd} {timeout} {exec_str} {alias_flag} "
                f"--sas-file {sas_file} {dom_file} {prob_file}")
     output = subprocess.getoutput(cmd_str)
-<<<<<<< HEAD
     while True:
         cmd_str = (
             f"{timeout_cmd} {timeout} {exec_str} {alias_flag} {sas_file}")
         output = subprocess.getoutput(cmd_str)
         cleanup_cmd_str = f"{exec_str} --cleanup"
         subprocess.getoutput(cleanup_cmd_str)
-=======
-    cleanup_cmd_str = f"{exec_str} --cleanup"
-    subprocess.getoutput(cleanup_cmd_str)
-    if time.perf_counter() - start_time > timeout:
-        raise PlanningTimeout("Planning timed out in call to FD!")
-    # Parse and log metrics.
-    metrics: Metrics = defaultdict(float)
-    num_nodes_expanded = re.findall(r"Expanded (\d+) state", output)
-    num_nodes_created = re.findall(r"Evaluated (\d+) state", output)
-    assert len(num_nodes_expanded) == 1
-    assert len(num_nodes_created) == 1
-    metrics["num_nodes_expanded"] = float(num_nodes_expanded[0])
-    metrics["num_nodes_created"] = float(num_nodes_created[0])
-    # Extract the skeleton from the output and compute the atoms_sequence.
-    if "Solution found!" not in output:
-        raise PlanningFailure(f"Plan not found with FD! Error: {output}")
-    if "Plan length: 0 step" in output:
-        # Handle the special case where the plan is found to be trivial.
-        skeleton_str = []
-    else:
-        skeleton_str = re.findall(r"(.+) \(\d+?\)", output)
-        if not skeleton_str:
-            raise PlanningFailure(f"Plan not found with FD! Error: {output}")
-    skeleton = []
-    atoms_sequence = [init_atoms]
-    nsrt_name_to_nsrt = {nsrt.name.lower(): nsrt for nsrt in nsrts}
-    obj_name_to_obj = {obj.name.lower(): obj for obj in objects}
-    for nsrt_str in skeleton_str:
-        str_split = nsrt_str.split()
-        nsrt = nsrt_name_to_nsrt[str_split[0]]
-        objs = [obj_name_to_obj[obj_name] for obj_name in str_split[1:]]
-        ground_nsrt = nsrt.ground(objs)
-        skeleton.append(ground_nsrt)
-        atoms_sequence.append(
-            utils.apply_operator(ground_nsrt, atoms_sequence[-1]))
-    if len(skeleton) > max_horizon:
-        raise PlanningFailure("Skeleton produced by FD exceeds horizon!")
-    # Run low-level search on this skeleton.
-    low_level_timeout = timeout - (time.perf_counter() - start_time)
-    metrics["num_skeletons_optimized"] = 1
-    metrics["num_failures_discovered"] = 0
-    try:
-        necessary_atoms_seq = utils.compute_necessary_atoms_seq(
-            skeleton, atoms_sequence, task.goal)
-        plan, suc = run_low_level_search(task, option_model, skeleton,
-                                         necessary_atoms_seq, seed,
-                                         low_level_timeout, metrics,
-                                         max_horizon)
-    except _DiscoveredFailureException:
-        # If we get a DiscoveredFailure, give up. Note that we cannot
-        # modify the NSRTs as we do in SeSamE with A*, because we don't ever
-        # compute all the ground NSRTs ourselves when using Fast Downward.
-        raise PlanningFailure("Got a DiscoveredFailure when using FD!")
-    if not suc:
->>>>>>> e0afbf3b
         if time.perf_counter() - start_time > timeout:
             raise PlanningTimeout("Planning timed out in call to FD!")
         # Parse and log metrics.
