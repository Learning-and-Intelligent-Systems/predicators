--- conflicted
+++ resolved
@@ -447,23 +447,6 @@
         "(|(0:dot).x - (1:robot).x|<=[idx 7]6.25)",  # NextTo
     ],
     "stick_button_move": [
-<<<<<<< HEAD
-        # NOTE: sometimes (especially with more demos) we need
-        # to use 0.146 and 0.207 for the first two constants
-        # respectively.
-        # "(|(0:button).x - (1:stick).x|<=[idx 0]0.144)",
-        "(|(0:button).x - (1:stick).x|<=[idx 0]0.145)",  # StickAboveButton
-        # RobotAboveButton
-        # "(|(0:button).x - (1:stick).x|<=[idx 0]0.146)",
-        "(((0:button).x - (1:robot).x)^2 + ((0:button).y - (1:robot).y)^2)<=[idx 0]0.204)",
-        # "(((0:button).x - (1:robot).x)^2 + ((0:button).y - (1:robot).y)^2)<=[idx 0]0.206)",
-        # "(((0:button).x - (1:robot).x)^2 + ((0:button).y - (1:robot).y)^2)"+ \
-        #     "<=[idx 0]0.207)",
-        "((0:stick).held<=[idx 0]0.5)",  # Handempty
-        "NOT-((0:stick).held<=[idx 0]0.5)",  # Grasped
-        "((0:button).y<=[idx 0]2.96)",  # ButtonReachable
-        "Forall[0:button,1:stick].[NOT-(|(0:button).x - (1:stick).x|<=[idx 0]0.145)(0,1)]"
-=======
         # NOTE: we have a few different versions of the same predicate
         # here because changing the demonstration data slightly causes
         # the value of the constant to change. Need to uncomment these
@@ -471,13 +454,12 @@
         # # StickNotAboveButtonX
         # "Forall[0:button,1:stick].[NOT-(|(0:button).x - (1:stick).x|<=[idx 0]0.159)(0,1)]",
         # StickAboveButton
-        "(((0:button).x - (1:stick).tip_x)^2 + ((0:button).y - (1:stick).tip_y)^2)<=[idx 0]0.18)",        
+        "(((0:button).x - (1:stick).tip_x)^2 + ((0:button).y - (1:stick).tip_y)^2)<=[idx 0]0.18)",
         # RobotAboveButton
         "(((0:button).x - (1:robot).x)^2 + ((0:button).y - (1:robot).y)^2)<=[idx 0]0.194)",
         "((0:stick).held<=[idx 0]0.5)",  # Handempty
         "NOT-((0:stick).held<=[idx 0]0.5)",  # Grasped
         "((0:button).y<=[idx 0]3.01)",  # ButtonReachable
->>>>>>> 86f9c63a
     ],
     "unittest": [
         "((0:robot).hand<=[idx 0]0.65)", "((0:block).grasp<=[idx 0]0.0)",
