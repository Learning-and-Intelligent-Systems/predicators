"""An abstract approach that does planning to solve tasks.

Uses the SeSamE bilevel planning strategy: SEarch-and-SAMple planning,
then Execution.
"""

import abc
import logging
import os
import sys
import time
from typing import Any, Callable, List, Set, Tuple

import bosdyn
from gym.spaces import Box

from predicators import utils
from predicators.approaches import ApproachFailure, ApproachTimeout, \
    BaseApproach
from predicators.option_model import _OptionModelBase, create_option_model
from predicators.planning import PlanningFailure, PlanningTimeout, \
    fd_plan_from_sas_file, generate_sas_file_for_fd, sesame_plan, task_plan, \
    task_plan_grounding
from predicators.settings import CFG
from predicators.spot_utils.spot_utils import SpotControllers
from predicators.structs import NSRT, Action, GroundAtom, Metrics, \
    ParameterizedOption, Predicate, State, Task, Type, _GroundNSRT, _Option, Object


class BilevelPlanningApproach(BaseApproach):
    """Bilevel planning approach."""

    def __init__(self,
                 initial_predicates: Set[Predicate],
                 initial_options: Set[ParameterizedOption],
                 types: Set[Type],
                 action_space: Box,
                 train_tasks: List[Task],
                 task_planning_heuristic: str = "default",
                 max_skeletons_optimized: int = -1) -> None:
        super().__init__(initial_predicates, initial_options, types,
                         action_space, train_tasks)
        if task_planning_heuristic == "default":
            task_planning_heuristic = CFG.sesame_task_planning_heuristic
        if max_skeletons_optimized == -1:
            max_skeletons_optimized = CFG.sesame_max_skeletons_optimized
        self._task_planning_heuristic = task_planning_heuristic
        self._max_skeletons_optimized = max_skeletons_optimized
        self._plan_without_sim = CFG.bilevel_plan_without_sim
        self._option_model = create_option_model(CFG.option_model_name)
        self._num_calls = 0
        self._last_plan: List[_Option] = []  # used if plan WITH sim
        self._last_nsrt_plan: List[_GroundNSRT] = []  # plan WITHOUT sim

    def _solve(self, task: Task, timeout: int) -> Callable[[State], Action]:
        self._num_calls += 1
        # ensure random over successive calls
        seed = self._seed + self._num_calls
        nsrts = self._get_current_nsrts()
        preds = self._get_current_predicates()

        # Run task planning only and then greedily sample and execute in the
        # policy.
        if self._plan_without_sim:
            nsrt_plan, _, metrics = self._run_task_plan(
                task, nsrts, preds, timeout, seed)
            self._last_nsrt_plan = nsrt_plan
            policy = utils.nsrt_plan_to_greedy_policy(nsrt_plan, task.goal,
                                                      self._rng)

        # Run full bilevel planning.
        else:
            plan, metrics = self._run_sesame_plan(task, nsrts, preds, timeout,
                                                  seed)
            self._last_plan = plan
            policy = utils.option_plan_to_policy(plan)

        self._save_metrics(metrics, nsrts, preds)

<<<<<<< HEAD
        try:
            spot_controllers = SpotControllers()
            _obj_type = Type("object", [])
            obj1 = Object("obj1", _obj_type)
            objects = [obj1]
            params = [0.0, 0.0, 270]
            spot_controllers.navigateToController(objects, params)
        except (bosdyn.client.exceptions.ProxyConnectionError,
                RuntimeError) as e:
            print(e)
            print("Could not connect to Spot!")
        quit()



        if CFG.env == "realworld_spot":  # pragma: no cover
=======
        if CFG.env in ["spot_grocery_env",
                       "spot_bike_env"]:  # pragma: no cover
>>>>>>> abcd65d6
            try:
                spot_controllers = SpotControllers()
                for op in plan:
                    if op.name == 'MoveToSurface':
                        spot_controllers.navigateToController(op.objects, op.params)
                    elif op.name == 'MoveToCan':
                        spot_controllers.navigateToController(op.objects, op.params)
                    elif op.name == 'GraspCan':
                        spot_controllers.graspController(op.objects, op.params)
                    elif op.name == 'PlaceCanOntop':
                        spot_controllers.placeOntopController(op.objects, op.params)
            except (bosdyn.client.exceptions.ProxyConnectionError,
                    RuntimeError):
                logging.info("Could not connect to Spot!")

        def _policy(s: State) -> Action:
            try:
                return policy(s)
            except utils.OptionExecutionFailure as e:
                raise ApproachFailure(e.args[0], e.info)

        return _policy

    def _run_sesame_plan(self, task: Task, nsrts: Set[NSRT],
                         preds: Set[Predicate], timeout: float, seed: int,
                         **kwargs: Any) -> Tuple[List[_Option], Metrics]:
        """Subclasses may override.

        For example, PG4 inserts an abstract policy into kwargs.
        """
        try:
            plan, metrics = sesame_plan(
                task,
                self._option_model,
                nsrts,
                preds,
                self._types,
                timeout,
                seed,
                self._task_planning_heuristic,
                self._max_skeletons_optimized,
                max_horizon=CFG.horizon,
                allow_noops=CFG.sesame_allow_noops,
                use_visited_state_set=CFG.sesame_use_visited_state_set,
                **kwargs)
        except PlanningFailure as e:
            raise ApproachFailure(e.args[0], e.info)
        except PlanningTimeout as e:
            raise ApproachTimeout(e.args[0], e.info)

        return plan, metrics

    def _run_task_plan(
        self, task: Task, nsrts: Set[NSRT], preds: Set[Predicate],
        timeout: float, seed: int, **kwargs: Any
    ) -> Tuple[List[_GroundNSRT], List[Set[GroundAtom]], Metrics]:

        init_atoms = utils.abstract(task.init, preds)
        goal = task.goal
        objects = set(task.init)

        try:
            start_time = time.perf_counter()

            if CFG.sesame_task_planner == "astar":
                ground_nsrts, reachable_atoms = task_plan_grounding(
                    init_atoms, objects, nsrts)
                heuristic = utils.create_task_planning_heuristic(
                    self._task_planning_heuristic, init_atoms, goal,
                    ground_nsrts, preds, objects)
                duration = time.perf_counter() - start_time
                timeout -= duration
                plan, atoms_seq, metrics = next(
                    task_plan(init_atoms,
                              goal,
                              ground_nsrts,
                              reachable_atoms,
                              heuristic,
                              seed,
                              timeout,
                              max_skeletons_optimized=1,
                              use_visited_state_set=True,
                              **kwargs))
            elif "fd" in CFG.sesame_task_planner:  # pragma: no cover
                fd_exec_path = os.environ["FD_EXEC_PATH"]
                exec_str = os.path.join(fd_exec_path, "fast-downward.py")
                timeout_cmd = "gtimeout" if sys.platform == "darwin" \
                    else "timeout"
                # Run Fast Downward followed by cleanup. Capture the output.
                assert "FD_EXEC_PATH" in os.environ, \
                    "Please follow instructions in the docstring of the" +\
                    "_sesame_plan_with_fast_downward method in planning.py"
                if CFG.sesame_task_planner == "fdopt":
                    alias_flag = "--alias seq-opt-lmcut"
                elif CFG.sesame_task_planner == "fdsat":
                    alias_flag = "--alias lama-first"
                else:
                    raise ValueError("Unrecognized sesame_task_planner: "
                                     f"{CFG.sesame_task_planner}")

                sas_file = generate_sas_file_for_fd(task, nsrts, preds,
                                                    self._types, timeout,
                                                    timeout_cmd,
                                                    alias_flag, exec_str,
                                                    list(objects), init_atoms)
                plan, atoms_seq, metrics = fd_plan_from_sas_file(
                    sas_file, timeout_cmd, timeout, exec_str, alias_flag,
                    start_time, list(objects), init_atoms, nsrts, CFG.horizon)
            else:
                raise ValueError("Unrecognized sesame_task_planner: "
                                 f"{CFG.sesame_task_planner}")

        except PlanningFailure as e:
            raise ApproachFailure(e.args[0], e.info)
        except PlanningTimeout as e:
            raise ApproachTimeout(e.args[0], e.info)

        return plan, atoms_seq, metrics

    def reset_metrics(self) -> None:
        super().reset_metrics()
        # Initialize min to inf (max gets initialized to 0 by default).
        self._metrics["min_num_samples"] = float("inf")
        self._metrics["min_num_skeletons_optimized"] = float("inf")

    def _save_metrics(self, metrics: Metrics, nsrts: Set[NSRT],
                      predicates: Set[Predicate]) -> None:
        for metric in [
                "num_samples", "num_skeletons_optimized",
                "num_failures_discovered", "num_nodes_expanded",
                "num_nodes_created", "plan_length"
        ]:
            self._metrics[f"total_{metric}"] += metrics[metric]
        self._metrics["total_num_nsrts"] += len(nsrts)
        self._metrics["total_num_preds"] += len(predicates)
        for metric in [
                "num_samples",
                "num_skeletons_optimized",
        ]:
            self._metrics[f"min_{metric}"] = min(
                metrics[metric], self._metrics[f"min_{metric}"])
            self._metrics[f"max_{metric}"] = max(
                metrics[metric], self._metrics[f"max_{metric}"])

    @abc.abstractmethod
    def _get_current_nsrts(self) -> Set[NSRT]:
        """Get the current set of NSRTs."""
        raise NotImplementedError("Override me!")

    def _get_current_predicates(self) -> Set[Predicate]:
        """Get the current set of predicates.

        Defaults to initial predicates.
        """
        return self._initial_predicates

    def get_option_model(self) -> _OptionModelBase:
        """For ONLY an oracle approach, we allow the user to get the current
        option model."""
        assert self.get_name() == "oracle"
        return self._option_model

    def get_last_plan(self) -> List[_Option]:
        """Note that this doesn't fit into the standard API for an Approach,
        since solve() returns a policy, which abstracts away the details of
        whether that policy is actually a plan under the hood."""
        assert self.get_name() == "oracle"
        assert not self._plan_without_sim
        return self._last_plan

    def get_last_nsrt_plan(self) -> List[_GroundNSRT]:
        """Similar to get_last_plan() in that only oracle should use this.

        And this will only be used when bilevel_plan_without_sim is
        True.
        """
        assert self.get_name() == "oracle"
        assert self._plan_without_sim
        return self._last_nsrt_plan<|MERGE_RESOLUTION|>--- conflicted
+++ resolved
@@ -77,27 +77,8 @@
 
         self._save_metrics(metrics, nsrts, preds)
 
-<<<<<<< HEAD
-        try:
-            spot_controllers = SpotControllers()
-            _obj_type = Type("object", [])
-            obj1 = Object("obj1", _obj_type)
-            objects = [obj1]
-            params = [0.0, 0.0, 270]
-            spot_controllers.navigateToController(objects, params)
-        except (bosdyn.client.exceptions.ProxyConnectionError,
-                RuntimeError) as e:
-            print(e)
-            print("Could not connect to Spot!")
-        quit()
-
-
-
-        if CFG.env == "realworld_spot":  # pragma: no cover
-=======
         if CFG.env in ["spot_grocery_env",
                        "spot_bike_env"]:  # pragma: no cover
->>>>>>> abcd65d6
             try:
                 spot_controllers = SpotControllers()
                 for op in plan:
