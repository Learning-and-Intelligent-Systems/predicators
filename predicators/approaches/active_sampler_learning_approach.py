"""An approach that performs active sampler learning.

The current implementation assumes for convenience that NSRTs and options are
1:1 and share the same parameters (like a PDDL environment). It is
straightforward conceptually to remove this assumption, because the approach
uses its own NSRTs to select options, but it is difficult implementation-wise,
so we're punting for now.

See scripts/configs/active_sampler_learning.yaml for examples.
"""
from __future__ import annotations

import abc
import logging
from collections import defaultdict
from typing import Any, Callable, DefaultDict, Dict, List, Optional, \
    Sequence, Set, Tuple

import dill as pkl
import numpy as np
from gym.spaces import Box

from predicators import utils
from predicators.approaches.online_nsrt_learning_approach import \
    OnlineNSRTLearningApproach
from predicators.competence_models import SkillCompetenceModel
from predicators.explorers import BaseExplorer, create_explorer
from predicators.ml_models import BinaryClassifier, BinaryClassifierEnsemble, \
    KNeighborsClassifier, MLPBinaryClassifier, MLPRegressor
from predicators.settings import CFG
from predicators.structs import NSRT, Array, GroundAtom, LowLevelTrajectory, \
    Metrics, NSRTSampler, Object, ParameterizedOption, Predicate, Segment, \
    State, Task, Type, _GroundNSRT, _GroundSTRIPSOperator, _Option

# Dataset for sampler learning: includes (s, option, s', label) per param opt.
_OptionSamplerDataset = List[Tuple[State, _Option, State, Any]]
_SamplerDataset = Dict[ParameterizedOption, _OptionSamplerDataset]
_ScoreFn = Callable[[State, Sequence[Object], List[Array]], List[float]]


class ActiveSamplerLearningApproach(OnlineNSRTLearningApproach):
    """Performs active sampler learning."""

    def __init__(self, initial_predicates: Set[Predicate],
                 initial_options: Set[ParameterizedOption], types: Set[Type],
                 action_space: Box, train_tasks: List[Task]) -> None:
        super().__init__(initial_predicates, initial_options, types,
                         action_space, train_tasks)

        # The current implementation assumes that NSRTs are not changing.
        assert CFG.strips_learner == "oracle"
        # The base sampler should also be unchanging and from the oracle.
        assert CFG.sampler_learner == "oracle"

        self._sampler_data: _SamplerDataset = {}
        # Maps used ground operators to all historical outcomes (whether they
        # successfully reached their effects or not). Updated in-place by the
        # explorer when CFG.explorer is active_sampler_explorer.
        self._ground_op_hist: Dict[_GroundSTRIPSOperator, List[bool]] = {}
        self._competence_models: Dict[_GroundSTRIPSOperator,
                                      SkillCompetenceModel] = {}
        self._last_seen_segment_traj_idx = -1

        # For certain methods, we may want the NSRTs used for exploration to
        # differ from those used for execution (they will differ precisely
        # in their sampler). Thus, we will keep around a separate mapping from
        # NSRTs to samplers to be used at exploration time.
        self._nsrt_to_explorer_sampler: Dict[NSRT, NSRTSampler] = {}

        # Record what train tasks have been seen during exploration so far.
        self._seen_train_task_idxs: Set[int] = set()

<<<<<<< HEAD
        self._default_cost = -np.log(utils.beta_bernoulli_posterior([]).mean())
=======
        # Set the default cost for skills.
        alpha, beta = CFG.skill_competence_default_alpha_beta
        c = utils.beta_bernoulli_posterior([], alpha=alpha, beta=beta).mean()
        self._default_cost = -np.log(c)
>>>>>>> 0fbcb4e6

    @classmethod
    def get_name(cls) -> str:
        return "active_sampler_learning"

    def _run_task_plan(
        self, task: Task, nsrts: Set[NSRT], preds: Set[Predicate],
        timeout: float, seed: int, **kwargs: Any
    ) -> Tuple[List[_GroundNSRT], List[Set[GroundAtom]], Metrics]:
        # Add ground operator competence for competence-aware planning.
        ground_op_costs = {
            o: -np.log(m.get_current_competence())
            for o, m in self._competence_models.items()
        }
        return super()._run_task_plan(task,
                                      nsrts,
                                      preds,
                                      timeout,
                                      seed,
                                      ground_op_costs=ground_op_costs,
                                      default_cost=self._default_cost,
                                      **kwargs)

    def _create_explorer(self) -> BaseExplorer:
        # Geometrically increase the length of exploration.
        b = CFG.active_sampler_learning_explore_length_base
        max_steps = b**(1 + self._online_learning_cycle)
        preds = self._get_current_predicates()
        explorer = create_explorer(
            CFG.explorer,
            preds,
            self._initial_options,
            self._types,
            self._action_space,
            self._train_tasks,
            self._get_current_nsrts(),
            self._option_model,
            ground_op_hist=self._ground_op_hist,
            competence_models=self._competence_models,
            max_steps_before_termination=max_steps,
            nsrt_to_explorer_sampler=self._nsrt_to_explorer_sampler,
            seen_train_task_idxs=self._seen_train_task_idxs)
        return explorer

    def load(self, online_learning_cycle: Optional[int]) -> None:
        super().load(online_learning_cycle)
        save_path = utils.get_approach_load_path_str()
        with open(f"{save_path}_{online_learning_cycle}.DATA", "rb") as f:
            save_dict = pkl.load(f)
        self._sampler_data = save_dict["sampler_data"]
        self._ground_op_hist = save_dict["ground_op_hist"]
        self._competence_models = save_dict["competence_models"]
        self._last_seen_segment_traj_idx = save_dict[
            "last_seen_segment_traj_idx"]
        self._nsrt_to_explorer_sampler = save_dict["nsrt_to_explorer_sampler"]
        self._seen_train_task_idxs = save_dict["seen_train_task_idxs"]
        self._online_learning_cycle = CFG.skip_until_cycle + 1

    def _learn_nsrts(self, trajectories: List[LowLevelTrajectory],
                     online_learning_cycle: Optional[int],
                     annotations: Optional[List[Any]]) -> None:
        # Start by learning NSRTs in the usual way.
        super()._learn_nsrts(trajectories, online_learning_cycle, annotations)
        # Check the assumption that operators and options are 1:1.
        # This is just an implementation convenience.
        assert len({nsrt.option for nsrt in self._nsrts}) == len(self._nsrts)
        for nsrt in self._nsrts:
            assert nsrt.option_vars == nsrt.parameters
        # Update the sampler data using the updated self._segmented_trajs.
        self._update_sampler_data()
        # Re-learn samplers. Updates the NSRTs.
        self._learn_wrapped_samplers(online_learning_cycle)
        # Advance the competence models.
        for competence_model in self._competence_models.values():
            competence_model.advance_cycle()
        # Save the things we need other than the NSRTs, which were already
        # saved in the above call to self._learn_nsrts()
        save_path = utils.get_approach_save_path_str()
        with open(f"{save_path}_{online_learning_cycle}.DATA", "wb") as f:
            pkl.dump(
                {
                    "sampler_data": self._sampler_data,
                    "ground_op_hist": self._ground_op_hist,
                    "competence_models": self._competence_models,
                    "last_seen_segment_traj_idx":
                    self._last_seen_segment_traj_idx,
                    "nsrt_to_explorer_sampler": self._nsrt_to_explorer_sampler,
                    "seen_train_task_idxs": self._seen_train_task_idxs,
                }, f)

    def _update_sampler_data(self) -> None:
        start_idx = self._last_seen_segment_traj_idx + 1
        new_trajs = self._segmented_trajs[start_idx:]
        ground_op_to_num_data: DefaultDict[_GroundSTRIPSOperator,
                                           int] = defaultdict(int)
        for segmented_traj in new_trajs:
            self._last_seen_segment_traj_idx += 1
            just_made_incorrect_pick = False
            for segment in segmented_traj:
                s = segment.states[0]
                o = segment.get_option()
                ns = segment.states[-1]
                success = self._check_option_success(o, segment)
                if CFG.active_sampler_learning_use_teacher:
                    assert CFG.env in ("bumpy_cover", "regional_bumpy_cover")
                    if CFG.bumpy_cover_right_targets:
                        # In bumpy cover with the 'bumpy_cover_right_targets'
                        # flag set, picking from the left is bad and can
                        # potentially lead to failures to place. We will
                        # say that picking from left fails, and also skip
                        # adding all the subsequent 'Place' actions.
                        if o.name == "Pick":
                            block = o.objects[0]
                            block_center = s.get(block, "pose")
                            block_width = s.get(block, "width")
                            if block_center - block_width < o.params[
                                    0] < block_center:
                                success = False
                                just_made_incorrect_pick = True
                            elif success:
                                just_made_incorrect_pick = False
                        if o.name == "Place" and just_made_incorrect_pick:
                            continue  # pragma: no cover

                if CFG.active_sampler_learning_model in [
                        "myopic_classifier_mlp", "myopic_classifier_ensemble",
                        "myopic_classifier_knn"
                ]:
                    label: Any = success
                else:
                    assert CFG.active_sampler_learning_model == "fitted_q"
                    label = 0.0 if success else -1.0

                # Store transition per ParameterizedOption. Don't store by
                # NSRT because those change as we re-learn.
                if o.parent not in self._sampler_data:
                    self._sampler_data[o.parent] = []
                self._sampler_data[o.parent].append((s, o, ns, label))
                ground_nsrt = utils.option_to_ground_nsrt(o, self._nsrts)
                ground_op_to_num_data[ground_nsrt.op] += 1
        # Save competence models.
        for ground_op, model in self._competence_models.items():
            approach_save_path = utils.get_approach_save_path_str()
            save_path = "_".join([
                approach_save_path, f"{ground_op.name}{ground_op.objects}",
                f"{self._online_learning_cycle}.competence"
            ])
            with open(save_path, "wb") as f:
                pkl.dump(model, f)
            logging.info(f"Saved competence model to {save_path}.")

    def _check_option_success(self, option: _Option, segment: Segment) -> bool:
        ground_nsrt = utils.option_to_ground_nsrt(option, self._nsrts)
        # Only the add effects are checked to determine option success. This
        # is fine for our cover environments, but will probably break in
        # other environments (for instance, if we accidentally delete
        # atoms that are actually necessary for a future operator in the
        # plan). The right thing to do here is check the necessary atoms,
        # which we will do in a forthcoming PR.
        return ground_nsrt.add_effects.issubset(segment.final_atoms)

    def _learn_wrapped_samplers(self,
                                online_learning_cycle: Optional[int]) -> None:
        """Update the NSRTs in place."""
        if CFG.active_sampler_learning_model in [
                "myopic_classifier_mlp", "myopic_classifier_knn"
        ]:
            learner: _WrappedSamplerLearner = _ClassifierWrappedSamplerLearner(
                self._get_current_nsrts(), self._get_current_predicates(),
                online_learning_cycle)
        elif CFG.active_sampler_learning_model == "myopic_classifier_ensemble":
            learner = \
                _ClassifierEnsembleWrappedSamplerLearner(
                self._get_current_nsrts(), self._get_current_predicates(),
                online_learning_cycle)
        else:
            assert CFG.active_sampler_learning_model == "fitted_q"
            learner = _FittedQWrappedSamplerLearner(
                self._get_current_nsrts(), self._get_current_predicates(),
                online_learning_cycle)
        # Fit with the current data.
        learner.learn(self._sampler_data)
        wrapped_samplers = learner.get_samplers()
        # Update the NSRTs.
        new_test_nsrts: Set[NSRT] = set()
        self._nsrt_to_explorer_sampler.clear()
        for nsrt, (test_sampler, explore_sampler) in wrapped_samplers.items():
            # Create new test NSRT.
            new_test_nsrt = NSRT(nsrt.name, nsrt.parameters,
                                 nsrt.preconditions, nsrt.add_effects,
                                 nsrt.delete_effects, nsrt.ignore_effects,
                                 nsrt.option, nsrt.option_vars, test_sampler)
            new_test_nsrts.add(new_test_nsrt)
            # Update the dictionary mapping NSRTs to exploration samplers.
            self._nsrt_to_explorer_sampler[nsrt] = explore_sampler
        # Special case, especially on the first iteration: if there was no
        # data for the sampler, then we didn't learn a wrapped sampler, so
        # we should just use the original NSRT.
        new_nsrt_options = {n.option for n in new_test_nsrts}
        for old_nsrt in self._nsrts:
            if old_nsrt.option not in new_nsrt_options:
                new_test_nsrts.add(old_nsrt)
                self._nsrt_to_explorer_sampler[old_nsrt] = old_nsrt._sampler  # pylint: disable=protected-access
        self._nsrts = new_test_nsrts
        # Re-save the NSRTs now that we've updated them.
        save_path = utils.get_approach_save_path_str()
        with open(f"{save_path}_{online_learning_cycle}.NSRTs", "wb") as f:
            pkl.dump(self._nsrts, f)


class _WrappedSamplerLearner(abc.ABC):
    """A base class for learning wrapped samplers."""

    def __init__(self, nsrts: Set[NSRT], predicates: Set[Predicate],
                 online_learning_cycle: Optional[int]) -> None:
        self._nsrts = nsrts
        self._predicates = predicates
        self._online_learning_cycle = online_learning_cycle
        self._rng = np.random.default_rng(CFG.seed)
        # We keep track of two samplers per NSRT: one to use at test time
        # and another to use during exploration/play time.
        self._learned_samplers: Optional[Dict[NSRT, Tuple[NSRTSampler,
                                                          NSRTSampler]]] = None

    def learn(self, data: _SamplerDataset) -> None:
        """Fit all of the samplers."""
        new_samplers: Dict[NSRT, Tuple[NSRTSampler, NSRTSampler]] = {}
        for param_opt, nsrt_data in data.items():
            nsrt = utils.param_option_to_nsrt(param_opt, self._nsrts)
            logging.info(f"Fitting wrapped sampler for {nsrt.name}...")
            new_samplers[nsrt] = self._learn_nsrt_sampler(nsrt_data, nsrt)
        self._learned_samplers = new_samplers

    def get_samplers(self) -> Dict[NSRT, Tuple[NSRTSampler, NSRTSampler]]:
        """Expose the fitted samplers, organized by NSRTs."""
        assert self._learned_samplers is not None
        return self._learned_samplers

    @abc.abstractmethod
    def _learn_nsrt_sampler(self, nsrt_data: _OptionSamplerDataset,
                            nsrt: NSRT) -> Tuple[NSRTSampler, NSRTSampler]:
        """Learn the new test-time and exploration samplers for a single NSRT
        and return them."""


class _ClassifierWrappedSamplerLearner(_WrappedSamplerLearner):
    """Using boolean class labels on transitions, learn a classifier, and then
    use the probability of predicting True to select parameters."""

    def _learn_nsrt_sampler(self, nsrt_data: _OptionSamplerDataset,
                            nsrt: NSRT) -> Tuple[NSRTSampler, NSRTSampler]:
        X_classifier: List[Array] = []
        y_classifier: List[int] = []
        for state, option, _, label in nsrt_data:
            objects = option.objects
            params = option.params
            x_arr = utils.construct_active_sampler_input(
                state, objects, params, option.parent)
            X_classifier.append(x_arr)
            y_classifier.append(label)
        X_arr_classifier = np.array(X_classifier)
        # output is binary signal
        y_arr_classifier = np.array(y_classifier)
        if CFG.active_sampler_learning_model.endswith("mlp"):
            classifier: BinaryClassifier = MLPBinaryClassifier(
                seed=CFG.seed,
                balance_data=CFG.mlp_classifier_balance_data,
                max_train_iters=CFG.sampler_mlp_classifier_max_itr,
                learning_rate=CFG.learning_rate,
                weight_decay=CFG.weight_decay,
                use_torch_gpu=CFG.use_torch_gpu,
                train_print_every=CFG.pytorch_train_print_every,
                n_iter_no_change=CFG.mlp_classifier_n_iter_no_change,
                hid_sizes=CFG.mlp_classifier_hid_sizes,
                n_reinitialize_tries=CFG.
                sampler_mlp_classifier_n_reinitialize_tries,
                weight_init="default")
        else:
            assert CFG.active_sampler_learning_model.endswith("knn")
            n_neighbors = min(len(X_arr_classifier),
                              CFG.active_sampler_learning_knn_neighbors)
            classifier = KNeighborsClassifier(seed=CFG.seed,
                                              n_neighbors=n_neighbors)
        classifier.fit(X_arr_classifier, y_arr_classifier)

        # Save the sampler classifier for external analysis.
        approach_save_path = utils.get_approach_save_path_str()
        save_path = f"{approach_save_path}_{nsrt.name}_" + \
            f"{self._online_learning_cycle}.sampler_classifier"
        with open(save_path, "wb") as f:
            pkl.dump(classifier, f)
        logging.info(f"Saved sampler classifier to {save_path}.")
        save_path = f"{approach_save_path}_{nsrt.name}_" + \
            f"{self._online_learning_cycle}.sampler_classifier_data"
        with open(save_path, "wb") as f:
            pkl.dump((X_arr_classifier, y_arr_classifier), f)
        logging.info(f"Saved sampler classifier data to {save_path}.")

        # Easiest way to access the base sampler.
        base_sampler = nsrt._sampler  # pylint: disable=protected-access
        score_fn = _classifier_to_score_fn(classifier, nsrt)
        wrapped_sampler_test = _wrap_sampler(base_sampler,
                                             score_fn,
                                             strategy="greedy")
        wrapped_sampler_exploration = _wrap_sampler(
            base_sampler,
            score_fn,
            strategy=CFG.active_sampler_learning_exploration_sample_strategy)
        return (wrapped_sampler_test, wrapped_sampler_exploration)


class _ClassifierEnsembleWrappedSamplerLearner(_WrappedSamplerLearner):
    """Using boolean class labels on transitions, learn an ensemble of
    classifiers, and then use the entropy among the predictions, as well as the
    probability of predicting True to select parameters."""

    def _learn_nsrt_sampler(self, nsrt_data: _OptionSamplerDataset,
                            nsrt: NSRT) -> Tuple[NSRTSampler, NSRTSampler]:
        X_classifier: List[Array] = []
        y_classifier: List[int] = []
        for state, option, _, label in nsrt_data:
            objects = option.objects
            params = option.params
            x_arr = utils.construct_active_sampler_input(
                state, objects, params, option.parent)
            X_classifier.append(x_arr)
            y_classifier.append(label)
        X_arr_classifier = np.array(X_classifier)
        # output is binary signal
        y_arr_classifier = np.array(y_classifier)
        classifier = BinaryClassifierEnsemble(
            seed=CFG.seed,
            ensemble_size=CFG.active_sampler_learning_num_ensemble_members,
            member_cls=MLPBinaryClassifier,
            balance_data=CFG.mlp_classifier_balance_data,
            max_train_iters=CFG.sampler_mlp_classifier_max_itr,
            learning_rate=CFG.learning_rate,
            n_iter_no_change=CFG.mlp_classifier_n_iter_no_change,
            hid_sizes=CFG.mlp_classifier_hid_sizes,
            n_reinitialize_tries=CFG.
            sampler_mlp_classifier_n_reinitialize_tries,
            weight_init=CFG.predicate_mlp_classifier_init,
            weight_decay=CFG.weight_decay,
            use_torch_gpu=CFG.use_torch_gpu,
            train_print_every=CFG.pytorch_train_print_every)
        classifier.fit(X_arr_classifier, y_arr_classifier)

        # Save the sampler classifier for external analysis.
        approach_save_path = utils.get_approach_save_path_str()
        save_path = f"{approach_save_path}_{nsrt.name}_" + \
            f"{self._online_learning_cycle}.sampler_classifier"
        with open(save_path, "wb") as f:
            pkl.dump(classifier, f)
        logging.info(f"Saved sampler classifier to {save_path}.")

        # Easiest way to access the base sampler.
        base_sampler = nsrt._sampler  # pylint: disable=protected-access
        test_score_fn = _classifier_ensemble_to_score_fn(classifier,
                                                         nsrt,
                                                         test_time=True)
        wrapped_sampler_test = _wrap_sampler(base_sampler,
                                             test_score_fn,
                                             strategy="greedy")
        explore_score_fn = _classifier_ensemble_to_score_fn(classifier,
                                                            nsrt,
                                                            test_time=False)
        wrapped_sampler_exploration = _wrap_sampler(
            base_sampler,
            explore_score_fn,
            strategy=CFG.active_sampler_learning_exploration_sample_strategy)

        return (wrapped_sampler_test, wrapped_sampler_exploration)


class _FittedQWrappedSamplerLearner(_WrappedSamplerLearner):
    """Perform fitted Q iteration to learn all samplers from batch data."""

    def __init__(self, nsrts: Set[NSRT], predicates: Set[Predicate],
                 online_learning_cycle: Optional[int]) -> None:
        super().__init__(nsrts, predicates, online_learning_cycle)
        self._nsrt_score_fns: Optional[Dict[NSRT, _ScoreFn]] = None
        self._next_nsrt_score_fns: Dict[NSRT, _ScoreFn] = {}

    def learn(self, data: _SamplerDataset) -> None:
        # Override parent so that the learning loop is run for multiple iters.
        for it in range(CFG.active_sampler_learning_fitted_q_iters):
            logging.info(f"Starting fitted Q learning iter {it}")
            # Run one iteration of learning. Calls _learn_nsrt_sampler().
            super().learn(data)
            # Update the score functions now that all children are processed.
            self._nsrt_score_fns = self._next_nsrt_score_fns

    def _learn_nsrt_sampler(self, nsrt_data: _OptionSamplerDataset,
                            nsrt: NSRT) -> Tuple[NSRTSampler, NSRTSampler]:
        # Build targets.
        gamma = CFG.active_sampler_learning_score_gamma
        num_a_samp = CFG.active_sampler_learning_num_lookahead_samples
        targets: List[float] = []
        for _, _, ns, r in nsrt_data:
            # Sample actions to estimate Q in infinite action space.
            next_as = self._sample_options_from_state(ns, num=num_a_samp)
            next_q = max(self._predict(ns, na) for na in next_as)
            # NOTE: there is no terminal state because we're in a lifelong
            # (reset-free) setup.
            target = r + gamma * next_q
            targets.append(target)
        # Build regressor dataset.
        regressor_data = [(s, a, ns, target)
                          for (s, a, ns, _), target in zip(nsrt_data, targets)]
        # Run regression.
        regressor = self._fit_regressor(regressor_data)
        # Save the sampler regressor for external analysis.
        approach_save_path = utils.get_approach_save_path_str()
        save_path = f"{approach_save_path}_{nsrt.name}_" + \
            f"{self._online_learning_cycle}.sampler_regressor"
        with open(save_path, "wb") as f:
            pkl.dump(regressor, f)
        logging.info(f"Saved sampler regressor to {save_path}.")
        # Wrap and return sampler.
        base_sampler = nsrt._sampler  # pylint: disable=protected-access
        score_fn = _regressor_to_score_fn(regressor, nsrt)
        # Save the score function for use in later target computation.
        self._next_nsrt_score_fns[nsrt] = score_fn
        wrapped_sampler_test = _wrap_sampler(base_sampler,
                                             score_fn,
                                             strategy="greedy")
        wrapped_sampler_exploration = _wrap_sampler(
            base_sampler,
            score_fn,
            strategy=CFG.active_sampler_learning_exploration_sample_strategy)
        return (wrapped_sampler_test, wrapped_sampler_exploration)

    def _predict(self, state: State, option: _Option) -> float:
        """Predict Q(s, a)."""
        if self._nsrt_score_fns is None:
            return 0.0  # initialize to 0.0
        ground_nsrt = utils.option_to_ground_nsrt(option, self._nsrts)
        # Special case: we haven't seen any data for the parent NSRT, so we
        # haven't learned a score function for it.
        if ground_nsrt.parent not in self._nsrt_score_fns:  # pragma: no cover
            return 0.0
        score_fn = self._nsrt_score_fns[ground_nsrt.parent]
        return score_fn(state, ground_nsrt.objects, [option.params])[0]

    def _sample_options_from_state(self,
                                   state: State,
                                   num: int = 1) -> List[_Option]:
        """Use NSRTs to sample options in the current state."""
        # Create all applicable ground NSRTs.
        ground_nsrts: List[_GroundNSRT] = []
        for nsrt in sorted(self._nsrts):
            ground_nsrts.extend(utils.all_ground_nsrts(nsrt, list(state)))

        sampled_options: List[_Option] = []
        for _ in range(num):
            # Sample an applicable NSRT.
            ground_nsrt = utils.sample_applicable_ground_nsrt(
                state, ground_nsrts, self._predicates, self._rng)
            assert ground_nsrt is not None
            assert all(a.holds for a in ground_nsrt.preconditions)

            # Sample an option.
            option = ground_nsrt.sample_option(
                state,
                goal=set(),  # goal not used
                rng=self._rng)
            assert option.initiable(state)
            sampled_options.append(option)

        return sampled_options

    def _fit_regressor(self, nsrt_data: _OptionSamplerDataset) -> MLPRegressor:
        X_regressor: List[Array] = []
        y_regressor: List[Array] = []
        for state, option, _, target in nsrt_data:
            objects = option.objects
            params = option.params
            x_arr = utils.construct_active_sampler_input(
                state, objects, params, option.parent)
            X_regressor.append(x_arr)
            y_regressor.append(np.array([target]))
        X_arr_regressor = np.array(X_regressor)
        y_arr_regressor = np.array(y_regressor)
        regressor = MLPRegressor(
            seed=CFG.seed,
            hid_sizes=CFG.mlp_regressor_hid_sizes,
            max_train_iters=CFG.mlp_regressor_max_itr,
            clip_gradients=CFG.mlp_regressor_clip_gradients,
            clip_value=CFG.mlp_regressor_gradient_clip_value,
            learning_rate=CFG.learning_rate,
            weight_decay=CFG.weight_decay,
            use_torch_gpu=CFG.use_torch_gpu,
            train_print_every=CFG.pytorch_train_print_every,
            n_iter_no_change=CFG.active_sampler_learning_n_iter_no_change)
        regressor.fit(X_arr_regressor, y_arr_regressor)
        return regressor


# Helper functions.
def _wrap_sampler(base_sampler: NSRTSampler, score_fn: _ScoreFn,
                  strategy: str) -> NSRTSampler:
    """Create a wrapped sampler that uses a score function to select among
    candidates from a base sampler."""

    def _sample(state: State, goal: Set[GroundAtom], rng: np.random.Generator,
                objects: Sequence[Object]) -> Array:
        samples = [
            base_sampler(state, goal, rng, objects)
            for _ in range(CFG.active_sampler_learning_num_samples)
        ]
        scores = score_fn(state, objects, samples)
        if strategy in ["greedy", "epsilon_greedy"]:
            idx = int(np.argmax(scores))
            if strategy == "epsilon_greedy" and rng.uniform(
            ) <= CFG.active_sampler_learning_exploration_epsilon:
                # Randomly select a sample to pick, following the epsilon
                # greedy strategy!
                idx = rng.integers(0, len(scores))
        else:
            raise NotImplementedError('Exploration strategy ' +
                                      f'{strategy} ' + 'is not implemented.')
        return samples[idx]

    return _sample


def _vector_score_fn_to_score_fn(vector_fn: Callable[[Array], float],
                                 nsrt: NSRT) -> _ScoreFn:
    """Helper for _classifier_to_score_fn() and _regressor_to_score_fn()."""

    def _score_fn(state: State, objects: Sequence[Object],
                  param_lst: List[Array]) -> List[float]:
        xs = [
            utils.construct_active_sampler_input(state, objects, p,
                                                 nsrt.option)
            for p in param_lst
        ]
        scores = [vector_fn(x) for x in xs]
        return scores

    return _score_fn


def _classifier_to_score_fn(classifier: BinaryClassifier,
                            nsrt: NSRT) -> _ScoreFn:
    return _vector_score_fn_to_score_fn(classifier.predict_proba, nsrt)


def _classifier_ensemble_to_score_fn(classifier: BinaryClassifierEnsemble,
                                     nsrt: NSRT, test_time: bool) -> _ScoreFn:
    if test_time:
        return _vector_score_fn_to_score_fn(
            lambda x: np.mean(classifier.predict_member_probas(x), dtype=float
                              ), nsrt)
    # If we want the exploration score function, then we need to compute the
    # entropy.
    return _vector_score_fn_to_score_fn(
        lambda x: utils.entropy(
            float(np.mean(classifier.predict_member_probas(x)))), nsrt)


def _regressor_to_score_fn(regressor: MLPRegressor, nsrt: NSRT) -> _ScoreFn:
    fn = lambda v: regressor.predict(v)[0]
    return _vector_score_fn_to_score_fn(fn, nsrt)<|MERGE_RESOLUTION|>--- conflicted
+++ resolved
@@ -70,14 +70,10 @@
         # Record what train tasks have been seen during exploration so far.
         self._seen_train_task_idxs: Set[int] = set()
 
-<<<<<<< HEAD
-        self._default_cost = -np.log(utils.beta_bernoulli_posterior([]).mean())
-=======
         # Set the default cost for skills.
         alpha, beta = CFG.skill_competence_default_alpha_beta
         c = utils.beta_bernoulli_posterior([], alpha=alpha, beta=beta).mean()
         self._default_cost = -np.log(c)
->>>>>>> 0fbcb4e6
 
     @classmethod
     def get_name(cls) -> str:
