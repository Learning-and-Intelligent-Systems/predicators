--- conflicted
+++ resolved
@@ -20,7 +20,6 @@
         --painting_raise_environment_failure False \
         --bridge_policy oracle --debug
 
-<<<<<<< HEAD
 Learned bridge policy in painting:
     python predicators/main.py --env painting --approach bridge_policy \
         --seed 0 --painting_lid_open_prob 0.0 \
@@ -37,24 +36,15 @@
         --seed 0 --horizon 10000 --max_initial_demos 0 \
         --interactive_num_requests_per_cycle 1 \
         --num_online_learning_cycles 100 \
-        --num_test_tasks 10 --segmenter contacts --demonstrator human
-"""
-
-import logging
-from typing import Callable, List, Optional, Sequence, Set
-=======
-Oracle bridge policy in stick button:
-    python predicators/main.py --env stick_button --approach bridge_policy \
-        --seed 0 --bridge_policy oracle --horizon 10000
+        --num_test_tasks 10 --segmenter contacts --demonstrator human \
+        --stick_button_num_buttons_train '[3,4]'
 """
 
 import logging
 import time
-from typing import Callable, List, Set
->>>>>>> 18275deb
+from typing import Callable, List, Optional, Sequence, Set
 
 from gym.spaces import Box
-import time
 
 from predicators import utils
 from predicators.approaches import ApproachFailure, ApproachTimeout
@@ -62,15 +52,10 @@
 from predicators.bridge_policies import BridgePolicyDone, create_bridge_policy
 from predicators.nsrt_learning.segmentation import segment_trajectory
 from predicators.settings import CFG
-<<<<<<< HEAD
 from predicators.structs import Action, BridgeDataset, DefaultState, \
     DemonstrationQuery, DemonstrationResponse, InteractionRequest, \
     InteractionResult, ParameterizedOption, Predicate, Query, State, Task, \
     Type, _Option
-=======
-from predicators.structs import Action, DefaultState, ParameterizedOption, \
-    Predicate, State, Task, Type, _Option
->>>>>>> 18275deb
 from predicators.utils import OptionExecutionFailure
 
 
@@ -91,14 +76,9 @@
         predicates = self._get_current_predicates()
         options = initial_options
         nsrts = self._get_current_nsrts()
-<<<<<<< HEAD
-        self._bridge_policy = create_bridge_policy(CFG.bridge_policy,
+        self._bridge_policy = create_bridge_policy(CFG.bridge_policy, types,
                                                    predicates, options, nsrts)
         self._bridge_dataset: BridgeDataset = []
-=======
-        self._bridge_policy = create_bridge_policy(CFG.bridge_policy, types,
-                                                   predicates, options, nsrts)
->>>>>>> 18275deb
 
     @classmethod
     def get_name(cls) -> str:
@@ -109,10 +89,7 @@
         return self._bridge_policy.is_learning_based
 
     def _solve(self, task: Task, timeout: int) -> Callable[[State], Action]:
-<<<<<<< HEAD
-=======
         start_time = time.perf_counter()
->>>>>>> 18275deb
         self._bridge_policy.reset()
         # Start by planning. Note that we cannot start with the bridge policy
         # because the bridge policy takes as input the last failed NSRT.
@@ -128,22 +105,14 @@
         # Prevent infinite loops by detecting if the bridge policy is called
         # twice with the same state.
         last_bridge_policy_state = DefaultState
-<<<<<<< HEAD
 
         start_time = time.perf_counter()
-=======
->>>>>>> 18275deb
 
         def _policy(s: State) -> Action:
             nonlocal current_control, current_policy, last_bridge_policy_state
 
-<<<<<<< HEAD
             if time.perf_counter() - start_time > CFG.timeout:
                 raise ApproachTimeout("Ran out of time.")
-=======
-            if time.perf_counter() - start_time > timeout:
-                raise ApproachTimeout("Bridge policy timed out.")
->>>>>>> 18275deb
 
             # Normal execution. Either keep executing the current option, or
             # switch to the next option if it has terminated.
@@ -154,20 +123,12 @@
                 failed_option = None  # not used, but satisfy linting
             except OptionExecutionFailure as e:
                 failed_option = e.info["last_failed_option"]
-<<<<<<< HEAD
-                all_failed_options.append(failed_option)
-                logging.debug(f"Failed option: {failed_option.name}"
-                              f"{failed_option.objects}.")
-                logging.debug(f"Error: {e.args[0]}")
-                self._bridge_policy.record_failed_option(failed_option)
-=======
                 if failed_option is not None:
                     all_failed_options.append(failed_option)
                     logging.debug(f"Failed option: {failed_option.name}"
                                   f"{failed_option.objects}.")
                     logging.debug(f"Error: {e.args[0]}")
                     self._bridge_policy.record_failed_option(failed_option)
->>>>>>> 18275deb
 
             # Switch control from planner to bridge.
             if current_control == "planner":
@@ -200,15 +161,10 @@
             assert current_control == "bridge"
             current_task = Task(s, task.goal)
             current_control = "planner"
-<<<<<<< HEAD
-            option_policy = self._get_option_policy_by_planning(
-                current_task, timeout)
-=======
             duration = time.perf_counter() - start_time
             remaining_time = timeout - duration
             option_policy = self._get_option_policy_by_planning(
                 current_task, remaining_time)
->>>>>>> 18275deb
             current_policy = utils.option_policy_to_policy(
                 option_policy,
                 max_option_steps=CFG.max_num_steps_option_rollout,
@@ -240,7 +196,6 @@
             nsrt_plan,
             goal=task.goal,
             rng=self._rng,
-<<<<<<< HEAD
             necessary_atoms_seq=atoms_seq)
 
     ########################### Active learning ###############################
@@ -382,7 +337,4 @@
                     states[t],
                 ))
 
-        return self._bridge_policy.learn_from_demos(self._bridge_dataset)
-=======
-            necessary_atoms_seq=atoms_seq)
->>>>>>> 18275deb
+        return self._bridge_policy.learn_from_demos(self._bridge_dataset)