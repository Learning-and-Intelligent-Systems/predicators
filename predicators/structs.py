"""Structs used throughout the codebase."""

from __future__ import annotations

import abc
import copy
import itertools
from dataclasses import dataclass, field
from functools import cached_property, lru_cache
from typing import Any, Callable, Collection, DefaultDict, Dict, Iterator, \
    List, Optional, Sequence, Set, Tuple, TypeVar, Union, cast

import numpy as np
import PIL.Image
from gym.spaces import Box
from numpy.typing import NDArray
from tabulate import tabulate

import predicators.pretrained_model_interface
import predicators.utils as utils  # pylint: disable=consider-using-from-import
from predicators.settings import CFG


@dataclass(frozen=True, order=True)
class Type:
    """Struct defining a type."""
    name: str
    feature_names: Sequence[str] = field(repr=False)
    parent: Optional[Type] = field(default=None, repr=False)

    @property
    def dim(self) -> int:
        """Dimensionality of the feature vector of this object type."""
        return len(self.feature_names)

    def get_ancestors(self) -> Set[Type]:
        """Get the set of all types that are ancestors (i.e. parents,
        grandparents, great-grandparents, etc.) of the current type."""
        curr_type: Optional[Type] = self
        ancestors_set = set()
        while curr_type is not None:
            ancestors_set.add(curr_type)
            curr_type = curr_type.parent
        return ancestors_set

    def __call__(self, name: str) -> _TypedEntity:
        """Convenience method for generating _TypedEntities."""
        if name.startswith("?"):
            return Variable(name, self)
        return Object(name, self)

    def __hash__(self) -> int:
        return hash((self.name, tuple(self.feature_names)))


@dataclass(frozen=True, order=True, repr=False)
class _TypedEntity:
    """Struct defining an entity with some type, either an object (e.g.,
    block3) or a variable (e.g., ?block).

    Should not be instantiated externally.
    """
    name: str
    type: Type

    @cached_property
    def _str(self) -> str:
        return f"{self.name}:{self.type.name}"

    @cached_property
    def _hash(self) -> int:
        return hash(str(self))

    def __str__(self) -> str:
        return self._str

    def __repr__(self) -> str:
        return self._str

    def is_instance(self, t: Type) -> bool:
        """Return whether this entity is an instance of the given type, taking
        hierarchical typing into account."""
        cur_type: Optional[Type] = self.type
        while cur_type is not None:
            if cur_type == t:
                return True
            cur_type = cur_type.parent
        return False


@dataclass(frozen=True, order=True, repr=False)
class Object(_TypedEntity):
    """Struct defining an Object, which is just a _TypedEntity whose name does
    not start with "?"."""

    def __post_init__(self) -> None:
        assert not self.name.startswith("?")

    def __hash__(self) -> int:
        # By default, the dataclass generates a new __hash__ method when
        # frozen=True and eq=True, so we need to override it.
        return self._hash


@dataclass(frozen=True, order=True, repr=False)
class Variable(_TypedEntity):
    """Struct defining a Variable, which is just a _TypedEntity whose name
    starts with "?"."""

    def __post_init__(self) -> None:
        assert self.name.startswith("?")

    def __hash__(self) -> int:
        # By default, the dataclass generates a new __hash__ method when
        # frozen=True and eq=True, so we need to override it.
        return self._hash


@dataclass
class State:
    """Struct defining the low-level state of the world."""
    data: Dict[Object, Array]
    # Some environments will need to store additional simulator state, so
    # this field is provided.
    simulator_state: Optional[Any] = None

    def __post_init__(self) -> None:
        # Check feature vector dimensions.
        for obj in self:
            assert len(self[obj]) == obj.type.dim

    def __iter__(self) -> Iterator[Object]:
        """An iterator over the state's objects, in sorted order."""
        return iter(sorted(self.data))

    def __getitem__(self, key: Object) -> Array:
        return self.data[key]

    def get(self, obj: Object, feature_name: str) -> Any:
        """Look up an object feature by name."""
        idx = obj.type.feature_names.index(feature_name)
        return self.data[obj][idx]

    def set(self, obj: Object, feature_name: str, feature_val: Any) -> None:
        """Set the value of an object feature by name."""
        idx = obj.type.feature_names.index(feature_name)
        self.data[obj][idx] = feature_val

    def get_objects(self, object_type: Type) -> List[Object]:
        """Return objects of the given type in the order of __iter__()."""
        return [o for o in self if o.is_instance(object_type)]

    def vec(self, objects: Sequence[Object]) -> Array:
        """Concatenated vector of features for each of the objects in the given
        ordered list."""
        feats: List[Array] = []
        if len(objects) == 0:
            return np.zeros(0, dtype=np.float32)
        for obj in objects:
            feats.append(self[obj])
        return np.hstack(feats)

    def copy(self) -> State:
        """Return a copy of this state.

        The simulator state is assumed to be immutable.
        """
        new_data = {}
        for obj in self:
            new_data[obj] = self._copy_state_value(self.data[obj])
        return State(new_data,
                     simulator_state=copy.deepcopy(self.simulator_state))

    def _copy_state_value(self, val: Any) -> Any:
        if val is None or isinstance(val, (float, bool, int, str)):
            return val
        if isinstance(val, (list, tuple, set)):
            return type(val)(self._copy_state_value(v) for v in val)
        assert hasattr(val, "copy")
        return val.copy()

    def allclose(self, other: State) -> bool:
        """Return whether this state is close enough to another one, i.e., its
        objects are the same, and the features are close."""
        if self.simulator_state is not None or \
           other.simulator_state is not None:
            if not CFG.allow_state_allclose_comparison_despite_simulator_state:
                raise NotImplementedError("Cannot use allclose when "
                                          "simulator_state is not None.")
            if self.simulator_state != other.simulator_state:
                return False
        return self._allclose(other)

    def _allclose(self, other: State) -> bool:
        """Helper for allclose() that does not check simulator states."""
        if not sorted(self.data) == sorted(other.data):
            return False
        for obj in self.data:
            if not np.allclose(self.data[obj], other.data[obj], atol=1e-3):
                return False
        return True

    def pretty_str(self) -> str:
        """Display the state in a nice human-readable format."""
        type_to_table: Dict[Type, List[List[str]]] = {}
        for obj in self:
            if obj.type not in type_to_table:
                type_to_table[obj.type] = []
            type_to_table[obj.type].append([obj.name] + \
                                            list(map(str, self[obj])))
        table_strs = []
        for t in sorted(type_to_table):
            headers = ["type: " + t.name] + list(t.feature_names)
            table_strs.append(tabulate(type_to_table[t], headers=headers))
        ll = max(
            len(line) for table in table_strs for line in table.split("\n"))
        prefix = "#" * (ll // 2 - 3) + " STATE " + "#" * (ll - ll // 2 -
                                                          4) + "\n"
        suffix = "\n" + "#" * ll + "\n"
        return prefix + "\n\n".join(table_strs) + suffix

    def dict_str(self, indent: int = 0, object_features: bool = True) -> str:
        """Return a dictionary representation of the state."""
        state_dict = {}
        for obj in self:
            obj_dict = {}
            if obj.type.name == "robot" or object_features:
                for attribute, value in zip(obj.type.feature_names, self[obj]):
                    obj_dict[attribute] = value
            obj_name = obj.name
            state_dict[f"{obj_name}:{obj.type.name}"] = obj_dict

        # Create a string of n_space spaces
        spaces = " " * indent

        # Create a PrettyPrinter with a large width
        dict_str = spaces + "{"
        n_keys = len(state_dict.keys())
        for i, (key, value) in enumerate(state_dict.items()):
            value_str = ', '.join(f"'{k}': {v}" for k, v in value.items())
            if i == 0:
                dict_str += f"'{key}': {{{value_str}}},\n"
            elif i == n_keys - 1:
                dict_str += spaces + f" '{key}': {{{value_str}}}"
            else:
                dict_str += spaces + f" '{key}': {{{value_str}}},\n"
        dict_str += "}"
        return dict_str


DefaultState = State({})


@dataclass(frozen=True, order=False, repr=False)
class Predicate:
    """Struct defining a predicate (a lifted classifier over states)."""
    name: str
    types: Sequence[Type]
    # The classifier takes in a complete state and a sequence of objects
    # representing the arguments. These objects should be the only ones
    # treated "specially" by the classifier.
    _classifier: Callable[[State, Sequence[Object]],
                          bool] = field(compare=False)

    def __call__(self, entities: Sequence[_TypedEntity]) -> _Atom:
        """Convenience method for generating Atoms."""
        if self.arity == 0:
            raise ValueError("Cannot use __call__ on a 0-arity predicate, "
                             "since we can't determine whether it becomes a "
                             "LiftedAtom or a GroundAtom. Use the LiftedAtom "
                             "or GroundAtom constructors directly instead")
        if all(isinstance(ent, Variable) for ent in entities):
            return LiftedAtom(self, entities)
        if all(isinstance(ent, Object) for ent in entities):
            return GroundAtom(self, entities)
        raise ValueError("Cannot instantiate Atom with mix of "
                         "variables and objects")

    @cached_property
    def _hash(self) -> int:
        return hash(str(self))

    def __hash__(self) -> int:
        return self._hash

    @cached_property
    def arity(self) -> int:
        """The arity of this predicate (number of arguments)."""
        return len(self.types)

    def holds(self, state: State, objects: Sequence[Object]) -> bool:
        """Public method for calling the classifier.

        Performs type checking first.
        """
        assert len(objects) == self.arity
        for obj, pred_type in zip(objects, self.types):
            assert isinstance(obj, Object)
            assert obj.is_instance(pred_type)
        return self._classifier(state, objects)

    def __str__(self) -> str:
        return self.name

    def __repr__(self) -> str:
        return str(self)

    def pretty_str(self) -> Tuple[str, str]:
        """Display the predicate in a nice human-readable format.

        Returns a tuple of (variables string, body string).
        """
        if hasattr(self._classifier, "pretty_str"):
            # This is an invented predicate, from the predicate grammar.
            pretty_str_f = getattr(self._classifier, "pretty_str")
            return pretty_str_f()
        # This is a known predicate, not from the predicate grammar.
        vars_str = ", ".join(
            f"{CFG.grammar_search_classifier_pretty_str_names[i]}:{t.name}"
            for i, t in enumerate(self.types))
        vars_str_no_types = ", ".join(
            f"{CFG.grammar_search_classifier_pretty_str_names[i]}"
            for i in range(self.arity))
        body_str = f"{self.name}({vars_str_no_types})"
        return vars_str, body_str

    def pddl_str(self) -> str:
        """Get a string representation suitable for writing out to a PDDL
        file."""
        if self.arity == 0:
            return f"({self.name})"
        vars_str = " ".join(f"?x{i} - {t.name}"
                            for i, t in enumerate(self.types))
        return f"({self.name} {vars_str})"

    def get_negation(self) -> Predicate:
        """Return a negated version of this predicate."""
        return Predicate("NOT-" + self.name, self.types,
                         self._negated_classifier)

    def _negated_classifier(self, state: State,
                            objects: Sequence[Object]) -> bool:
        # Separate this into a named function for pickling reasons.
        return not self._classifier(state, objects)

    def __lt__(self, other: Predicate) -> bool:
        return str(self) < str(other)


@dataclass(frozen=True, order=False, repr=False, eq=False)
class VLMPredicate(Predicate):
    """Struct defining a predicate that calls a VLM as part of returning its
    truth value.

    NOTE: when instantiating a VLMPredicate, we typically pass in a 'Dummy'
    classifier (i.e., one that returns simply raises some kind of error instead
    of actually outputting a value of any kind).
    """
    get_vlm_query_str: Callable[[Sequence[Object]], str]


@dataclass(frozen=True, repr=False, eq=False)
class _Atom:
    """Struct defining an atom (a predicate applied to either variables or
    objects).

    Should not be instantiated externally.
    """
    predicate: Predicate
    entities: Sequence[_TypedEntity]

    def __post_init__(self) -> None:
        if isinstance(self.entities, _TypedEntity):
            raise ValueError("Atoms expect a sequence of entities, not a "
                             "single entity.")
        assert len(self.entities) == self.predicate.arity
        for ent, pred_type in zip(self.entities, self.predicate.types):
            assert ent.is_instance(pred_type)

    @property
    def _str(self) -> str:
        raise NotImplementedError("Override me")

    @cached_property
    def _hash(self) -> int:
        return hash(str(self))

    def __str__(self) -> str:
        return self._str

    def __repr__(self) -> str:
        return str(self)

    def pddl_str(self) -> str:
        """Get a string representation suitable for writing out to a PDDL
        file."""
        if not self.entities:
            return f"({self.predicate.name})"
        entities_str = " ".join(e.name for e in self.entities)
        return f"({self.predicate.name} {entities_str})"

    def __hash__(self) -> int:
        return self._hash

    def __eq__(self, other: object) -> bool:
        assert isinstance(other, _Atom)
        return str(self) == str(other)

    def __lt__(self, other: object) -> bool:
        assert isinstance(other, _Atom)
        return str(self) < str(other)


@dataclass(frozen=True, repr=False, eq=False)
class LiftedAtom(_Atom):
    """Struct defining a lifted atom (a predicate applied to variables)."""

    @cached_property
    def variables(self) -> List[Variable]:
        """Arguments for this lifted atom.

        A list of "Variable"s.
        """
        return list(cast(Variable, ent) for ent in self.entities)

    @cached_property
    def _str(self) -> str:
        return (str(self.predicate) + "(" +
                ", ".join(map(str, self.variables)) + ")")

    def ground(self, sub: VarToObjSub) -> GroundAtom:
        """Create a GroundAtom with a given substitution."""
        # if not set(self.variables).issubset(set(sub.keys())):
        #     import pdb; pdb.set_trace()
        assert set(self.variables).issubset(set(sub.keys()))
        return GroundAtom(self.predicate, [sub[v] for v in self.variables])

    def substitute(self, sub: VarToVarSub) -> LiftedAtom:
        """Create a LiftedAtom with a given substitution."""
        assert set(self.variables).issubset(set(sub.keys()))
        return LiftedAtom(self.predicate, [sub[v] for v in self.variables])


@dataclass(frozen=True, repr=False, eq=False)
class GroundAtom(_Atom):
    """Struct defining a ground atom (a predicate applied to objects)."""

    @cached_property
    def objects(self) -> List[Object]:
        """Arguments for this ground atom.

        A list of "Object"s.
        """
        return list(cast(Object, ent) for ent in self.entities)

    @cached_property
    def _str(self) -> str:
        return (str(self.predicate) + "(" + ", ".join(map(str, self.objects)) +
                ")")

    def lift(self, sub: ObjToVarSub) -> LiftedAtom:
        """Create a LiftedAtom with a given substitution."""
        assert set(self.objects).issubset(set(sub.keys()))
        return LiftedAtom(self.predicate, [sub[o] for o in self.objects])

    def holds(self, state: State) -> bool:
        """Check whether this ground atom holds in the given state."""
        return self.predicate.holds(state, self.objects)

    def get_vlm_query_str(self) -> str:
        """If this GroundAtom is associated with a VLMPredicate, then get the
        string that will be used to query the VLM."""
        assert isinstance(self.predicate, VLMPredicate)
        return self.predicate.get_vlm_query_str(self.objects)  # pylint:disable=no-member


@dataclass(frozen=True, eq=False)
class Task:
    """Struct defining a task, which is an initial state and goal."""
    init: State
    goal: Set[GroundAtom]
    # Sometimes we want the task presented to the agent to have goals described
    # in terms of predicates that are different than those describing the goal
    # of the task presented to the demonstrator. In these cases, we will store
    # an "alternative goal" in this field and replace the goal with the
    # alternative goal before giving the task to the agent.
    alt_goal: Optional[Set[GroundAtom]] = field(default_factory=set)

    def __post_init__(self) -> None:
        # Verify types.
        for atom in self.goal:
            assert isinstance(atom, GroundAtom)

<<<<<<< HEAD
    def goal_holds(self, state: State, vlm: Optional[Any] = None) -> bool:
        """Return whether the goal of this task holds in the given state."""
        if "abstract_state" in state.simulator_state:
            abstract_state = state.simulator_state["abstract_state"]
            return self.goal.issubset(abstract_state)
        from predicators.utils import query_vlm_for_atom_vals
=======
    def goal_holds(
        self,
        state: State,
        vlm: Optional[
            predicators.pretrained_model_interface.VisionLanguageModel] = None
    ) -> bool:
        """Return whether the goal of this task holds in the given state."""
>>>>>>> be3cebbc
        vlm_atoms = set(atom for atom in self.goal
                        if isinstance(atom.predicate, VLMPredicate))
        for atom in self.goal:
            if atom not in vlm_atoms:
                if not atom.holds(state):
                    return False
<<<<<<< HEAD
        true_vlm_atoms = query_vlm_for_atom_vals(vlm_atoms, state, vlm)
=======
        true_vlm_atoms = utils.query_vlm_for_atom_vals(vlm_atoms, state, vlm)
>>>>>>> be3cebbc
        return len(true_vlm_atoms) == len(vlm_atoms)

    def replace_goal_with_alt_goal(self) -> Task:
        """Return a Task with the goal replaced with the alternative goal if it
        exists."""
        # We may not want the agent to access the goal predicates given to the
        # demonstrator. To prevent leakage of this information, we discard the
        # original goal.
        if self.alt_goal:
            return Task(self.init, goal=self.alt_goal)
        return self


DefaultTask = Task(DefaultState, set())


@dataclass(frozen=True, eq=False)
class EnvironmentTask:
    """An initial observation and goal description.

    Environments produce environment tasks and agents produce and solve
    tasks.

    In fully observed settings, the init_obs will be a State and the
    goal_description will be a Set[GroundAtom]. For convenience, we can
    convert an EnvironmentTask into a Task in those cases.
    """
    init_obs: Observation
    goal_description: GoalDescription
    # See Task._alt_goal for the reason for this field.
    alt_goal_desc: Optional[GoalDescription] = field(default=None)

    @cached_property
    def task(self) -> Task:
        """Convenience method for environment tasks that are fully observed."""
        # If the environment task's goal is replaced with the alternative goal
        # before turning the environment task into a task, or no alternative
        # goal exists, then there's nothing particular to set the task's
        # alt_goal field to.
        if self.alt_goal_desc is None:
            return Task(self.init, self.goal)
        # If we turn the environment task into a task before replacing the goal
        # with the alternative goal, we have to set the task's alt_goal field
        # accordingly to leave open the possibility of doing that replacement
        # later.
        # Assumption: we currently assume the alternative goal description is
        # always a set of ground atoms.
        assert isinstance(self.alt_goal_desc, set)
        for atom in self.alt_goal_desc:
            assert isinstance(atom, GroundAtom)
        return Task(self.init, self.goal, alt_goal=self.alt_goal_desc)

    @cached_property
    def init(self) -> State:
        """Convenience method for environment tasks that are fully observed."""
        assert isinstance(self.init_obs, State)
        return self.init_obs

    @cached_property
    def goal(self) -> Set[GroundAtom]:
        """Convenience method for environment tasks that are fully observed."""
        assert isinstance(self.goal_description, set)
        assert not self.goal_description or isinstance(
            next(iter(self.goal_description)), GroundAtom)
        return self.goal_description

    def replace_goal_with_alt_goal(self) -> EnvironmentTask:
        """Return an EnvironmentTask with the goal description replaced with
        the alternative goal description if it exists.

        See Task.replace_goal_with_alt_goal for the reason for this
        function.
        """
        if self.alt_goal_desc is not None:
            return EnvironmentTask(self.init_obs,
                                   goal_description=self.alt_goal_desc)
        return self


DefaultEnvironmentTask = EnvironmentTask(DefaultState, set())


@dataclass(frozen=True, eq=False)
class ParameterizedOption:
    """Struct defining a parameterized option, which has a parameter space and
    can be ground into an Option, given parameter values.

    An option is composed of a policy, an initiation classifier, and a
    termination condition. We will stick with deterministic termination
    conditions. For a parameterized option, all of these are conditioned
    on parameters.
    """
    name: str
    types: Sequence[Type]
    params_space: Box = field(repr=False)
    # A policy maps a state, memory dict, objects, and parameters to an action.
    # The objects' types will match those in self.types. The parameters
    # will be contained in params_space.
    policy: ParameterizedPolicy = field(repr=False)
    # An initiation classifier maps a state, memory dict, objects, and
    # parameters to a bool, which is True iff the option can start
    # now. The objects' types will match those in self.types. The
    # parameters will be contained in params_space.
    initiable: ParameterizedInitiable = field(repr=False)
    # A termination condition maps a state, memory dict, objects, and
    # parameters to a bool, which is True iff the option should
    # terminate now. The objects' types will match those in
    # self.types. The parameters will be contained in params_space.
    terminal: ParameterizedTerminal = field(repr=False)

    @cached_property
    def _hash(self) -> int:
        return hash(str(self))

    def __eq__(self, other: object) -> bool:
        assert isinstance(other, ParameterizedOption)
        return self.name == other.name

    def __lt__(self, other: object) -> bool:
        assert isinstance(other, ParameterizedOption)
        return self.name < other.name

    def __gt__(self, other: object) -> bool:
        assert isinstance(other, ParameterizedOption)
        return self.name > other.name

    def __hash__(self) -> int:
        return self._hash

    def ground(self, objects: Sequence[Object], params: Array) -> _Option:
        """Ground into an Option, given objects and parameter values."""
        assert len(objects) == len(self.types)
        for obj, t in zip(objects, self.types):
            assert obj.is_instance(t)
        params = np.array(params, dtype=self.params_space.dtype)
        assert self.params_space.contains(params)
        memory: Dict = {}  # each option has its own memory dict
        return _Option(
            self.name,
            lambda s: self.policy(s, memory, objects, params),
            initiable=lambda s: self.initiable(s, memory, objects, params),
            terminal=lambda s: self.terminal(s, memory, objects, params),
            parent=self,
            objects=objects,
            params=params,
            memory=memory)

    def pddl_str(self) -> str:
        """Turn this option into a string that is PDDL-like."""
        params_str = " ".join(f"?x{i} - {t.name}"
                              for i, t in enumerate(self.types))
        return f"{self.name}({params_str})"


@dataclass(eq=False)
class _Option:
    """Struct defining an option, which is like a parameterized option except
    that its components are not conditioned on objects/parameters.

    Should not be instantiated externally.
    """
    name: str
    # A policy maps a state to an action.
    _policy: Callable[[State], Action] = field(repr=False)
    # An initiation classifier maps a state to a bool, which is True
    # iff the option can start now.
    initiable: Callable[[State], bool] = field(repr=False)
    # A termination condition maps a state to a bool, which is True
    # iff the option should terminate now.
    terminal: Callable[[State], bool] = field(repr=False)
    # The parameterized option that generated this option.
    parent: ParameterizedOption = field(repr=False)
    # The objects that were used to ground this option.
    objects: Sequence[Object]
    # The parameters that were used to ground this option.
    params: Array
    # The memory dictionary for this option.
    memory: Dict = field(repr=False)

    def policy(self, state: State) -> Action:
        """Call the policy and set the action's option."""
        action = self._policy(state)
        action.set_option(self)
        return action


DummyOption: _Option = ParameterizedOption(
    "DummyOption", [], Box(0, 1,
                           (1, )), lambda s, m, o, p: Action(np.array([0.0])),
    lambda s, m, o, p: False, lambda s, m, o, p: True).ground([],
                                                              np.array([0.0]))
DummyOption.parent.params_space.seed(0)  # for reproducibility


@dataclass(frozen=True, repr=False, eq=False)
class STRIPSOperator:
    """Struct defining a symbolic operator (as in STRIPS).

    Lifted! Note here that the ignore_effects - unlike the
    add_effects and delete_effects - are universally
    quantified over all possible groundings.
    """
    name: str
    parameters: Sequence[Variable]
    preconditions: Set[LiftedAtom]
    add_effects: Set[LiftedAtom]
    delete_effects: Set[LiftedAtom]
    ignore_effects: Set[Predicate]

    def make_nsrt(
        self,
        option: ParameterizedOption,
        option_vars: Sequence[Variable],
        sampler: NSRTSampler = field(repr=False)
    ) -> NSRT:
        """Make an NSRT out of this STRIPSOperator object, given the necessary
        additional fields."""
        return NSRT(self.name, self.parameters, self.preconditions,
                    self.add_effects, self.delete_effects, self.ignore_effects,
                    option, option_vars, sampler)

    @lru_cache(maxsize=None)
    def ground(self, objects: Tuple[Object]) -> _GroundSTRIPSOperator:
        """Ground into a _GroundSTRIPSOperator, given objects.

        Insist that objects are tuple for hashing in cache.
        """
        assert isinstance(objects, tuple)
        assert len(objects) == len(self.parameters)
        assert all(
            o.is_instance(p.type) for o, p in zip(objects, self.parameters))
        sub = dict(zip(self.parameters, objects))
        preconditions = {atom.ground(sub) for atom in self.preconditions}
        add_effects = {atom.ground(sub) for atom in self.add_effects}
        delete_effects = {atom.ground(sub) for atom in self.delete_effects}
        return _GroundSTRIPSOperator(self, list(objects), preconditions,
                                     add_effects, delete_effects)

    @cached_property
    def _str(self) -> str:
        return f"""STRIPS-{self.name}:
    Parameters: {self.parameters}
    Preconditions: {sorted(self.preconditions, key=str)}
    Add Effects: {sorted(self.add_effects, key=str)}
    Delete Effects: {sorted(self.delete_effects, key=str)}
    Ignore Effects: {sorted(self.ignore_effects, key=str)}"""

    @cached_property
    def _hash(self) -> int:
        return hash(str(self))

    def __str__(self) -> str:
        return self._str

    def __repr__(self) -> str:
        return str(self)

    def pddl_str(self) -> str:
        """Get a string representation suitable for writing out to a PDDL
        file."""
        params_str = " ".join(f"{p.name} - {p.type.name}"
                              for p in self.parameters)
        preconds_str = "\n        ".join(
            atom.pddl_str() for atom in sorted(self.preconditions))
        effects_str = "\n        ".join(atom.pddl_str()
                                        for atom in sorted(self.add_effects))
        if self.delete_effects:
            effects_str += "\n        "
            effects_str += "\n        ".join(
                f"(not {atom.pddl_str()})"
                for atom in sorted(self.delete_effects))
        if self.ignore_effects:
            if len(effects_str) != 0:
                effects_str += "\n        "
            for pred in sorted(self.ignore_effects):
                pred_types_str = " ".join(f"?x{i} - {t.name}"
                                          for i, t in enumerate(pred.types))
                pred_eff_variables_str = " ".join(f"?x{i}"
                                                  for i in range(pred.arity))
                effects_str += f"(forall ({pred_types_str})" +\
                    f" (not ({pred.name} {pred_eff_variables_str})))"
                effects_str += "\n        "
        return f"""(:action {self.name}
    :parameters ({params_str})
    :precondition (and {preconds_str})
    :effect (and {effects_str})
  )"""

    def __hash__(self) -> int:
        return self._hash

    def __eq__(self, other: object) -> bool:
        assert isinstance(other, STRIPSOperator)
        return str(self) == str(other)

    def __lt__(self, other: object) -> bool:
        assert isinstance(other, STRIPSOperator)
        return str(self) < str(other)

    def __gt__(self, other: object) -> bool:
        assert isinstance(other, STRIPSOperator)
        return str(self) > str(other)

    def copy_with(self, **kwargs: Any) -> STRIPSOperator:
        """Create a copy of the operator, optionally while replacing any of the
        arguments."""
        default_kwargs = dict(name=self.name,
                              parameters=self.parameters,
                              preconditions=self.preconditions,
                              add_effects=self.add_effects,
                              delete_effects=self.delete_effects,
                              ignore_effects=self.ignore_effects)
        assert set(kwargs.keys()).issubset(default_kwargs.keys())
        default_kwargs.update(kwargs)
        # mypy is known to have issues with this pattern:
        # https://github.com/python/mypy/issues/5382
        return STRIPSOperator(**default_kwargs)  # type: ignore

    def effect_to_ignore_effect(self, effect: LiftedAtom,
                                option_vars: Sequence[Variable],
                                add_or_delete: str) -> STRIPSOperator:
        """Return a new STRIPS operator resulting from turning the given effect
        (either add or delete) into an ignore effect."""
        assert add_or_delete in ("add", "delete")
        if add_or_delete == "add":
            assert effect in self.add_effects
            new_add_effects = self.add_effects - {effect}
            new_delete_effects = self.delete_effects
        else:
            new_add_effects = self.add_effects
            assert effect in self.delete_effects
            new_delete_effects = self.delete_effects - {effect}
        # Since we are removing an effect, it could be the case
        # that parameters need to be removed from the operator.
        remaining_params = {
            p
            for atom in self.preconditions | new_add_effects
            | new_delete_effects for p in atom.variables
        } | set(option_vars)
        new_params = [p for p in self.parameters if p in remaining_params]
        return STRIPSOperator(self.name, new_params, self.preconditions,
                              new_add_effects, new_delete_effects,
                              self.ignore_effects | {effect.predicate})

    def get_complexity(self) -> float:
        """Get the complexity of this operator.

        We only care about the arity of the operator, since that is what
        affects grounding. We'll use 2^arity as a measure of grounding
        effort.
        """
        return float(2**len(self.parameters))


@dataclass(frozen=True, repr=False, eq=False)
class _GroundSTRIPSOperator:
    """A STRIPSOperator + objects.

    Should not be instantiated externally.
    """
    parent: STRIPSOperator
    objects: Sequence[Object]
    preconditions: Set[GroundAtom]
    add_effects: Set[GroundAtom]
    delete_effects: Set[GroundAtom]

    @cached_property
    def _str(self) -> str:
        return f"""GroundSTRIPS-{self.name}:
    Parameters: {self.objects}
    Preconditions: {sorted(self.preconditions, key=str)}
    Add Effects: {sorted(self.add_effects, key=str)}
    Delete Effects: {sorted(self.delete_effects, key=str)}
    Ignore Effects: {sorted(self.ignore_effects, key=str)}"""

    @cached_property
    def _hash(self) -> int:
        return hash(str(self))

    @property
    def name(self) -> str:
        """Name of this ground STRIPSOperator."""
        return self.parent.name

    @property
    def short_str(self) -> str:
        """Abbreviated name, not necessarily unique."""
        obj_str = ", ".join([o.name for o in self.objects])
        return f"{self.name}({obj_str})"

    @property
    def ignore_effects(self) -> Set[Predicate]:
        """Ignore effects from the parent."""
        return self.parent.ignore_effects

    def __str__(self) -> str:
        return self._str

    def __repr__(self) -> str:
        return str(self)

    def __hash__(self) -> int:
        return self._hash

    def __eq__(self, other: object) -> bool:
        assert isinstance(other, _GroundSTRIPSOperator)
        return str(self) == str(other)

    def __lt__(self, other: object) -> bool:
        assert isinstance(other, _GroundSTRIPSOperator)
        return str(self) < str(other)

    def __gt__(self, other: object) -> bool:
        assert isinstance(other, _GroundSTRIPSOperator)
        return str(self) > str(other)


@dataclass(frozen=True, repr=False, eq=False)
class NSRT:
    """Struct defining an NSRT, which contains the components of a STRIPS
    operator, a parameterized option, and a sampler function.

    "NSRT" stands for "Neuro-Symbolic Relational Transition Model".
    Paper: https://arxiv.org/abs/2105.14074
    """
    name: str
    parameters: Sequence[Variable]
    preconditions: Set[LiftedAtom]
    add_effects: Set[LiftedAtom]
    delete_effects: Set[LiftedAtom]
    ignore_effects: Set[Predicate]
    option: ParameterizedOption
    # A subset of parameters corresponding to the (lifted) arguments of the
    # option that this NSRT contains.
    option_vars: Sequence[Variable]
    # A sampler maps a state, RNG, and objects to option parameters.
    _sampler: NSRTSampler = field(repr=False)

    @cached_property
    def _str(self) -> str:
        option_var_str = ", ".join([str(v) for v in self.option_vars])
        return f"""NSRT-{self.name}:
    Parameters: {self.parameters}
    Preconditions: {sorted(self.preconditions, key=str)}
    Add Effects: {sorted(self.add_effects, key=str)}
    Delete Effects: {sorted(self.delete_effects, key=str)}
    Ignore Effects: {sorted(self.ignore_effects, key=str)}
    Option Spec: {self.option.name}({option_var_str})"""

    @cached_property
    def _hash(self) -> int:
        return hash(str(self))

    @property
    def op(self) -> STRIPSOperator:
        """Return the STRIPSOperator associated with this NSRT."""
        return STRIPSOperator(self.name, self.parameters, self.preconditions,
                              self.add_effects, self.delete_effects,
                              self.ignore_effects)

    def __str__(self) -> str:
        return self._str

    def __repr__(self) -> str:
        return str(self)

    def pddl_str(self) -> str:
        """Get a string representation suitable for writing out to a PDDL
        file."""
        return self.op.pddl_str()

    def pretty_str(self, name_map: Dict[str, str]) -> str:
        """Display the NSRT in a nice human-readable format, given a mapping to
        new predicate names for any invented predicates."""
        out = ""
        out += f"{self.name}:\n\tParameters: {self.parameters}"
        for name, atoms in [("Preconditions", self.preconditions),
                            ("Add Effects", self.add_effects),
                            ("Delete Effects", self.delete_effects)]:
            out += f"\n\t{name}:"
            for atom in atoms:
                pretty_pred = atom.predicate.pretty_str()[1]
                new_name = (name_map[pretty_pred] if pretty_pred in name_map
                            else str(atom.predicate))
                var_str = ", ".join(map(str, atom.variables))
                out += f"\n\t\t{new_name}({var_str})"
        option_var_strs = [str(v) for v in self.option_vars]
        out += f"\n\tOption Spec: ({self.option.name}, {option_var_strs})"
        return out

    def __hash__(self) -> int:
        return self._hash

    def __eq__(self, other: object) -> bool:
        assert isinstance(other, NSRT)
        return str(self) == str(other)

    def __lt__(self, other: object) -> bool:
        assert isinstance(other, NSRT)
        return str(self) < str(other)

    def __gt__(self, other: object) -> bool:
        assert isinstance(other, NSRT)
        return str(self) > str(other)

    @property
    def sampler(self) -> NSRTSampler:
        """This NSRT's sampler."""
        return self._sampler

    def ground(self, objects: Sequence[Object]) -> _GroundNSRT:
        """Ground into a _GroundNSRT, given objects."""
        assert len(objects) == len(self.parameters)
        assert all(
            o.is_instance(p.type) for o, p in zip(objects, self.parameters))
        sub = dict(zip(self.parameters, objects))
        # try:
        #     preconditions = {atom.ground(sub) for atom in self.preconditions}
        #     add_effects = {atom.ground(sub) for atom in self.add_effects}
        #     delete_effects = {atom.ground(sub) for atom in self.delete_effects}
        #     option_objs = [sub[v] for v in self.option_vars]
        # except:
        #     import pdb; pdb.set_trace()
        preconditions = {atom.ground(sub) for atom in self.preconditions}
        add_effects = {atom.ground(sub) for atom in self.add_effects}
        delete_effects = {atom.ground(sub) for atom in self.delete_effects}
        option_objs = [sub[v] for v in self.option_vars]
        return _GroundNSRT(self, objects, preconditions, add_effects,
                           delete_effects, self.option, option_objs,
                           self._sampler)

    def filter_predicates(self, kept: Collection[Predicate]) -> NSRT:
        """Keep only the given predicates in the preconditions, add effects,
        delete effects, and ignore effects.

        Note that the parameters must stay the same for the sake of the
        sampler inputs.
        """
        preconditions = {a for a in self.preconditions if a.predicate in kept}
        add_effects = {a for a in self.add_effects if a.predicate in kept}
        delete_effects = {
            a
            for a in self.delete_effects if a.predicate in kept
        }
        ignore_effects = {a for a in self.ignore_effects if a in kept}
        return NSRT(self.name, self.parameters, preconditions, add_effects,
                    delete_effects, ignore_effects, self.option,
                    self.option_vars, self._sampler)


@dataclass(frozen=True, repr=False, eq=False)
class _GroundNSRT:
    """A ground NSRT is an NSRT + objects.

    Should not be instantiated externally.
    """
    parent: NSRT
    objects: Sequence[Object]
    preconditions: Set[GroundAtom]
    add_effects: Set[GroundAtom]
    delete_effects: Set[GroundAtom]
    option: ParameterizedOption
    option_objs: Sequence[Object]
    _sampler: NSRTSampler = field(repr=False)

    @cached_property
    def _str(self) -> str:
        return f"""GroundNSRT-{self.name}:
    Parameters: {self.objects}
    Preconditions: {sorted(self.preconditions, key=str)}
    Add Effects: {sorted(self.add_effects, key=str)}
    Delete Effects: {sorted(self.delete_effects, key=str)}
    Ignore Effects: {sorted(self.ignore_effects, key=str)}
    Option: {self.option}
    Option Objects: {self.option_objs}"""

    @cached_property
    def _hash(self) -> int:
        return hash(str(self))

    @property
    def name(self) -> str:
        """Name of this ground NSRT."""
        return self.parent.name

    @property
    def short_str(self) -> str:
        """Abbreviated name, not necessarily unique."""
        obj_str = ", ".join([o.name for o in self.objects])
        return f"{self.name}({obj_str})"

    @property
    def ignore_effects(self) -> Set[Predicate]:
        """Ignore effects from the parent."""
        return self.parent.ignore_effects

    @property
    def op(self) -> _GroundSTRIPSOperator:
        """The corresponding ground operator."""
        return self.parent.op.ground(tuple(self.objects))

    def __str__(self) -> str:
        return self._str

    def __repr__(self) -> str:
        return str(self)

    def __hash__(self) -> int:
        return self._hash

    def __eq__(self, other: object) -> bool:
        assert isinstance(other, _GroundNSRT)
        return str(self) == str(other)

    def __lt__(self, other: object) -> bool:
        assert isinstance(other, _GroundNSRT)
        return str(self) < str(other)

    def __gt__(self, other: object) -> bool:
        assert isinstance(other, _GroundNSRT)
        return str(self) > str(other)

    def sample_option(self, state: State, goal: Set[GroundAtom],
                      rng: np.random.Generator) -> _Option:
        """Sample an _Option for this ground NSRT, by invoking the contained
        sampler.

        On the Option that is returned, one can call, e.g.,
        policy(state).
        """
        # Note that the sampler takes in ALL self.objects, not just the subset
        # self.option_objs of objects that are passed into the option.
        params = self._sampler(state, goal, rng, self.objects)
        # Clip the params into the params_space of self.option, for safety.
        low = self.option.params_space.low
        high = self.option.params_space.high
        params = np.clip(params, low, high)
        return self.option.ground(self.option_objs, params)

    def copy_with(self, **kwargs: Any) -> _GroundNSRT:
        """Create a copy of the ground NSRT, optionally while replacing any of
        the arguments."""
        default_kwargs = dict(parent=self.parent,
                              objects=self.objects,
                              preconditions=self.preconditions,
                              add_effects=self.add_effects,
                              delete_effects=self.delete_effects,
                              option=self.option,
                              option_objs=self.option_objs,
                              _sampler=self._sampler)
        assert set(kwargs.keys()).issubset(default_kwargs.keys())
        default_kwargs.update(kwargs)
        # mypy is known to have issues with this pattern:
        # https://github.com/python/mypy/issues/5382
        return _GroundNSRT(**default_kwargs)  # type: ignore


@dataclass(eq=False)
class Action:
    """An action in an environment.

    This is a light wrapper around a numpy float array that can
    optionally store the option which produced it.
    """
    _arr: Array
    _option: _Option = field(repr=False, default=DummyOption)
    # In rare cases, we want to associate additional information with an action
    # to control how it is executed in the environment. This is helpful if
    # actions are awkward to represent with continuous vectors, and if we have
    # no ambition to learn models over the actions directly.
    extra_info: Optional[Any] = None

    @property
    def arr(self) -> Array:
        """The array representation of this action."""
        return self._arr

    def has_option(self) -> bool:
        """Whether this action has a non-default option attached."""
        return self._option.parent != DummyOption.parent

    def get_option(self) -> _Option:
        """Get the option that produced this action."""
        assert self.has_option()
        return self._option

    def set_option(self, option: _Option) -> None:
        """Set the option that produced this action."""
        self._option = option

    def unset_option(self) -> None:
        """Unset the option that produced this action."""
        self._option = DummyOption
        assert not self.has_option()


class SpotAction(Action):
    """Subclassed to avoid issues with pickling bosdyn functions."""

    def __getnewargs__(self) -> Tuple:  # pragma: no cover
        return (self._arr, self._option)

    def __getstate__(self) -> Dict:  # pragma: no cover
        return {"_arr": self._arr, "_option": self._option}


@dataclass(frozen=True, repr=False, eq=False)
class LowLevelTrajectory:
    """A structure representing a low-level trajectory, containing a state
    sequence, action sequence, and optional train task id. This trajectory may
    or may not be a demonstration.

    Invariant 1: If this trajectory is a demonstration, it must contain
    a train task idx and achieve the goal in the respective train task. This
    invariant is checked upon creation of the trajectory (in datasets) because
    the trajectory does not have a goal, it only has a train task idx.

    Invariant 2: The length of the state sequence is always one greater than
    the length of the action sequence.
    """
    _states: List[State]
    _actions: List[Action]
    _is_demo: bool = field(default=False)
    _train_task_idx: Optional[int] = field(default=None)

    def __post_init__(self) -> None:
        assert len(self._states) == len(self._actions) + 1
        if self._is_demo:
            assert self._train_task_idx is not None

    @property
    def states(self) -> List[State]:
        """States in the trajectory."""
        return self._states

    @property
    def actions(self) -> List[Action]:
        """Actions in the trajectory."""
        return self._actions

    @property
    def is_demo(self) -> bool:
        """Whether this trajectory is a demonstration."""
        return self._is_demo

    @property
    def train_task_idx(self) -> int:
        """The index of the train task."""
        assert self._train_task_idx is not None, \
            "This trajectory doesn't contain a train task idx!"
        return self._train_task_idx


@dataclass(frozen=True, repr=False, eq=False)
class ImageOptionTrajectory:
    """A structure similar to a LowLevelTrajectory where we record images at
    every state (i.e., observations), as well as the option that was executed
    to get between observation images. States are optionally included too.

    Invariant 1: If this trajectory is a demonstration, it must contain
    a train task idx and achieve the goal in the respective train task.
    This invariant is checked upon creation of the trajectory (in
    datasets) because the trajectory does not have a goal, it only has a
    train task idx. Invariant 2: The length of the state images sequence
    is always one greater than the length of the action sequence.
    """
    _objects: Collection[Object]
    _state_imgs: List[List[PIL.Image.Image]]
    _cropped_state_imgs: List[List[PIL.Image.Image]]
    _actions: List[_Option]
    _states: Optional[List[State]] = field(default=None)
    _is_demo: bool = field(default=False)
    _train_task_idx: Optional[int] = field(default=None)

    def __post_init__(self) -> None:
        assert len(self._state_imgs) == len(self._actions) + 1
        if self._is_demo:
            assert self._train_task_idx is not None
        if self._states is not None:
            assert len(self._states) == len(self._state_imgs)

    @property
    def imgs(self) -> List[List[PIL.Image.Image]]:
        """State images in the trajectory."""
        return self._state_imgs

    @property
    def cropped_imgs(self) -> List[List[PIL.Image.Image]]:
        """Cropped versions of state images in the trajectory."""
        return self._cropped_state_imgs

    @property
    def objects(self) -> Collection[Object]:
        """Objects important to the trajectory."""
        return self._objects

    @property
    def actions(self) -> List[_Option]:
        """Actions in the trajectory."""
        return self._actions

    @property
    def states(self) -> Optional[List[State]]:
        """States in the trajectory, if they exist."""
        return self._states

    @property
    def train_task_idx(self) -> Optional[int]:
        """Returns the idx of the train task."""
        return self._train_task_idx


@dataclass(repr=False, eq=False)
class Dataset:
    """A collection of LowLevelTrajectory objects, and optionally, lists of
    annotations, one per trajectory.

    For example, in interactive learning, an annotation for an offline
    learning Dataset would be of type List[Set[GroundAtom]] (with
    predicate classifiers deleted).
    """
    _trajectories: List[LowLevelTrajectory]
    _annotations: Optional[List[Any]] = field(default=None)

    def __post_init__(self) -> None:
        if self._annotations is not None:
            assert len(self._trajectories) == len(self._annotations)

    @property
    def trajectories(self) -> List[LowLevelTrajectory]:
        """The trajectories in the dataset."""
        return self._trajectories

    @property
    def has_annotations(self) -> bool:
        """Whether this dataset has annotations in it."""
        return self._annotations is not None

    @property
    def annotations(self) -> List[Any]:
        """The annotations in the dataset."""
        assert self._annotations is not None
        return self._annotations

    def append(self,
               trajectory: LowLevelTrajectory,
               annotation: Optional[Any] = None) -> None:
        """Append one more trajectory and annotation to the dataset."""
        if annotation is None:
            assert self._annotations is None
        else:
            assert self._annotations is not None
            self._annotations.append(annotation)
        self._trajectories.append(trajectory)


@dataclass(eq=False)
class Segment:
    """A segment represents a low-level trajectory that is the result of
    executing one option. The segment stores the abstract state (ground atoms)
    that held immediately before the option started executing, and the abstract
    state (ground atoms) that held immediately after.

    Segments are used during learning, when we don't necessarily know
    the option associated with the trajectory yet.
    """
    trajectory: LowLevelTrajectory
    init_atoms: Set[GroundAtom]
    final_atoms: Set[GroundAtom]
    _option: _Option = field(repr=False, default=DummyOption)
    _goal: Optional[Set[GroundAtom]] = field(default=None)
    # Field used by the backchaining algorithm (gen_to_spec_learner.py)
    necessary_add_effects: Optional[Set[GroundAtom]] = field(default=None)

    def __post_init__(self) -> None:
        assert len(self.states) == len(self.actions) + 1

    @property
    def states(self) -> List[State]:
        """States in the trajectory."""
        return self.trajectory.states

    @property
    def actions(self) -> List[Action]:
        """Actions in the trajectory."""
        return self.trajectory.actions

    @property
    def add_effects(self) -> Set[GroundAtom]:
        """Atoms in the final atoms but not the init atoms.

        Do not cache; init and final atoms can change.
        """
        return self.final_atoms - self.init_atoms

    @property
    def delete_effects(self) -> Set[GroundAtom]:
        """Atoms in the init atoms but not the final atoms.

        Do not cache; init and final atoms can change.
        """
        return self.init_atoms - self.final_atoms

    def has_option(self) -> bool:
        """Whether this segment has a non-default option attached."""
        return self._option.parent != DummyOption.parent

    def get_option(self) -> _Option:
        """Get the option that produced this segment."""
        assert self.has_option()
        return self._option

    def set_option(self, option: _Option) -> None:
        """Set the option that produced this segment."""
        self._option = option

    def has_goal(self) -> bool:
        """Whether this segment has a non-default goal attached."""
        return self._goal is not None

    def get_goal(self) -> Set[GroundAtom]:
        """Get the goal associated with this segment."""
        assert self._goal is not None
        return self._goal

    def set_goal(self, goal: Set[GroundAtom]) -> None:
        """Set the goal associated with this segment."""
        self._goal = goal


@dataclass(eq=False, repr=False)
class PNAD:
    """PNAD: PartialNSRTAndDatastore.

    A helper class for NSRT learning that contains information
    useful to maintain throughout the learning procedure. Each object of
    this class corresponds to a learned NSRT. We use this class because
    we don't want to clutter the NSRT class with a datastore, since data
    is only used for learning and is not part of the representation itself.
    """
    # The symbolic components of the NSRT.
    op: STRIPSOperator
    # The datastore, a list of segments that are covered by the
    # STRIPSOperator self.op. For each such segment, the datastore also
    # maintains a substitution dictionary of type VarToObjSub,
    # under which the ParameterizedOption and effects for all
    # segments in the datastore are equivalent.
    datastore: Datastore
    # The OptionSpec of this NSRT, which is a tuple of (option, option_vars).
    option_spec: OptionSpec
    # The sampler for this NSRT.
    sampler: Optional[NSRTSampler] = field(init=False, default=None)
    # A container for the possible keep effects for this PNAD.
    poss_keep_effects: Set[LiftedAtom] = field(init=False, default_factory=set)
    seg_to_keep_effects_sub: Dict[Segment,
                                  VarToObjSub] = field(init=False,
                                                       default_factory=dict)

    def add_to_datastore(self,
                         member: Tuple[Segment, VarToObjSub],
                         check_effect_equality: bool = True) -> None:
        """Add a new member to self.datastore."""
        seg, var_obj_sub = member
        if len(self.datastore) > 0:
            # All variables should have a corresponding object.
            assert set(var_obj_sub) == set(self.op.parameters)
            # The effects should match.
            if check_effect_equality:
                obj_var_sub = {o: v for (v, o) in var_obj_sub.items()}
                lifted_add_effects = {
                    a.lift(obj_var_sub)
                    for a in seg.add_effects
                }
                lifted_del_effects = {
                    a.lift(obj_var_sub)
                    for a in seg.delete_effects
                }
                assert lifted_add_effects == self.op.add_effects
                assert lifted_del_effects == self.op.delete_effects
            if seg.has_option():
                # The option should match.
                option = seg.get_option()
                part_param_option, part_option_args = self.option_spec
                assert option.parent == part_param_option
                option_args = [var_obj_sub[v] for v in part_option_args]
                assert option.objects == option_args
        # Add to datastore.
        self.datastore.append(member)

    def make_nsrt(self) -> NSRT:
        """Make an NSRT from this PNAD."""
        assert self.sampler is not None
        param_option, option_vars = self.option_spec
        return self.op.make_nsrt(param_option, option_vars, self.sampler)

    def copy(self) -> PNAD:
        """Make a copy of this PNAD object, taking care to ensure that
        modifying the original will not affect the copy."""
        new_op = self.op.copy_with()
        new_poss_keep_effects = set(self.poss_keep_effects)
        new_seg_to_keep_effects_sub = {}
        # NOTE: Below line effectively does a deep-copy of the nested dicts
        # here. This is crucial for the PNAD search learner (since otherwise,
        # updating a PNAD in a different set may change this dict for a PNAD
        # in the current set).
        for k, v in self.seg_to_keep_effects_sub.items():
            new_seg_to_keep_effects_sub[k] = dict(v)
        new_pnad = PNAD(new_op, self.datastore, self.option_spec)
        new_pnad.poss_keep_effects = new_poss_keep_effects
        new_pnad.seg_to_keep_effects_sub = new_seg_to_keep_effects_sub
        return new_pnad

    def __repr__(self) -> str:
        param_option, option_vars = self.option_spec
        vars_str = ", ".join(str(v) for v in option_vars)
        return f"{self.op}\n    Option Spec: {param_option.name}({vars_str})"

    def __str__(self) -> str:
        return repr(self)

    def __lt__(self, other: PNAD) -> bool:
        return repr(self) < repr(other)


@dataclass(frozen=True, eq=False, repr=False)
class InteractionRequest:
    """A request for interacting with a training task during online learning.
    Contains the index for that training task, an acting policy, a query
    policy, and a termination function. The acting policy may also terminate
    the interaction by raising `utils.RequestActPolicyFailure`.

    Note: the act_policy will not be called on the state where the
    termination_function returns True, but the query_policy will be.
    """
    train_task_idx: int
    act_policy: Callable[[State], Action]
    query_policy: Callable[[State], Optional[Query]]  # query can be None
    termination_function: Callable[[State], bool]


@dataclass(frozen=True, eq=False, repr=False)
class InteractionResult:
    """The result of an InteractionRequest. Contains a list of states, a list
    of actions, and a list of responses to queries if provded.

    Invariant: len(states) == len(responses) == len(actions) + 1
    """
    states: List[State]
    actions: List[Action]
    responses: List[Optional[Response]]

    def __post_init__(self) -> None:
        assert len(self.states) == len(self.responses) == len(self.actions) + 1


@dataclass(frozen=True, eq=False, repr=False)
class Query(abc.ABC):
    """Base class for a Query."""

    @property
    def cost(self) -> float:
        """The cost of making this Query."""
        raise NotImplementedError("Override me")


@dataclass(frozen=True, eq=False, repr=False)
class Response(abc.ABC):
    """Base class for a Response to a query.

    All responses contain the Query object itself, for convenience.
    """
    query: Query


@dataclass(frozen=True, eq=False, repr=False)
class GroundAtomsHoldQuery(Query):
    """A query for whether ground atoms hold in the state."""
    ground_atoms: Collection[GroundAtom]

    @property
    def cost(self) -> float:
        return len(self.ground_atoms)

    def __str__(self) -> str:
        atoms = ", ".join([str(ga) for ga in self.ground_atoms])
        return f"Do these hold? {atoms}"


@dataclass(frozen=True, eq=False, repr=False)
class GroundAtomsHoldResponse(Response):
    """A response to a GroundAtomsHoldQuery, providing boolean answers."""
    holds: Dict[GroundAtom, bool]

    def __str__(self) -> str:
        if not self.holds:
            return "No queries"
        responses = []
        for ga, b in self.holds.items():
            suffix = "holds" if b else "does not hold"
            responses.append(f"{ga} {suffix}")
        return ", ".join(responses)


@dataclass(frozen=True, eq=False, repr=False)
class DemonstrationQuery(Query):
    """A query requesting a demonstration to finish a train task."""
    train_task_idx: int
    info: Optional[Dict] = field(default=None)

    @property
    def cost(self) -> float:
        return 1

    def get_info(self, key: Any) -> Any:
        """Access key from query info."""
        assert self.info is not None
        return self.info[key]


@dataclass(frozen=True, eq=False, repr=False)
class DemonstrationResponse(Response):
    """A response to a DemonstrationQuery; provides a LowLevelTrajectory if one
    can be found by the teacher, otherwise returns None."""
    teacher_traj: Optional[LowLevelTrajectory]


@dataclass(frozen=True, eq=False, repr=False)
class PathToStateQuery(Query):
    """A query requesting a trajectory that reaches a specific state."""
    goal_state: State

    @property
    def cost(self) -> float:
        return 1


@dataclass(frozen=True, eq=False, repr=False)
class PathToStateResponse(Response):
    """A response to a PathToStateQuery; provides a LowLevelTrajectory if one
    can be found by the teacher, otherwise returns None."""
    teacher_traj: Optional[LowLevelTrajectory]


@dataclass(frozen=True, repr=False, eq=False)
class LDLRule:
    """A lifted decision list rule."""
    name: str
    parameters: Sequence[Variable]  # a superset of the NSRT parameters
    pos_state_preconditions: Set[LiftedAtom]  # a superset of the NSRT preconds
    neg_state_preconditions: Set[LiftedAtom]
    goal_preconditions: Set[LiftedAtom]
    nsrt: NSRT

    def __post_init__(self) -> None:
        assert set(self.parameters).issuperset(self.nsrt.parameters)
        assert self.pos_state_preconditions.issuperset(self.nsrt.preconditions)
        # The preconditions and goal preconditions should only use variables in
        # the rule parameters.
        for atom in self.pos_state_preconditions | \
            self.neg_state_preconditions | self.goal_preconditions:
            assert all(v in self.parameters for v in atom.variables)

    @lru_cache(maxsize=None)
    def ground(self, objects: Tuple[Object]) -> _GroundLDLRule:
        """Ground into a _GroundLDLRule, given objects.

        Insist that objects are tuple for hashing in cache.
        """
        assert isinstance(objects, tuple)
        assert len(objects) == len(self.parameters)
        assert all(
            o.is_instance(p.type) for o, p in zip(objects, self.parameters))
        sub = dict(zip(self.parameters, objects))
        pos_pre = {atom.ground(sub) for atom in self.pos_state_preconditions}
        neg_pre = {atom.ground(sub) for atom in self.neg_state_preconditions}
        goal_pre = {atom.ground(sub) for atom in self.goal_preconditions}
        nsrt_objects = [sub[v] for v in self.nsrt.parameters]
        ground_nsrt = self.nsrt.ground(nsrt_objects)
        return _GroundLDLRule(self, list(objects), pos_pre, neg_pre, goal_pre,
                              ground_nsrt)

    @cached_property
    def _str(self) -> str:
        parameter_str = "(" + " ".join(
            [f"{p.name} - {p.type.name}" for p in self.parameters]) + ")"

        def _atom_to_str(atom: LiftedAtom) -> str:
            args_str = " ".join([v.name for v in atom.variables])
            return f"({atom.predicate.name} {args_str})"

        inner_preconditions_strs = [
            _atom_to_str(a) for a in sorted(self.pos_state_preconditions)
        ]
        inner_preconditions_strs += [
            "(not " + _atom_to_str(a) + ")"
            for a in sorted(self.neg_state_preconditions)
        ]
        preconditions_str = " ".join(inner_preconditions_strs)
        if len(inner_preconditions_strs) > 1:
            preconditions_str = "(and " + preconditions_str + ")"
        elif not inner_preconditions_strs:
            preconditions_str = "()"
        goals_strs = [_atom_to_str(a) for a in sorted(self.goal_preconditions)]
        goals_str = " ".join(goals_strs)
        if len(goals_strs) > 1:
            goals_str = "(and " + goals_str + ")"
        elif not goals_strs:
            goals_str = "()"
        action_param_str = " ".join([v.name for v in self.nsrt.parameters])
        action_str = f"({self.nsrt.name} {action_param_str})"
        return f"""(:rule {self.name}
    :parameters {parameter_str}
    :preconditions {preconditions_str}
    :goals {goals_str}
    :action {action_str}
  )"""

    @cached_property
    def _hash(self) -> int:
        return hash(str(self))

    def __str__(self) -> str:
        return self._str

    def __repr__(self) -> str:
        return str(self)

    def __hash__(self) -> int:
        return self._hash

    def __eq__(self, other: object) -> bool:
        assert isinstance(other, LDLRule)
        return str(self) == str(other)

    def __lt__(self, other: object) -> bool:
        assert isinstance(other, LDLRule)
        return str(self) < str(other)

    def __gt__(self, other: object) -> bool:
        assert isinstance(other, LDLRule)
        return str(self) > str(other)


@dataclass(frozen=True, repr=False, eq=False)
class _GroundLDLRule:
    """A ground LDL rule is an LDLRule + objects.

    Should not be instantiated externally.
    """
    parent: LDLRule
    objects: Sequence[Object]
    pos_state_preconditions: Set[GroundAtom]
    neg_state_preconditions: Set[GroundAtom]
    goal_preconditions: Set[GroundAtom]
    ground_nsrt: _GroundNSRT

    @cached_property
    def _str(self) -> str:
        nsrt_obj_str = ", ".join([str(o) for o in self.ground_nsrt.objects])
        return f"""GroundLDLRule-{self.name}:
    Parameters: {self.objects}
    Pos State Pre: {sorted(self.pos_state_preconditions, key=str)}
    Neg State Pre: {sorted(self.neg_state_preconditions, key=str)}
    Goal Pre: {sorted(self.goal_preconditions, key=str)}
    NSRT: {self.ground_nsrt.name}({nsrt_obj_str})"""

    @cached_property
    def _hash(self) -> int:
        return hash(str(self))

    @property
    def name(self) -> str:
        """Name of this ground LDL rule."""
        return self.parent.name

    def __str__(self) -> str:
        return self._str

    def __repr__(self) -> str:
        return str(self)

    def __hash__(self) -> int:
        return self._hash

    def __eq__(self, other: object) -> bool:
        assert isinstance(other, _GroundLDLRule)
        return str(self) == str(other)

    def __lt__(self, other: object) -> bool:
        assert isinstance(other, _GroundLDLRule)
        return str(self) < str(other)

    def __gt__(self, other: object) -> bool:
        assert isinstance(other, _GroundLDLRule)
        return str(self) > str(other)


@dataclass(frozen=True)
class LiftedDecisionList:
    """A goal-conditioned policy from abstract states to ground NSRTs
    implemented with a lifted decision list.

    The logic described above is implemented in utils.query_ldl().
    """
    rules: Sequence[LDLRule]

    @cached_property
    def _hash(self) -> int:
        return hash(tuple(self.rules))

    def __hash__(self) -> int:
        return self._hash

    def __eq__(self, other: object) -> bool:
        assert isinstance(other, LiftedDecisionList)
        if len(self.rules) != len(other.rules):
            return False
        return all(r1 == r2 for r1, r2 in zip(self.rules, other.rules))

    def __str__(self) -> str:
        rule_str = "\n  ".join(str(r) for r in self.rules)
        return f"(define (policy)\n  {rule_str}\n)"


@dataclass(frozen=True, repr=False, eq=False)
class Macro:
    """A macro is a sequence of NSRTs with shared parameters."""
    parameters: Sequence[Variable]
    nsrts: Sequence[NSRT]
    nsrt_to_macro_params: Sequence[VarToVarSub]

    def __post_init__(self) -> None:
        assert len(self.nsrts) == len(self.nsrt_to_macro_params)
        for nsrt, subs in zip(self.nsrts, self.nsrt_to_macro_params):
            assert set(nsrt.parameters) == set(subs)
            assert set(subs.values()).issubset(self.parameters)
            assert all(p1.type == p2.type for p1, p2 in subs.items())

    @cached_property
    def preconditions(self) -> Set[LiftedAtom]:
        """The preconditions of this Macro."""
        # Map all NSRT preconditions and effects to the macro parameter space.
        macro_param_preconds: List[Set[LiftedAtom]] = []
        macro_param_add_effects: List[Set[LiftedAtom]] = []
        for nsrt, sub in zip(self.nsrts, self.nsrt_to_macro_params):
            preconds = {a.substitute(sub) for a in nsrt.preconditions}
            macro_param_preconds.append(preconds)
            add_effects = {a.substitute(sub) for a in nsrt.add_effects}
            macro_param_add_effects.append(add_effects)
        # Chain together the preconditions and add effects backwards.
        # To chain, shift the add effects back by one.
        empty_adds: Set[LiftedAtom] = set()
        macro_param_add_effects = [empty_adds] + macro_param_add_effects[:-1]
        final_macro_preconditions: Set[LiftedAtom] = set()
        while macro_param_preconds:
            final_macro_preconditions |= macro_param_preconds.pop()
            final_macro_preconditions -= macro_param_add_effects.pop()
        return final_macro_preconditions

    def ground(self, objects: Sequence[Object]) -> GroundMacro:
        """Ground into a GroundMacro, given objects."""
        return GroundMacro(self, objects)

    @cached_property
    def _str(self) -> str:
        member_strs = []
        for nsrt, sub in zip(self.nsrts, self.nsrt_to_macro_params):
            arg_str = ", ".join([sub[o].name for o in nsrt.parameters])
            nsrt_str = f"{nsrt.name}({arg_str})"
            member_strs.append(nsrt_str)
        members_str = ", ".join(member_strs)
        return f"Macro[{members_str}]"

    @cached_property
    def _hash(self) -> int:
        return hash(str(self))

    def __str__(self) -> str:
        return self._str

    def __repr__(self) -> str:
        return str(self)

    def __hash__(self) -> int:
        return self._hash

    def __eq__(self, other: object) -> bool:
        assert isinstance(other, Macro)
        return str(self) == str(other)

    def __lt__(self, other: object) -> bool:
        assert isinstance(other, Macro)
        return str(self) < str(other)

    def __gt__(self, other: object) -> bool:
        assert isinstance(other, Macro)
        return str(self) > str(other)


@dataclass(frozen=True, repr=False, eq=False)
class GroundMacro:
    """A sequence of ground NSRTs with shared objects."""
    parent: Macro
    objects: Sequence[Object]

    def __post_init__(self) -> None:
        assert len(self.objects) == len(self.parent.parameters)
        for o, p in zip(self.objects, self.parent.parameters):
            assert o.type == p.type

    @classmethod
    def from_ground_nsrts(cls,
                          ground_nsrts: Sequence[_GroundNSRT]) -> GroundMacro:
        """Create a GroundMacro from a sequence of _GroundNSRTs."""
        obj_to_macro_param: ObjToVarSub = {}
        nsrts: List[NSRT] = []
        nsrt_to_macro_params: List[VarToVarSub] = []
        var_count = itertools.count()
        for ground_nsrt in ground_nsrts:
            nsrt = ground_nsrt.parent
            sub: VarToVarSub = {}
            for nsrt_var, obj in zip(nsrt.parameters, ground_nsrt.objects):
                if obj not in obj_to_macro_param:
                    new_var = Variable(f"?x{next(var_count)}", obj.type)
                    obj_to_macro_param[obj] = new_var
                sub[nsrt_var] = obj_to_macro_param[obj]
            nsrts.append(nsrt)
            nsrt_to_macro_params.append(sub)
        parameters = sorted(obj_to_macro_param.values())
        macro = Macro(parameters, nsrts, nsrt_to_macro_params)
        macro_param_to_obj = {v: k for k, v in obj_to_macro_param.items()}
        objects = [macro_param_to_obj[p] for p in macro.parameters]
        return macro.ground(objects)

    @cached_property
    def preconditions(self) -> Set[GroundAtom]:
        """The preconditions of the ground macro."""
        lifted_preconds = self.parent.preconditions
        sub = dict(zip(self.parent.parameters, self.objects))
        ground_preconds = {a.ground(sub) for a in lifted_preconds}
        return ground_preconds

    @cached_property
    def ground_nsrts(self) -> List[_GroundNSRT]:
        """The _GroundNSRTs for this GroundMacro."""
        ground_nsrts: List[_GroundNSRT] = []
        parent = self.parent
        macro_param_to_obj = dict(zip(parent.parameters, self.objects))
        for nsrt, sub in zip(parent.nsrts, parent.nsrt_to_macro_params):
            objs = tuple(macro_param_to_obj[sub[p]] for p in nsrt.parameters)
            ground_nsrt = nsrt.ground(objs)
            ground_nsrts.append(ground_nsrt)
        return ground_nsrts

    def pop(self) -> Tuple[_GroundNSRT, GroundMacro]:
        """Get the next ground NSRT and the remaining ground macro."""
        ground_nsrt_queue = list(self.ground_nsrts)
        next_ground_nsrt = ground_nsrt_queue.pop(0)
        remaining_ground_macro = GroundMacro.from_ground_nsrts(
            ground_nsrt_queue)
        return next_ground_nsrt, remaining_ground_macro

    @cached_property
    def _str(self) -> str:
        member_strs = []
        for nsrt in self.ground_nsrts:
            arg_str = ", ".join([o.name for o in nsrt.objects])
            nsrt_str = f"{nsrt.name}({arg_str})"
            member_strs.append(nsrt_str)
        members_str = ", ".join(member_strs)
        return f"GroundMacro[{members_str}]"

    @cached_property
    def _hash(self) -> int:
        return hash(str(self))

    def __str__(self) -> str:
        return self._str

    def __repr__(self) -> str:
        return str(self)

    def __hash__(self) -> int:
        return self._hash

    def __eq__(self, other: object) -> bool:
        assert isinstance(other, GroundMacro)
        return str(self) == str(other)

    def __lt__(self, other: object) -> bool:
        assert isinstance(other, GroundMacro)
        return str(self) < str(other)

    def __gt__(self, other: object) -> bool:
        assert isinstance(other, GroundMacro)
        return str(self) > str(other)

    def __len__(self) -> int:
        return len(self.ground_nsrts)


@dataclass(frozen=True, repr=False, eq=False)
class SpotActionExtraInfo:
    """A sequence of things that are in the extra_info field of actions for the
    SpotEnv.

    We expect every action is linked to a parameterized skill. Thus, the
    action name is the skill name. The operator objects are the discrete
    skill parameters. The real_world_fn is an implementation of the
    policy for the skill that should execute on a real world spot robot.
    The real_world_fn_args are the arguments that this function requires
    (which includes the continuous params and any other necessary)
    params. The simulation_fn is an implementation of the skill policy
    that should execute with a pbrspot simulation. The
    simulation_fn_args are the arguments the simulation_fn requires.
    """
    action_name: str
    operator_objects: Sequence[Object]
    real_world_fn: Optional[Callable]
    real_world_fn_args: Tuple
    simulation_fn: Optional[Callable]
    simulation_fn_args: Tuple


# Convenience higher-order types useful throughout the code
Observation = Any
GoalDescription = Any
OptionSpec = Tuple[ParameterizedOption, List[Variable]]
GroundAtomTrajectory = Tuple[LowLevelTrajectory, List[Set[GroundAtom]]]
Image = NDArray[np.uint8]
ImageInput = NDArray[np.float32]
Video = List[Image]
Array = NDArray[np.float32]
ObjToVarSub = Dict[Object, Variable]
ObjToObjSub = Dict[Object, Object]
VarToObjSub = Dict[Variable, Object]
VarToVarSub = Dict[Variable, Variable]
EntToEntSub = Dict[_TypedEntity, _TypedEntity]
Datastore = List[Tuple[Segment, VarToObjSub]]
NSRTSampler = Callable[
    [State, Set[GroundAtom], np.random.Generator, Sequence[Object]], Array]
# NSRT Sampler that also returns a boolean indicating whether the sample was
# generated randomly (for exploration) or from the current learned
# distribution.
NSRTSamplerWithEpsilonIndicator = Callable[
    [State, Set[GroundAtom], np.random.Generator, Sequence[Object]],
    Tuple[Array, bool]]
Metrics = DefaultDict[str, float]
LiftedOrGroundAtom = TypeVar("LiftedOrGroundAtom", LiftedAtom, GroundAtom,
                             _Atom)
NSRTOrSTRIPSOperator = TypeVar("NSRTOrSTRIPSOperator", NSRT, STRIPSOperator)
GroundNSRTOrSTRIPSOperator = TypeVar("GroundNSRTOrSTRIPSOperator", _GroundNSRT,
                                     _GroundSTRIPSOperator)
ObjectOrVariable = TypeVar("ObjectOrVariable", bound=_TypedEntity)
SamplerDatapoint = Tuple[State, VarToObjSub, _Option,
                         Optional[Set[GroundAtom]]]
RefinementDatapoint = Tuple[Task, List[_GroundNSRT], List[Set[GroundAtom]],
                            bool, List[float], List[int]]
# For PDDLEnv environments, given a desired number of problems and an rng,
# returns a list of that many PDDL problem strings.
PDDLProblemGenerator = Callable[[int, np.random.Generator], List[str]]
# Used in ml_models.py. Either the maximum number of training iterations for
# a model, or a function that produces this number given the amount of data.
MaxTrainIters = Union[int, Callable[[int], int]]
ExplorationStrategy = Tuple[Callable[[State], Action], Callable[[State], bool]]
ParameterizedPolicy = Callable[[State, Dict, Sequence[Object], Array], Action]
ParameterizedInitiable = Callable[[State, Dict, Sequence[Object], Array], bool]
ParameterizedTerminal = Callable[[State, Dict, Sequence[Object], Array], bool]
AbstractPolicy = Callable[[Set[GroundAtom], Set[Object], Set[GroundAtom]],
                          Optional[_GroundNSRT]]
RGBA = Tuple[float, float, float, float]
BridgePolicy = Callable[[State, Set[GroundAtom], List[_Option]], _Option]
BridgeDataset = List[Tuple[Set[_Option], _GroundNSRT, Set[GroundAtom], State]]<|MERGE_RESOLUTION|>--- conflicted
+++ resolved
@@ -491,33 +491,19 @@
         for atom in self.goal:
             assert isinstance(atom, GroundAtom)
 
-<<<<<<< HEAD
     def goal_holds(self, state: State, vlm: Optional[Any] = None) -> bool:
         """Return whether the goal of this task holds in the given state."""
         if "abstract_state" in state.simulator_state:
             abstract_state = state.simulator_state["abstract_state"]
             return self.goal.issubset(abstract_state)
         from predicators.utils import query_vlm_for_atom_vals
-=======
-    def goal_holds(
-        self,
-        state: State,
-        vlm: Optional[
-            predicators.pretrained_model_interface.VisionLanguageModel] = None
-    ) -> bool:
-        """Return whether the goal of this task holds in the given state."""
->>>>>>> be3cebbc
         vlm_atoms = set(atom for atom in self.goal
                         if isinstance(atom.predicate, VLMPredicate))
         for atom in self.goal:
             if atom not in vlm_atoms:
                 if not atom.holds(state):
                     return False
-<<<<<<< HEAD
         true_vlm_atoms = query_vlm_for_atom_vals(vlm_atoms, state, vlm)
-=======
-        true_vlm_atoms = utils.query_vlm_for_atom_vals(vlm_atoms, state, vlm)
->>>>>>> be3cebbc
         return len(true_vlm_atoms) == len(vlm_atoms)
 
     def replace_goal_with_alt_goal(self) -> Task:
