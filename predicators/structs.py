"""Structs used throughout the codebase."""

from __future__ import annotations

import abc
import itertools
from dataclasses import dataclass, field
from functools import cached_property, lru_cache
from typing import Any, Callable, Collection, DefaultDict, Dict, Iterator, \
    List, Optional, Sequence, Set, Tuple, TypeVar, Union, cast

import numpy as np
from gym.spaces import Box
from numpy.typing import NDArray
from tabulate import tabulate

from predicators.settings import CFG


@dataclass(frozen=True, order=True)
class Type:
    """Struct defining a type."""
    name: str
    feature_names: Sequence[str] = field(repr=False)
    parent: Optional[Type] = field(default=None, repr=False)

    @property
    def dim(self) -> int:
        """Dimensionality of the feature vector of this object type."""
        return len(self.feature_names)

    def __call__(self, name: str) -> _TypedEntity:
        """Convenience method for generating _TypedEntities."""
        if name.startswith("?"):
            return Variable(name, self)
        return Object(name, self)

    def __hash__(self) -> int:
        return hash((self.name, tuple(self.feature_names)))


@dataclass(frozen=True, order=True, repr=False)
class _TypedEntity:
    """Struct defining an entity with some type, either an object (e.g.,
    block3) or a variable (e.g., ?block).

    Should not be instantiated externally.
    """
    name: str
    type: Type

    @cached_property
    def _str(self) -> str:
        return f"{self.name}:{self.type.name}"

    @cached_property
    def _hash(self) -> int:
        return hash(str(self))

    def __str__(self) -> str:
        return self._str

    def __repr__(self) -> str:
        return self._str

    def is_instance(self, t: Type) -> bool:
        """Return whether this entity is an instance of the given type, taking
        hierarchical typing into account."""
        cur_type: Optional[Type] = self.type
        while cur_type is not None:
            if cur_type == t:
                return True
            cur_type = cur_type.parent
        return False


@dataclass(frozen=True, order=True, repr=False)
class Object(_TypedEntity):
    """Struct defining an Object, which is just a _TypedEntity whose name does
    not start with "?"."""

    def __post_init__(self) -> None:
        assert not self.name.startswith("?")

    def __hash__(self) -> int:
        # By default, the dataclass generates a new __hash__ method when
        # frozen=True and eq=True, so we need to override it.
        return self._hash


@dataclass(frozen=True, order=True, repr=False)
class Variable(_TypedEntity):
    """Struct defining a Variable, which is just a _TypedEntity whose name
    starts with "?"."""

    def __post_init__(self) -> None:
        assert self.name.startswith("?")

    def __hash__(self) -> int:
        # By default, the dataclass generates a new __hash__ method when
        # frozen=True and eq=True, so we need to override it.
        return self._hash


@dataclass
class State:
    """Struct defining the low-level state of the world."""
    data: Dict[Object, Array]
    # Some environments will need to store additional simulator state, so
    # this field is provided.
    simulator_state: Optional[Any] = None

    def __post_init__(self) -> None:
        # Check feature vector dimensions.
        for obj in self:
            assert len(self[obj]) == obj.type.dim

    def __iter__(self) -> Iterator[Object]:
        """An iterator over the state's objects, in sorted order."""
        return iter(sorted(self.data))

    def __getitem__(self, key: Object) -> Array:
        return self.data[key]

    def get(self, obj: Object, feature_name: str) -> Any:
        """Look up an object feature by name."""
        idx = obj.type.feature_names.index(feature_name)
        return self.data[obj][idx]

    def set(self, obj: Object, feature_name: str, feature_val: Any) -> None:
        """Set the value of an object feature by name."""
        idx = obj.type.feature_names.index(feature_name)
        self.data[obj][idx] = feature_val

    def get_objects(self, object_type: Type) -> List[Object]:
        """Return objects of the given type in the order of __iter__()."""
        return [o for o in self if o.type == object_type]

    def vec(self, objects: Sequence[Object]) -> Array:
        """Concatenated vector of features for each of the objects in the given
        ordered list."""
        feats: List[Array] = []
        if len(objects) == 0:
            return np.zeros(0, dtype=np.float32)
        for obj in objects:
            feats.append(self[obj])
        return np.hstack(feats)

    def copy(self) -> State:
        """Return a copy of this state.

        The simulator state is assumed to be immutable.
        """
        new_data = {}
        for obj in self:
            new_data[obj] = self._copy_state_value(self.data[obj])
        return State(new_data, simulator_state=self.simulator_state)

    def _copy_state_value(self, val: Any) -> Any:
        if val is None or isinstance(val, (float, bool, int, str)):
            return val
        if isinstance(val, (list, tuple, set)):
            return type(val)(self._copy_state_value(v) for v in val)
        assert hasattr(val, "copy")
        return val.copy()

    def allclose(self, other: State) -> bool:
        """Return whether this state is close enough to another one, i.e., its
        objects are the same, and the features are close."""
        if self.simulator_state is not None or \
           other.simulator_state is not None:
            raise NotImplementedError("Cannot use allclose when "
                                      "simulator_state is not None.")
        if not sorted(self.data) == sorted(other.data):
            return False
        for obj in self.data:
            if not np.allclose(self.data[obj], other.data[obj], atol=1e-3):
                return False
        return True

    def pretty_str(self) -> str:
        """Display the state in a nice human-readable format."""
        type_to_table: Dict[Type, List[List[str]]] = {}
        for obj in self:
            if obj.type not in type_to_table:
                type_to_table[obj.type] = []
            type_to_table[obj.type].append([obj.name] + \
                                            list(map(str, self[obj])))
        table_strs = []
        for t in sorted(type_to_table):
            headers = ["type: " + t.name] + list(t.feature_names)
            table_strs.append(tabulate(type_to_table[t], headers=headers))
        ll = max(
            len(line) for table in table_strs for line in table.split("\n"))
        prefix = "#" * (ll // 2 - 3) + " STATE " + "#" * (ll - ll // 2 -
                                                          4) + "\n"
        suffix = "\n" + "#" * ll + "\n"
        return prefix + "\n\n".join(table_strs) + suffix


DefaultState = State({})


@dataclass(frozen=True, order=True, repr=False)
class Predicate:
    """Struct defining a predicate (a lifted classifier over states)."""
    name: str
    types: Sequence[Type]
    # The classifier takes in a complete state and a sequence of objects
    # representing the arguments. These objects should be the only ones
    # treated "specially" by the classifier.
    _classifier: Callable[[State, Sequence[Object]],
                          bool] = field(compare=False)

    def __call__(self, entities: Sequence[_TypedEntity]) -> _Atom:
        """Convenience method for generating Atoms."""
        if self.arity == 0:
            raise ValueError("Cannot use __call__ on a 0-arity predicate, "
                             "since we can't determine whether it becomes a "
                             "LiftedAtom or a GroundAtom. Use the LiftedAtom "
                             "or GroundAtom constructors directly instead")
        if all(isinstance(ent, Variable) for ent in entities):
            return LiftedAtom(self, entities)
        if all(isinstance(ent, Object) for ent in entities):
            return GroundAtom(self, entities)
        raise ValueError("Cannot instantiate Atom with mix of "
                         "variables and objects")

    @cached_property
    def _hash(self) -> int:
        return hash(str(self))

    def __hash__(self) -> int:
        return self._hash

    @cached_property
    def arity(self) -> int:
        """The arity of this predicate (number of arguments)."""
        return len(self.types)

    def holds(self, state: State, objects: Sequence[Object]) -> bool:
        """Public method for calling the classifier.

        Performs type checking first.
        """
        assert len(objects) == self.arity
        for obj, pred_type in zip(objects, self.types):
            assert isinstance(obj, Object)
            assert obj.is_instance(pred_type)
        return self._classifier(state, objects)

    def __str__(self) -> str:
        return self.name

    def __repr__(self) -> str:
        return str(self)

    def pretty_str(self) -> Tuple[str, str]:
        """Display the predicate in a nice human-readable format.

        Returns a tuple of (variables string, body string).
        """
        if hasattr(self._classifier, "pretty_str"):
            # This is an invented predicate, from the predicate grammar.
            pretty_str_f = getattr(self._classifier, "pretty_str")
            return pretty_str_f()
        # This is a known predicate, not from the predicate grammar.
        vars_str = ", ".join(
            f"{CFG.grammar_search_classifier_pretty_str_names[i]}:{t.name}"
            for i, t in enumerate(self.types))
        vars_str_no_types = ", ".join(
            f"{CFG.grammar_search_classifier_pretty_str_names[i]}"
            for i in range(self.arity))
        body_str = f"{self.name}({vars_str_no_types})"
        return vars_str, body_str

    def pddl_str(self) -> str:
        """Get a string representation suitable for writing out to a PDDL
        file."""
        if self.arity == 0:
            return f"({self.name})"
        vars_str = " ".join(f"?x{i} - {t.name}"
                            for i, t in enumerate(self.types))
        return f"({self.name} {vars_str})"

    def get_negation(self) -> Predicate:
        """Return a negated version of this predicate."""
        return Predicate("NOT-" + self.name, self.types,
                         self._negated_classifier)

    def _negated_classifier(self, state: State,
                            objects: Sequence[Object]) -> bool:
        # Separate this into a named function for pickling reasons.
        return not self._classifier(state, objects)


@dataclass(frozen=True, repr=False, eq=False)
class _Atom:
    """Struct defining an atom (a predicate applied to either variables or
    objects).

    Should not be instantiated externally.
    """
    predicate: Predicate
    entities: Sequence[_TypedEntity]

    def __post_init__(self) -> None:
        if isinstance(self.entities, _TypedEntity):
            raise ValueError("Atoms expect a sequence of entities, not a "
                             "single entity.")
        assert len(self.entities) == self.predicate.arity
        for ent, pred_type in zip(self.entities, self.predicate.types):
            assert ent.is_instance(pred_type)

    @property
    def _str(self) -> str:
        raise NotImplementedError("Override me")

    @cached_property
    def _hash(self) -> int:
        return hash(str(self))

    def __str__(self) -> str:
        return self._str

    def __repr__(self) -> str:
        return str(self)

    def pddl_str(self) -> str:
        """Get a string representation suitable for writing out to a PDDL
        file."""
        if not self.entities:
            return f"({self.predicate.name})"
        entities_str = " ".join(e.name for e in self.entities)
        return f"({self.predicate.name} {entities_str})"

    def __hash__(self) -> int:
        return self._hash

    def __eq__(self, other: object) -> bool:
        assert isinstance(other, _Atom)
        return str(self) == str(other)

    def __lt__(self, other: object) -> bool:
        assert isinstance(other, _Atom)
        return str(self) < str(other)


@dataclass(frozen=True, repr=False, eq=False)
class LiftedAtom(_Atom):
    """Struct defining a lifted atom (a predicate applied to variables)."""

    @cached_property
    def variables(self) -> List[Variable]:
        """Arguments for this lifted atom.

        A list of "Variable"s.
        """
        return list(cast(Variable, ent) for ent in self.entities)

    @cached_property
    def _str(self) -> str:
        return (str(self.predicate) + "(" +
                ", ".join(map(str, self.variables)) + ")")

    def ground(self, sub: VarToObjSub) -> GroundAtom:
        """Create a GroundAtom with a given substitution."""
        assert set(self.variables).issubset(set(sub.keys()))
        return GroundAtom(self.predicate, [sub[v] for v in self.variables])

    def substitute(self, sub: VarToVarSub) -> LiftedAtom:
        """Create a LiftedAtom with a given substitution."""
        assert set(self.variables).issubset(set(sub.keys()))
        return LiftedAtom(self.predicate, [sub[v] for v in self.variables])


@dataclass(frozen=True, repr=False, eq=False)
class GroundAtom(_Atom):
    """Struct defining a ground atom (a predicate applied to objects)."""

    @cached_property
    def objects(self) -> List[Object]:
        """Arguments for this ground atom.

        A list of "Object"s.
        """
        return list(cast(Object, ent) for ent in self.entities)

    @cached_property
    def _str(self) -> str:
        return (str(self.predicate) + "(" + ", ".join(map(str, self.objects)) +
                ")")

    def lift(self, sub: ObjToVarSub) -> LiftedAtom:
        """Create a LiftedAtom with a given substitution."""
        assert set(self.objects).issubset(set(sub.keys()))
        return LiftedAtom(self.predicate, [sub[o] for o in self.objects])

    def holds(self, state: State) -> bool:
        """Check whether this ground atom holds in the given state."""
        return self.predicate.holds(state, self.objects)


@dataclass(frozen=True, eq=False)
class Task:
    """Struct defining a task, which is an initial state and goal."""
    init: State
    goal: Set[GroundAtom]

    def __post_init__(self) -> None:
        # Verify types.
        for atom in self.goal:
            assert isinstance(atom, GroundAtom)

    def goal_holds(self, state: State) -> bool:
        """Return whether the goal of this task holds in the given state."""
        return all(goal_atom.holds(state) for goal_atom in self.goal)


DefaultTask = Task(DefaultState, set())


@dataclass(frozen=True, eq=False)
class EnvironmentTask:
    """An initial observation and goal description.

    Environments produce environment tasks and agents produce and solve tasks.

    In fully observed settings, the init_obs will be a State and the
    goal_description will be a Set[GroundAtom]. For convenience, we can convert
    an EnvironmentTask into a Task in those cases.
    """
    init_obs: Observation
    goal_description: GoalDescription

    @cached_property
    def task(self) -> Task:
        """Convenience method for environment tasks that are fully observed."""
        return Task(self.init, self.goal)

    @cached_property
    def init(self) -> State:
        """Convenience method for environment tasks that are fully observed."""
        assert isinstance(self.init_obs, State)
        return self.init_obs

    @cached_property
    def goal(self) -> Set[GroundAtom]:
        """Convenience method for environment tasks that are fully observed."""
        assert isinstance(self.goal_description, set)
        assert not self.goal_description or isinstance(
            next(iter(self.goal_description)), GroundAtom)
        return self.goal_description


DefaultEnvironmentTask = EnvironmentTask(DefaultState, set())


@dataclass(frozen=True, eq=False)
class ParameterizedOption:
    """Struct defining a parameterized option, which has a parameter space and
    can be ground into an Option, given parameter values.

    An option is composed of a policy, an initiation classifier, and a
    termination condition. We will stick with deterministic termination
    conditions. For a parameterized option, all of these are conditioned
    on parameters.
    """
    name: str
    types: Sequence[Type]
    params_space: Box = field(repr=False)
    # A policy maps a state, memory dict, objects, and parameters to an action.
    # The objects' types will match those in self.types. The parameters
    # will be contained in params_space.
    policy: ParameterizedPolicy = field(repr=False)
    # An initiation classifier maps a state, memory dict, objects, and
    # parameters to a bool, which is True iff the option can start
    # now. The objects' types will match those in self.types. The
    # parameters will be contained in params_space.
    initiable: ParameterizedInitiable = field(repr=False)
    # A termination condition maps a state, memory dict, objects, and
    # parameters to a bool, which is True iff the option should
    # terminate now. The objects' types will match those in
    # self.types. The parameters will be contained in params_space.
    terminal: ParameterizedTerminal = field(repr=False)

    @cached_property
    def _hash(self) -> int:
        return hash(str(self))

    def __eq__(self, other: object) -> bool:
        assert isinstance(other, ParameterizedOption)
        return self.name == other.name

    def __lt__(self, other: object) -> bool:
        assert isinstance(other, ParameterizedOption)
        return self.name < other.name

    def __gt__(self, other: object) -> bool:
        assert isinstance(other, ParameterizedOption)
        return self.name > other.name

    def __hash__(self) -> int:
        return self._hash

    def ground(self, objects: Sequence[Object], params: Array) -> _Option:
        """Ground into an Option, given objects and parameter values."""
        assert len(objects) == len(self.types)
        for obj, t in zip(objects, self.types):
            assert obj.is_instance(t)
        params = np.array(params, dtype=self.params_space.dtype)
        assert self.params_space.contains(params)
        memory: Dict = {}  # each option has its own memory dict
        return _Option(
            self.name,
            lambda s: self.policy(s, memory, objects, params),
            initiable=lambda s: self.initiable(s, memory, objects, params),
            terminal=lambda s: self.terminal(s, memory, objects, params),
            parent=self,
            objects=objects,
            params=params,
            memory=memory)


@dataclass(eq=False)
class _Option:
    """Struct defining an option, which is like a parameterized option except
    that its components are not conditioned on objects/parameters.

    Should not be instantiated externally.
    """
    name: str
    # A policy maps a state to an action.
    _policy: Callable[[State], Action] = field(repr=False)
    # An initiation classifier maps a state to a bool, which is True
    # iff the option can start now.
    initiable: Callable[[State], bool] = field(repr=False)
    # A termination condition maps a state to a bool, which is True
    # iff the option should terminate now.
    terminal: Callable[[State], bool] = field(repr=False)
    # The parameterized option that generated this option.
    parent: ParameterizedOption = field(repr=False)
    # The objects that were used to ground this option.
    objects: Sequence[Object]
    # The parameters that were used to ground this option.
    params: Array
    # The memory dictionary for this option.
    memory: Dict = field(repr=False)

    def policy(self, state: State) -> Action:
        """Call the policy and set the action's option."""
        action = self._policy(state)
        action.set_option(self)
        return action


DummyOption: _Option = ParameterizedOption(
    "DummyOption", [], Box(0, 1,
                           (1, )), lambda s, m, o, p: Action(np.array([0.0])),
    lambda s, m, o, p: False, lambda s, m, o, p: True).ground([],
                                                              np.array([0.0]))
DummyOption.parent.params_space.seed(0)  # for reproducibility


@dataclass(frozen=True, repr=False, eq=False)
class STRIPSOperator:
    """Struct defining a symbolic operator (as in STRIPS).

    Lifted! Note here that the ignore_effects - unlike the
    add_effects and delete_effects - are universally
    quantified over all possible groundings.
    """
    name: str
    parameters: Sequence[Variable]
    preconditions: Set[LiftedAtom]
    add_effects: Set[LiftedAtom]
    delete_effects: Set[LiftedAtom]
    ignore_effects: Set[Predicate]

    def make_nsrt(
        self,
        option: ParameterizedOption,
        option_vars: Sequence[Variable],
        sampler: NSRTSampler = field(repr=False)
    ) -> NSRT:
        """Make an NSRT out of this STRIPSOperator object, given the necessary
        additional fields."""
        return NSRT(self.name, self.parameters, self.preconditions,
                    self.add_effects, self.delete_effects, self.ignore_effects,
                    option, option_vars, sampler)

    @lru_cache(maxsize=None)
    def ground(self, objects: Tuple[Object]) -> _GroundSTRIPSOperator:
        """Ground into a _GroundSTRIPSOperator, given objects.

        Insist that objects are tuple for hashing in cache.
        """
        assert isinstance(objects, tuple)
        assert len(objects) == len(self.parameters)
        assert all(
            o.is_instance(p.type) for o, p in zip(objects, self.parameters))
        sub = dict(zip(self.parameters, objects))
        preconditions = {atom.ground(sub) for atom in self.preconditions}
        add_effects = {atom.ground(sub) for atom in self.add_effects}
        delete_effects = {atom.ground(sub) for atom in self.delete_effects}
        return _GroundSTRIPSOperator(self, list(objects), preconditions,
                                     add_effects, delete_effects)

    @cached_property
    def _str(self) -> str:
        return f"""STRIPS-{self.name}:
    Parameters: {self.parameters}
    Preconditions: {sorted(self.preconditions, key=str)}
    Add Effects: {sorted(self.add_effects, key=str)}
    Delete Effects: {sorted(self.delete_effects, key=str)}
    Ignore Effects: {sorted(self.ignore_effects, key=str)}"""

    @cached_property
    def _hash(self) -> int:
        return hash(str(self))

    def __str__(self) -> str:
        return self._str

    def __repr__(self) -> str:
        return str(self)

    def pddl_str(self) -> str:
        """Get a string representation suitable for writing out to a PDDL
        file."""
        params_str = " ".join(f"{p.name} - {p.type.name}"
                              for p in self.parameters)
        preconds_str = "\n        ".join(
            atom.pddl_str() for atom in sorted(self.preconditions))
        effects_str = "\n        ".join(atom.pddl_str()
                                        for atom in sorted(self.add_effects))
        if self.delete_effects:
            effects_str += "\n        "
            effects_str += "\n        ".join(
                f"(not {atom.pddl_str()})"
                for atom in sorted(self.delete_effects))
        if self.ignore_effects:
            if len(effects_str) != 0:
                effects_str += "\n        "
            for pred in sorted(self.ignore_effects):
                pred_types_str = " ".join(f"?x{i} - {t.name}"
                                          for i, t in enumerate(pred.types))
                pred_eff_variables_str = " ".join(f"?x{i}"
                                                  for i in range(pred.arity))
                effects_str += f"(forall ({pred_types_str})" +\
                    f" (not ({pred.name} {pred_eff_variables_str})))"
                effects_str += "\n        "
        return f"""(:action {self.name}
    :parameters ({params_str})
    :precondition (and {preconds_str})
    :effect (and {effects_str})
  )"""

    def __hash__(self) -> int:
        return self._hash

    def __eq__(self, other: object) -> bool:
        assert isinstance(other, STRIPSOperator)
        return str(self) == str(other)

    def __lt__(self, other: object) -> bool:
        assert isinstance(other, STRIPSOperator)
        return str(self) < str(other)

    def __gt__(self, other: object) -> bool:
        assert isinstance(other, STRIPSOperator)
        return str(self) > str(other)

    def copy_with(self, **kwargs: Any) -> STRIPSOperator:
        """Create a copy of the operator, optionally while replacing any of the
        arguments."""
        default_kwargs = dict(name=self.name,
                              parameters=self.parameters,
                              preconditions=self.preconditions,
                              add_effects=self.add_effects,
                              delete_effects=self.delete_effects,
                              ignore_effects=self.ignore_effects)
        assert set(kwargs.keys()).issubset(default_kwargs.keys())
        default_kwargs.update(kwargs)
        # mypy is known to have issues with this pattern:
        # https://github.com/python/mypy/issues/5382
        return STRIPSOperator(**default_kwargs)  # type: ignore

    def effect_to_ignore_effect(self, effect: LiftedAtom,
                                option_vars: Sequence[Variable],
                                add_or_delete: str) -> STRIPSOperator:
        """Return a new STRIPS operator resulting from turning the given effect
        (either add or delete) into an ignore effect."""
        assert add_or_delete in ("add", "delete")
        if add_or_delete == "add":
            assert effect in self.add_effects
            new_add_effects = self.add_effects - {effect}
            new_delete_effects = self.delete_effects
        else:
            new_add_effects = self.add_effects
            assert effect in self.delete_effects
            new_delete_effects = self.delete_effects - {effect}
        # Since we are removing an effect, it could be the case
        # that parameters need to be removed from the operator.
        remaining_params = {
            p
            for atom in self.preconditions | new_add_effects
            | new_delete_effects for p in atom.variables
        } | set(option_vars)
        new_params = [p for p in self.parameters if p in remaining_params]
        return STRIPSOperator(self.name, new_params, self.preconditions,
                              new_add_effects, new_delete_effects,
                              self.ignore_effects | {effect.predicate})

    def get_complexity(self) -> float:
        """Get the complexity of this operator.

        We only care about the arity of the operator, since that is what
        affects grounding. We'll use 2^arity as a measure of grounding
        effort.
        """
        return float(2**len(self.parameters))


@dataclass(frozen=True, repr=False, eq=False)
class _GroundSTRIPSOperator:
    """A STRIPSOperator + objects.

    Should not be instantiated externally.
    """
    parent: STRIPSOperator
    objects: Sequence[Object]
    preconditions: Set[GroundAtom]
    add_effects: Set[GroundAtom]
    delete_effects: Set[GroundAtom]

    @cached_property
    def _str(self) -> str:
        return f"""GroundSTRIPS-{self.name}:
    Parameters: {self.objects}
    Preconditions: {sorted(self.preconditions, key=str)}
    Add Effects: {sorted(self.add_effects, key=str)}
    Delete Effects: {sorted(self.delete_effects, key=str)}
    Ignore Effects: {sorted(self.ignore_effects, key=str)}"""

    @cached_property
    def _hash(self) -> int:
        return hash(str(self))

    @property
    def name(self) -> str:
        """Name of this ground STRIPSOperator."""
        return self.parent.name

    @property
    def ignore_effects(self) -> Set[Predicate]:
        """Ignore effects from the parent."""
        return self.parent.ignore_effects

    def __str__(self) -> str:
        return self._str

    def __repr__(self) -> str:
        return str(self)

    def __hash__(self) -> int:
        return self._hash

    def __eq__(self, other: object) -> bool:
        assert isinstance(other, _GroundSTRIPSOperator)
        return str(self) == str(other)

    def __lt__(self, other: object) -> bool:
        assert isinstance(other, _GroundSTRIPSOperator)
        return str(self) < str(other)

    def __gt__(self, other: object) -> bool:
        assert isinstance(other, _GroundSTRIPSOperator)
        return str(self) > str(other)


@dataclass(frozen=True, repr=False, eq=False)
class NSRT:
    """Struct defining an NSRT, which contains the components of a STRIPS
    operator, a parameterized option, and a sampler function.

    "NSRT" stands for "Neuro-Symbolic Relational Transition Model".
    Paper: https://arxiv.org/abs/2105.14074
    """
    name: str
    parameters: Sequence[Variable]
    preconditions: Set[LiftedAtom]
    add_effects: Set[LiftedAtom]
    delete_effects: Set[LiftedAtom]
    ignore_effects: Set[Predicate]
    option: ParameterizedOption
    # A subset of parameters corresponding to the (lifted) arguments of the
    # option that this NSRT contains.
    option_vars: Sequence[Variable]
    # A sampler maps a state, RNG, and objects to option parameters.
    _sampler: NSRTSampler = field(repr=False)

    @cached_property
    def _str(self) -> str:
        option_var_str = ", ".join([str(v) for v in self.option_vars])
        return f"""NSRT-{self.name}:
    Parameters: {self.parameters}
    Preconditions: {sorted(self.preconditions, key=str)}
    Add Effects: {sorted(self.add_effects, key=str)}
    Delete Effects: {sorted(self.delete_effects, key=str)}
    Ignore Effects: {sorted(self.ignore_effects, key=str)}
    Option Spec: {self.option.name}({option_var_str})"""

    @cached_property
    def _hash(self) -> int:
        return hash(str(self))

    @property
    def op(self) -> STRIPSOperator:
        """Return the STRIPSOperator associated with this NSRT."""
        return STRIPSOperator(self.name, self.parameters, self.preconditions,
                              self.add_effects, self.delete_effects,
                              self.ignore_effects)

    def __str__(self) -> str:
        return self._str

    def __repr__(self) -> str:
        return str(self)

    def pddl_str(self) -> str:
        """Get a string representation suitable for writing out to a PDDL
        file."""
        return self.op.pddl_str()

    def pretty_str(self, name_map: Dict[str, str]) -> str:
        """Display the NSRT in a nice human-readable format, given a mapping to
        new predicate names for any invented predicates."""
        out = ""
        out += f"{self.name}:\n\tParameters: {self.parameters}"
        for name, atoms in [("Preconditions", self.preconditions),
                            ("Add Effects", self.add_effects),
                            ("Delete Effects", self.delete_effects)]:
            out += f"\n\t{name}:"
            for atom in atoms:
                pretty_pred = atom.predicate.pretty_str()[1]
                new_name = (name_map[pretty_pred] if pretty_pred in name_map
                            else str(atom.predicate))
                var_str = ", ".join(map(str, atom.variables))
                out += f"\n\t\t{new_name}({var_str})"
        option_var_strs = [str(v) for v in self.option_vars]
        out += f"\n\tOption Spec: ({self.option.name}, {option_var_strs})"
        return out

    def __hash__(self) -> int:
        return self._hash

    def __eq__(self, other: object) -> bool:
        assert isinstance(other, NSRT)
        return str(self) == str(other)

    def __lt__(self, other: object) -> bool:
        assert isinstance(other, NSRT)
        return str(self) < str(other)

    def __gt__(self, other: object) -> bool:
        assert isinstance(other, NSRT)
        return str(self) > str(other)

    @property
    def sampler(self) -> NSRTSampler:
        """This NSRT's sampler."""
        return self._sampler

    def ground(self, objects: Sequence[Object]) -> _GroundNSRT:
        """Ground into a _GroundNSRT, given objects."""
        assert len(objects) == len(self.parameters)
        assert all(
            o.is_instance(p.type) for o, p in zip(objects, self.parameters))
        sub = dict(zip(self.parameters, objects))
        preconditions = {atom.ground(sub) for atom in self.preconditions}
        add_effects = {atom.ground(sub) for atom in self.add_effects}
        delete_effects = {atom.ground(sub) for atom in self.delete_effects}
        option_objs = [sub[v] for v in self.option_vars]
        return _GroundNSRT(self, objects, preconditions, add_effects,
                           delete_effects, self.option, option_objs,
                           self._sampler)

    def filter_predicates(self, kept: Collection[Predicate]) -> NSRT:
        """Keep only the given predicates in the preconditions, add effects,
        delete effects, and ignore effects.

        Note that the parameters must stay the same for the sake of the
        sampler inputs.
        """
        preconditions = {a for a in self.preconditions if a.predicate in kept}
        add_effects = {a for a in self.add_effects if a.predicate in kept}
        delete_effects = {
            a
            for a in self.delete_effects if a.predicate in kept
        }
        ignore_effects = {a for a in self.ignore_effects if a in kept}
        return NSRT(self.name, self.parameters, preconditions, add_effects,
                    delete_effects, ignore_effects, self.option,
                    self.option_vars, self._sampler)


@dataclass(frozen=True, repr=False, eq=False)
class _GroundNSRT:
    """A ground NSRT is an NSRT + objects.

    Should not be instantiated externally.
    """
    parent: NSRT
    objects: Sequence[Object]
    preconditions: Set[GroundAtom]
    add_effects: Set[GroundAtom]
    delete_effects: Set[GroundAtom]
    option: ParameterizedOption
    option_objs: Sequence[Object]
    _sampler: NSRTSampler = field(repr=False)

    @cached_property
    def _str(self) -> str:
        return f"""GroundNSRT-{self.name}:
    Parameters: {self.objects}
    Preconditions: {sorted(self.preconditions, key=str)}
    Add Effects: {sorted(self.add_effects, key=str)}
    Delete Effects: {sorted(self.delete_effects, key=str)}
    Ignore Effects: {sorted(self.ignore_effects, key=str)}
    Option: {self.option}
    Option Objects: {self.option_objs}"""

    @cached_property
    def _hash(self) -> int:
        return hash(str(self))

    @property
    def name(self) -> str:
        """Name of this ground NSRT."""
        return self.parent.name

    @property
    def ignore_effects(self) -> Set[Predicate]:
        """Ignore effects from the parent."""
        return self.parent.ignore_effects

    def __str__(self) -> str:
        return self._str

    def __repr__(self) -> str:
        return str(self)

    def __hash__(self) -> int:
        return self._hash

    def __eq__(self, other: object) -> bool:
        assert isinstance(other, _GroundNSRT)
        return str(self) == str(other)

    def __lt__(self, other: object) -> bool:
        assert isinstance(other, _GroundNSRT)
        return str(self) < str(other)

    def __gt__(self, other: object) -> bool:
        assert isinstance(other, _GroundNSRT)
        return str(self) > str(other)

    def sample_option(self, state: State, goal: Set[GroundAtom],
                      rng: np.random.Generator) -> _Option:
        """Sample an _Option for this ground NSRT, by invoking the contained
        sampler.

        On the Option that is returned, one can call, e.g.,
        policy(state).
        """
        # Note that the sampler takes in ALL self.objects, not just the subset
        # self.option_objs of objects that are passed into the option.
        params = self._sampler(state, goal, rng, self.objects)
        # Clip the params into the params_space of self.option, for safety.
        low = self.option.params_space.low
        high = self.option.params_space.high
        params = np.clip(params, low, high)
        return self.option.ground(self.option_objs, params)

    def copy_with(self, **kwargs: Any) -> _GroundNSRT:
        """Create a copy of the ground NSRT, optionally while replacing any of
        the arguments."""
        default_kwargs = dict(parent=self.parent,
                              objects=self.objects,
                              preconditions=self.preconditions,
                              add_effects=self.add_effects,
                              delete_effects=self.delete_effects,
                              option=self.option,
                              option_objs=self.option_objs,
                              _sampler=self._sampler)
        assert set(kwargs.keys()).issubset(default_kwargs.keys())
        default_kwargs.update(kwargs)
        # mypy is known to have issues with this pattern:
        # https://github.com/python/mypy/issues/5382
        return _GroundNSRT(**default_kwargs)  # type: ignore


@dataclass(eq=False)
class Action:
    """An action in an environment.

    This is a light wrapper around a numpy float array that can
    optionally store the option which produced it.
    """
    _arr: Array
    _option: _Option = field(repr=False, default=DummyOption)

    @property
    def arr(self) -> Array:
        """The array representation of this action."""
        return self._arr

    def has_option(self) -> bool:
        """Whether this action has a non-default option attached."""
        return self._option.parent != DummyOption.parent

    def get_option(self) -> _Option:
        """Get the option that produced this action."""
        assert self.has_option()
        return self._option

    def set_option(self, option: _Option) -> None:
        """Set the option that produced this action."""
        self._option = option

    def unset_option(self) -> None:
        """Unset the option that produced this action."""
        self._option = DummyOption
        assert not self.has_option()


@dataclass(frozen=True, repr=False, eq=False)
class LowLevelTrajectory:
    """A structure representing a low-level trajectory, containing a state
    sequence, action sequence, and optional train task id. This trajectory may
    or may not be a demonstration.

    Invariant 1: If this trajectory is a demonstration, it must contain
    a train task idx and achieve the goal in the respective train task. This
    invariant is checked upon creation of the trajectory (in datasets) because
    the trajectory does not have a goal, it only has a train task idx.

    Invariant 2: The length of the state sequence is always one greater than
    the length of the action sequence.
    """
    _states: List[State]
    _actions: List[Action]
    _is_demo: bool = field(default=False)
    _train_task_idx: Optional[int] = field(default=None)

    def __post_init__(self) -> None:
        assert len(self._states) == len(self._actions) + 1
        if self._is_demo:
            assert self._train_task_idx is not None

    @property
    def states(self) -> List[State]:
        """States in the trajectory."""
        return self._states

    @property
    def actions(self) -> List[Action]:
        """Actions in the trajectory."""
        return self._actions

    @property
    def is_demo(self) -> bool:
        """Whether this trajectory is a demonstration."""
        return self._is_demo

    @property
    def train_task_idx(self) -> int:
        """The index of the train task."""
        assert self._train_task_idx is not None, \
            "This trajectory doesn't contain a train task idx!"
        return self._train_task_idx


@dataclass(repr=False, eq=False)
class Dataset:
    """A collection of LowLevelTrajectory objects, and optionally, lists of
    annotations, one per trajectory.

    For example, in interactive learning, an annotation for an offline
    learning Dataset would be of type List[Set[GroundAtom]] (with
    predicate classifiers deleted).
    """
    _trajectories: List[LowLevelTrajectory]
    _annotations: Optional[List[Any]] = field(default=None)

    def __post_init__(self) -> None:
        if self._annotations is not None:
            assert len(self._trajectories) == len(self._annotations)

    @property
    def trajectories(self) -> List[LowLevelTrajectory]:
        """The trajectories in the dataset."""
        return self._trajectories

    @property
    def has_annotations(self) -> bool:
        """Whether this dataset has annotations in it."""
        return self._annotations is not None

    @property
    def annotations(self) -> List[Any]:
        """The annotations in the dataset."""
        assert self._annotations is not None
        return self._annotations

    def append(self,
               trajectory: LowLevelTrajectory,
               annotation: Optional[Any] = None) -> None:
        """Append one more trajectory and annotation to the dataset."""
        if annotation is None:
            assert self._annotations is None
        else:
            assert self._annotations is not None
            self._annotations.append(annotation)
        self._trajectories.append(trajectory)


@dataclass(eq=False)
class Segment:
    """A segment represents a low-level trajectory that is the result of
    executing one option. The segment stores the abstract state (ground atoms)
    that held immediately before the option started executing, and the abstract
    state (ground atoms) that held immediately after.

    Segments are used during learning, when we don't necessarily know
    the option associated with the trajectory yet.
    """
    trajectory: LowLevelTrajectory
    init_atoms: Set[GroundAtom]
    final_atoms: Set[GroundAtom]
    _option: _Option = field(repr=False, default=DummyOption)
    _goal: Optional[Set[GroundAtom]] = field(default=None)
    # Field used by the backchaining algorithm (gen_to_spec_learner.py)
    necessary_add_effects: Optional[Set[GroundAtom]] = field(default=None)

    def __post_init__(self) -> None:
        assert len(self.states) == len(self.actions) + 1

    @property
    def states(self) -> List[State]:
        """States in the trajectory."""
        return self.trajectory.states

    @property
    def actions(self) -> List[Action]:
        """Actions in the trajectory."""
        return self.trajectory.actions

    @property
    def add_effects(self) -> Set[GroundAtom]:
        """Atoms in the final atoms but not the init atoms.

        Do not cache; init and final atoms can change.
        """
        return self.final_atoms - self.init_atoms

    @property
    def delete_effects(self) -> Set[GroundAtom]:
        """Atoms in the init atoms but not the final atoms.

        Do not cache; init and final atoms can change.
        """
        return self.init_atoms - self.final_atoms

    def has_option(self) -> bool:
        """Whether this segment has a non-default option attached."""
        return self._option.parent != DummyOption.parent

    def get_option(self) -> _Option:
        """Get the option that produced this segment."""
        assert self.has_option()
        return self._option

    def set_option(self, option: _Option) -> None:
        """Set the option that produced this segment."""
        self._option = option

    def has_goal(self) -> bool:
        """Whether this segment has a non-default goal attached."""
        return self._goal is not None

    def get_goal(self) -> Set[GroundAtom]:
        """Get the goal associated with this segment."""
        assert self._goal is not None
        return self._goal

    def set_goal(self, goal: Set[GroundAtom]) -> None:
        """Set the goal associated with this segment."""
        self._goal = goal


@dataclass(eq=False, repr=False)
class PNAD:
    """PNAD: PartialNSRTAndDatastore.

    A helper class for NSRT learning that contains information
    useful to maintain throughout the learning procedure. Each object of
    this class corresponds to a learned NSRT. We use this class because
    we don't want to clutter the NSRT class with a datastore, since data
    is only used for learning and is not part of the representation itself.
    """
    # The symbolic components of the NSRT.
    op: STRIPSOperator
    # The datastore, a list of segments that are covered by the
    # STRIPSOperator self.op. For each such segment, the datastore also
    # maintains a substitution dictionary of type VarToObjSub,
    # under which the ParameterizedOption and effects for all
    # segments in the datastore are equivalent.
    datastore: Datastore
    # The OptionSpec of this NSRT, which is a tuple of (option, option_vars).
    option_spec: OptionSpec
    # The sampler for this NSRT.
    sampler: Optional[NSRTSampler] = field(init=False, default=None)
    # A container for the possible keep effects for this PNAD.
    poss_keep_effects: Set[LiftedAtom] = field(init=False, default_factory=set)
    seg_to_keep_effects_sub: Dict[Segment,
                                  VarToObjSub] = field(init=False,
                                                       default_factory=dict)

    def add_to_datastore(self,
                         member: Tuple[Segment, VarToObjSub],
                         check_effect_equality: bool = True) -> None:
        """Add a new member to self.datastore."""
        seg, var_obj_sub = member
        if len(self.datastore) > 0:
            # All variables should have a corresponding object.
            assert set(var_obj_sub) == set(self.op.parameters)
            # The effects should match.
            if check_effect_equality:
                obj_var_sub = {o: v for (v, o) in var_obj_sub.items()}
                lifted_add_effects = {
                    a.lift(obj_var_sub)
                    for a in seg.add_effects
                }
                lifted_del_effects = {
                    a.lift(obj_var_sub)
                    for a in seg.delete_effects
                }
                assert lifted_add_effects == self.op.add_effects
                assert lifted_del_effects == self.op.delete_effects
            if seg.has_option():
                # The option should match.
                option = seg.get_option()
                part_param_option, part_option_args = self.option_spec
                assert option.parent == part_param_option
                option_args = [var_obj_sub[v] for v in part_option_args]
                assert option.objects == option_args
        # Add to datastore.
        self.datastore.append(member)

    def make_nsrt(self) -> NSRT:
        """Make an NSRT from this PNAD."""
        assert self.sampler is not None
        param_option, option_vars = self.option_spec
        return self.op.make_nsrt(param_option, option_vars, self.sampler)

    def copy(self) -> PNAD:
        """Make a copy of this PNAD object, taking care to ensure that
        modifying the original will not affect the copy."""
        new_op = self.op.copy_with()
        new_poss_keep_effects = set(self.poss_keep_effects)
        new_seg_to_keep_effects_sub = {}
        # NOTE: Below line effectively does a deep-copy of the nested dicts
        # here. This is crucial for the PNAD search learner (since otherwise,
        # updating a PNAD in a different set may change this dict for a PNAD
        # in the current set).
        for k, v in self.seg_to_keep_effects_sub.items():
            new_seg_to_keep_effects_sub[k] = dict(v)
        new_pnad = PNAD(new_op, self.datastore, self.option_spec)
        new_pnad.poss_keep_effects = new_poss_keep_effects
        new_pnad.seg_to_keep_effects_sub = new_seg_to_keep_effects_sub
        return new_pnad

    def __repr__(self) -> str:
        param_option, option_vars = self.option_spec
        vars_str = ", ".join(str(v) for v in option_vars)
        return f"{self.op}\n    Option Spec: {param_option.name}({vars_str})"

    def __str__(self) -> str:
        return repr(self)

    def __lt__(self, other: PNAD) -> bool:
        return repr(self) < repr(other)


@dataclass(frozen=True, eq=False, repr=False)
class InteractionRequest:
    """A request for interacting with a training task during online learning.
    Contains the index for that training task, an acting policy, a query
    policy, and a termination function. The acting policy may also terminate
    the interaction by raising `utils.RequestActPolicyFailure`.

    Note: the act_policy will not be called on the state where the
    termination_function returns True, but the query_policy will be.
    """
    train_task_idx: int
    act_policy: Callable[[State], Action]
    query_policy: Callable[[State], Optional[Query]]  # query can be None
    termination_function: Callable[[State], bool]


@dataclass(frozen=True, eq=False, repr=False)
class InteractionResult:
    """The result of an InteractionRequest. Contains a list of states, a list
    of actions, and a list of responses to queries if provded.

    Invariant: len(states) == len(responses) == len(actions) + 1
    """
    states: List[State]
    actions: List[Action]
    responses: List[Optional[Response]]

    def __post_init__(self) -> None:
        assert len(self.states) == len(self.responses) == len(self.actions) + 1


@dataclass(frozen=True, eq=False, repr=False)
class Query(abc.ABC):
    """Base class for a Query."""

    @property
    def cost(self) -> float:
        """The cost of making this Query."""
        raise NotImplementedError("Override me")


@dataclass(frozen=True, eq=False, repr=False)
class Response(abc.ABC):
    """Base class for a Response to a query.

    All responses contain the Query object itself, for convenience.
    """
    query: Query


@dataclass(frozen=True, eq=False, repr=False)
class GroundAtomsHoldQuery(Query):
    """A query for whether ground atoms hold in the state."""
    ground_atoms: Collection[GroundAtom]

    @property
    def cost(self) -> float:
        return len(self.ground_atoms)

    def __str__(self) -> str:
        atoms = ", ".join([str(ga) for ga in self.ground_atoms])
        return f"Do these hold? {atoms}"


@dataclass(frozen=True, eq=False, repr=False)
class GroundAtomsHoldResponse(Response):
    """A response to a GroundAtomsHoldQuery, providing boolean answers."""
    holds: Dict[GroundAtom, bool]

    def __str__(self) -> str:
        if not self.holds:
            return "No queries"
        responses = []
        for ga, b in self.holds.items():
            suffix = "holds" if b else "does not hold"
            responses.append(f"{ga} {suffix}")
        return ", ".join(responses)


@dataclass(frozen=True, eq=False, repr=False)
class DemonstrationQuery(Query):
    """A query requesting a demonstration to finish a train task."""
    train_task_idx: int

    @property
    def cost(self) -> float:
        return 1


@dataclass(frozen=True, eq=False, repr=False)
class DemonstrationResponse(Response):
    """A response to a DemonstrationQuery; provides a LowLevelTrajectory if one
    can be found by the teacher, otherwise returns None."""
    teacher_traj: Optional[LowLevelTrajectory]


@dataclass(frozen=True, eq=False, repr=False)
class HumanNSRTDemoQuery(Query):
    """TODO."""
    train_task_idx: int
    failed_nsrt: _GroundNSRT  # TODO: do we want to put this here?

    @property
    def cost(self) -> float:
        return 1


@dataclass(frozen=True, eq=False, repr=False)
class HumanNSRTDemoResponse(Response):
    """TODO."""
    ground_nsrts: List[_GroundNSRT]
    atoms: List[Set[GroundAtom]]
    states: List[State]


@dataclass(frozen=True, eq=False, repr=False)
class PathToStateQuery(Query):
    """A query requesting a trajectory that reaches a specific state."""
    goal_state: State

    @property
    def cost(self) -> float:
        return 1


@dataclass(frozen=True, eq=False, repr=False)
class PathToStateResponse(Response):
    """A response to a PathToStateQuery; provides a LowLevelTrajectory if one
    can be found by the teacher, otherwise returns None."""
    teacher_traj: Optional[LowLevelTrajectory]


@dataclass(frozen=True, repr=False, eq=False)
class LDLRule:
    """A lifted decision list rule."""
    name: str
    parameters: Sequence[Variable]  # a superset of the NSRT parameters
    pos_state_preconditions: Set[LiftedAtom]  # a superset of the NSRT preconds
    neg_state_preconditions: Set[LiftedAtom]
    goal_preconditions: Set[LiftedAtom]
    nsrt: NSRT

    def __post_init__(self) -> None:
        assert set(self.parameters).issuperset(self.nsrt.parameters)
        assert self.pos_state_preconditions.issuperset(self.nsrt.preconditions)
        # The preconditions and goal preconditions should only use variables in
        # the rule parameters.
        for atom in self.pos_state_preconditions | \
            self.neg_state_preconditions | self.goal_preconditions:
            assert all(v in self.parameters for v in atom.variables)

    @lru_cache(maxsize=None)
    def ground(self, objects: Tuple[Object]) -> _GroundLDLRule:
        """Ground into a _GroundLDLRule, given objects.

        Insist that objects are tuple for hashing in cache.
        """
        assert isinstance(objects, tuple)
        assert len(objects) == len(self.parameters)
        assert all(
            o.is_instance(p.type) for o, p in zip(objects, self.parameters))
        sub = dict(zip(self.parameters, objects))
        pos_pre = {atom.ground(sub) for atom in self.pos_state_preconditions}
        neg_pre = {atom.ground(sub) for atom in self.neg_state_preconditions}
        goal_pre = {atom.ground(sub) for atom in self.goal_preconditions}
        nsrt_objects = [sub[v] for v in self.nsrt.parameters]
        ground_nsrt = self.nsrt.ground(nsrt_objects)
        return _GroundLDLRule(self, list(objects), pos_pre, neg_pre, goal_pre,
                              ground_nsrt)

    @cached_property
    def _str(self) -> str:
        parameter_str = "(" + " ".join(
            [f"{p.name} - {p.type.name}" for p in self.parameters]) + ")"

        def _atom_to_str(atom: LiftedAtom) -> str:
            args_str = " ".join([v.name for v in atom.variables])
            return f"({atom.predicate.name} {args_str})"

        inner_preconditions_strs = [
            _atom_to_str(a) for a in sorted(self.pos_state_preconditions)
        ]
        inner_preconditions_strs += [
            "(not " + _atom_to_str(a) + ")"
            for a in sorted(self.neg_state_preconditions)
        ]
        preconditions_str = " ".join(inner_preconditions_strs)
        if len(inner_preconditions_strs) > 1:
            preconditions_str = "(and " + preconditions_str + ")"
        elif not inner_preconditions_strs:
            preconditions_str = "()"
        goals_strs = [_atom_to_str(a) for a in sorted(self.goal_preconditions)]
        goals_str = " ".join(goals_strs)
        if len(goals_strs) > 1:
            goals_str = "(and " + goals_str + ")"
        elif not goals_strs:
            goals_str = "()"
        action_param_str = " ".join([v.name for v in self.nsrt.parameters])
        action_str = f"({self.nsrt.name} {action_param_str})"
        return f"""(:rule {self.name}
    :parameters {parameter_str}
    :preconditions {preconditions_str}
    :goals {goals_str}
    :action {action_str}
  )"""

    @cached_property
    def _hash(self) -> int:
        return hash(str(self))

    def __str__(self) -> str:
        return self._str

    def __repr__(self) -> str:
        return str(self)

    def __hash__(self) -> int:
        return self._hash

    def __eq__(self, other: object) -> bool:
        assert isinstance(other, LDLRule)
        return str(self) == str(other)

    def __lt__(self, other: object) -> bool:
        assert isinstance(other, LDLRule)
        return str(self) < str(other)

    def __gt__(self, other: object) -> bool:
        assert isinstance(other, LDLRule)
        return str(self) > str(other)


@dataclass(frozen=True, repr=False, eq=False)
class _GroundLDLRule:
    """A ground LDL rule is an LDLRule + objects.

    Should not be instantiated externally.
    """
    parent: LDLRule
    objects: Sequence[Object]
    pos_state_preconditions: Set[GroundAtom]
    neg_state_preconditions: Set[GroundAtom]
    goal_preconditions: Set[GroundAtom]
    ground_nsrt: _GroundNSRT

    @cached_property
    def _str(self) -> str:
        nsrt_obj_str = ", ".join([str(o) for o in self.ground_nsrt.objects])
        return f"""GroundLDLRule-{self.name}:
    Parameters: {self.objects}
    Pos State Pre: {sorted(self.pos_state_preconditions, key=str)}
    Neg State Pre: {sorted(self.neg_state_preconditions, key=str)}
    Goal Pre: {sorted(self.goal_preconditions, key=str)}
    NSRT: {self.ground_nsrt.name}({nsrt_obj_str})"""

    @cached_property
    def _hash(self) -> int:
        return hash(str(self))

    @property
    def name(self) -> str:
        """Name of this ground LDL rule."""
        return self.parent.name

    def __str__(self) -> str:
        return self._str

    def __repr__(self) -> str:
        return str(self)

    def __hash__(self) -> int:
        return self._hash

    def __eq__(self, other: object) -> bool:
        assert isinstance(other, _GroundLDLRule)
        return str(self) == str(other)

    def __lt__(self, other: object) -> bool:
        assert isinstance(other, _GroundLDLRule)
        return str(self) < str(other)

    def __gt__(self, other: object) -> bool:
        assert isinstance(other, _GroundLDLRule)
        return str(self) > str(other)


@dataclass(frozen=True)
class LiftedDecisionList:
    """A goal-conditioned policy from abstract states to ground NSRTs
    implemented with a lifted decision list.

    The logic described above is implemented in utils.query_ldl().
    """
    rules: Sequence[LDLRule]

    @cached_property
    def _hash(self) -> int:
        return hash(tuple(self.rules))

    def __hash__(self) -> int:
        return self._hash

    def __eq__(self, other: object) -> bool:
        assert isinstance(other, LiftedDecisionList)
        if len(self.rules) != len(other.rules):
            return False
        return all(r1 == r2 for r1, r2 in zip(self.rules, other.rules))

    def __str__(self) -> str:
        rule_str = "\n  ".join(str(r) for r in self.rules)
        return f"(define (policy)\n  {rule_str}\n)"


@dataclass(frozen=True, repr=False, eq=False)
class Macro:
    """A macro is a sequence of NSRTs with shared parameters."""
    parameters: Sequence[Variable]
    nsrts: Sequence[NSRT]
<<<<<<< HEAD
    nsrt_to_macro_params: Dict[NSRT, VarToVarSub]

    def __post_init__(self) -> None:
        assert set(self.nsrts) == set(self.nsrt_to_macro_params)
        for nsrt, subs in self.nsrt_to_macro_params.items():
=======
    nsrt_to_macro_params: Sequence[VarToVarSub]

    def __post_init__(self) -> None:
        assert len(self.nsrts) == len(self.nsrt_to_macro_params)
        for nsrt, subs in zip(self.nsrts, self.nsrt_to_macro_params):
>>>>>>> 3391ed46
            assert set(nsrt.parameters) == set(subs)
            assert set(subs.values()).issubset(self.parameters)
            assert all(p1.type == p2.type for p1, p2 in subs.items())

    @cached_property
    def preconditions(self) -> Set[LiftedAtom]:
        """The preconditions of this Macro."""
        # Map all NSRT preconditions and effects to the macro parameter space.
        macro_param_preconds: List[Set[LiftedAtom]] = []
        macro_param_add_effects: List[Set[LiftedAtom]] = []
<<<<<<< HEAD
        for nsrt in self.nsrts:
            sub = self.nsrt_to_macro_params[nsrt]
=======
        for nsrt, sub in zip(self.nsrts, self.nsrt_to_macro_params):
>>>>>>> 3391ed46
            preconds = {a.substitute(sub) for a in nsrt.preconditions}
            macro_param_preconds.append(preconds)
            add_effects = {a.substitute(sub) for a in nsrt.add_effects}
            macro_param_add_effects.append(add_effects)
<<<<<<< HEAD
        # Chain together the preconditions and add effects.
        preconditions: Set[LiftedAtom] = set()
        for t in range(len(self.nsrts) - 1):
            pre_t1 = macro_param_preconds[t + 1]
            add_t = macro_param_add_effects[t]
            preconditions |= (pre_t1 - add_t)
        return preconditions
=======
        # Chain together the preconditions and add effects backwards.
        # To chain, shift the add effects back by one.
        empty_adds: Set[LiftedAtom] = set()
        macro_param_add_effects = [empty_adds] + macro_param_add_effects[:-1]
        final_macro_preconditions: Set[LiftedAtom] = set()
        while macro_param_preconds:
            final_macro_preconditions |= macro_param_preconds.pop()
            final_macro_preconditions -= macro_param_add_effects.pop()
        return final_macro_preconditions
>>>>>>> 3391ed46

    def ground(self, objects: Sequence[Object]) -> GroundMacro:
        """Ground into a GroundMacro, given objects."""
        return GroundMacro(self, objects)

    @cached_property
    def _str(self) -> str:
        member_strs = []
<<<<<<< HEAD
        for nsrt in self.nsrts:
            sub = self.nsrt_to_macro_params[nsrt]
=======
        for nsrt, sub in zip(self.nsrts, self.nsrt_to_macro_params):
>>>>>>> 3391ed46
            arg_str = ", ".join([sub[o].name for o in nsrt.parameters])
            nsrt_str = f"{nsrt.name}({arg_str})"
            member_strs.append(nsrt_str)
        members_str = ", ".join(member_strs)
        return f"Macro[{members_str}]"

    @cached_property
    def _hash(self) -> int:
        return hash(str(self))

    def __str__(self) -> str:
        return self._str

    def __repr__(self) -> str:
        return str(self)

    def __hash__(self) -> int:
        return self._hash

    def __eq__(self, other: object) -> bool:
        assert isinstance(other, Macro)
        return str(self) == str(other)

    def __lt__(self, other: object) -> bool:
        assert isinstance(other, Macro)
        return str(self) < str(other)

    def __gt__(self, other: object) -> bool:
        assert isinstance(other, Macro)
        return str(self) > str(other)


@dataclass(frozen=True, repr=False, eq=False)
class GroundMacro:
    """A sequence of ground NSRTs with shared objects."""
    parent: Macro
    objects: Sequence[Object]

    def __post_init__(self) -> None:
        assert len(self.objects) == len(self.parent.parameters)
        for o, p in zip(self.objects, self.parent.parameters):
            assert o.type == p.type

    @classmethod
    def from_ground_nsrts(cls,
                          ground_nsrts: Sequence[_GroundNSRT]) -> GroundMacro:
        """Create a GroundMacro from a sequence of _GroundNSRTs."""
        obj_to_macro_param: ObjToVarSub = {}
        nsrts: List[NSRT] = []
<<<<<<< HEAD
        nsrt_to_macro_params: Dict[NSRT, VarToVarSub] = {}
=======
        nsrt_to_macro_params: List[VarToVarSub] = []
>>>>>>> 3391ed46
        var_count = itertools.count()
        for ground_nsrt in ground_nsrts:
            nsrt = ground_nsrt.parent
            sub: VarToVarSub = {}
            for nsrt_var, obj in zip(nsrt.parameters, ground_nsrt.objects):
                if obj not in obj_to_macro_param:
                    new_var = Variable(f"?x{next(var_count)}", obj.type)
                    obj_to_macro_param[obj] = new_var
                sub[nsrt_var] = obj_to_macro_param[obj]
            nsrts.append(nsrt)
<<<<<<< HEAD
            nsrt_to_macro_params[nsrt] = sub
=======
            nsrt_to_macro_params.append(sub)
>>>>>>> 3391ed46
        parameters = sorted(obj_to_macro_param.values())
        macro = Macro(parameters, nsrts, nsrt_to_macro_params)
        macro_param_to_obj = {v: k for k, v in obj_to_macro_param.items()}
        objects = [macro_param_to_obj[p] for p in macro.parameters]
        return macro.ground(objects)

    @cached_property
    def preconditions(self) -> Set[GroundAtom]:
        """The preconditions of the ground macro."""
        lifted_preconds = self.parent.preconditions
        sub = dict(zip(self.parent.parameters, self.objects))
        ground_preconds = {a.ground(sub) for a in lifted_preconds}
        return ground_preconds

    @cached_property
    def ground_nsrts(self) -> List[_GroundNSRT]:
        """The _GroundNSRTs for this GroundMacro."""
        ground_nsrts: List[_GroundNSRT] = []
<<<<<<< HEAD
        macro_param_to_obj = dict(zip(self.parent.parameters, self.objects))
        for nsrt in self.parent.nsrts:
            nsrt_to_macro_param = self.parent.nsrt_to_macro_params[nsrt]
            objs = tuple(macro_param_to_obj[nsrt_to_macro_param[p]]
                         for p in nsrt.parameters)
=======
        parent = self.parent
        macro_param_to_obj = dict(zip(parent.parameters, self.objects))
        for nsrt, sub in zip(parent.nsrts, parent.nsrt_to_macro_params):
            objs = tuple(macro_param_to_obj[sub[p]] for p in nsrt.parameters)
>>>>>>> 3391ed46
            ground_nsrt = nsrt.ground(objs)
            ground_nsrts.append(ground_nsrt)
        return ground_nsrts

    def pop(self) -> Tuple[_GroundNSRT, GroundMacro]:
        """Get the next ground NSRT and the remaining ground macro."""
        ground_nsrt_queue = list(self.ground_nsrts)
        next_ground_nsrt = ground_nsrt_queue.pop(0)
        remaining_ground_macro = GroundMacro.from_ground_nsrts(
            ground_nsrt_queue)
        return next_ground_nsrt, remaining_ground_macro

    @cached_property
    def _str(self) -> str:
        member_strs = []
        for nsrt in self.ground_nsrts:
            arg_str = ", ".join([o.name for o in nsrt.objects])
            nsrt_str = f"{nsrt.name}({arg_str})"
            member_strs.append(nsrt_str)
        members_str = ", ".join(member_strs)
        return f"GroundMacro[{members_str}]"

    @cached_property
    def _hash(self) -> int:
        return hash(str(self))

    def __str__(self) -> str:
        return self._str

    def __repr__(self) -> str:
        return str(self)

    def __hash__(self) -> int:
        return self._hash

    def __eq__(self, other: object) -> bool:
        assert isinstance(other, GroundMacro)
        return str(self) == str(other)

    def __lt__(self, other: object) -> bool:
        assert isinstance(other, GroundMacro)
        return str(self) < str(other)

    def __gt__(self, other: object) -> bool:
        assert isinstance(other, GroundMacro)
        return str(self) > str(other)

    def __len__(self) -> int:
        return len(self.ground_nsrts)


# Convenience higher-order types useful throughout the code
Observation = Any
GoalDescription = Any
OptionSpec = Tuple[ParameterizedOption, List[Variable]]
GroundAtomTrajectory = Tuple[LowLevelTrajectory, List[Set[GroundAtom]]]
Image = NDArray[np.uint8]
ImageInput = NDArray[np.float32]
Video = List[Image]
Array = NDArray[np.float32]
ObjToVarSub = Dict[Object, Variable]
ObjToObjSub = Dict[Object, Object]
VarToObjSub = Dict[Variable, Object]
VarToVarSub = Dict[Variable, Variable]
EntToEntSub = Dict[_TypedEntity, _TypedEntity]
Datastore = List[Tuple[Segment, VarToObjSub]]
NSRTSampler = Callable[
    [State, Set[GroundAtom], np.random.Generator, Sequence[Object]], Array]
Metrics = DefaultDict[str, float]
LiftedOrGroundAtom = TypeVar("LiftedOrGroundAtom", LiftedAtom, GroundAtom,
                             _Atom)
NSRTOrSTRIPSOperator = TypeVar("NSRTOrSTRIPSOperator", NSRT, STRIPSOperator)
GroundNSRTOrSTRIPSOperator = TypeVar("GroundNSRTOrSTRIPSOperator", _GroundNSRT,
                                     _GroundSTRIPSOperator)
ObjectOrVariable = TypeVar("ObjectOrVariable", bound=_TypedEntity)
SamplerDatapoint = Tuple[State, VarToObjSub, _Option,
                         Optional[Set[GroundAtom]]]
RefinementDatapoint = Tuple[Task, List[_GroundNSRT], List[Set[GroundAtom]],
                            bool, float]
# For PDDLEnv environments, given a desired number of problems and an rng,
# returns a list of that many PDDL problem strings.
PDDLProblemGenerator = Callable[[int, np.random.Generator], List[str]]
# Used in ml_models.py. Either the maximum number of training iterations for
# a model, or a function that produces this number given the amount of data.
MaxTrainIters = Union[int, Callable[[int], int]]
ExplorationStrategy = Tuple[Callable[[State], Action], Callable[[State], bool]]
ParameterizedPolicy = Callable[[State, Dict, Sequence[Object], Array], Action]
ParameterizedInitiable = Callable[[State, Dict, Sequence[Object], Array], bool]
ParameterizedTerminal = Callable[[State, Dict, Sequence[Object], Array], bool]
AbstractPolicy = Callable[[Set[GroundAtom], Set[Object], Set[GroundAtom]],
                          Optional[_GroundNSRT]]
RGBA = Tuple[float, float, float, float]
BridgePolicy = Callable[[State, Set[GroundAtom], _GroundNSRT], _Option]<|MERGE_RESOLUTION|>--- conflicted
+++ resolved
@@ -1612,19 +1612,11 @@
     """A macro is a sequence of NSRTs with shared parameters."""
     parameters: Sequence[Variable]
     nsrts: Sequence[NSRT]
-<<<<<<< HEAD
-    nsrt_to_macro_params: Dict[NSRT, VarToVarSub]
-
-    def __post_init__(self) -> None:
-        assert set(self.nsrts) == set(self.nsrt_to_macro_params)
-        for nsrt, subs in self.nsrt_to_macro_params.items():
-=======
     nsrt_to_macro_params: Sequence[VarToVarSub]
 
     def __post_init__(self) -> None:
         assert len(self.nsrts) == len(self.nsrt_to_macro_params)
         for nsrt, subs in zip(self.nsrts, self.nsrt_to_macro_params):
->>>>>>> 3391ed46
             assert set(nsrt.parameters) == set(subs)
             assert set(subs.values()).issubset(self.parameters)
             assert all(p1.type == p2.type for p1, p2 in subs.items())
@@ -1635,25 +1627,11 @@
         # Map all NSRT preconditions and effects to the macro parameter space.
         macro_param_preconds: List[Set[LiftedAtom]] = []
         macro_param_add_effects: List[Set[LiftedAtom]] = []
-<<<<<<< HEAD
-        for nsrt in self.nsrts:
-            sub = self.nsrt_to_macro_params[nsrt]
-=======
         for nsrt, sub in zip(self.nsrts, self.nsrt_to_macro_params):
->>>>>>> 3391ed46
             preconds = {a.substitute(sub) for a in nsrt.preconditions}
             macro_param_preconds.append(preconds)
             add_effects = {a.substitute(sub) for a in nsrt.add_effects}
             macro_param_add_effects.append(add_effects)
-<<<<<<< HEAD
-        # Chain together the preconditions and add effects.
-        preconditions: Set[LiftedAtom] = set()
-        for t in range(len(self.nsrts) - 1):
-            pre_t1 = macro_param_preconds[t + 1]
-            add_t = macro_param_add_effects[t]
-            preconditions |= (pre_t1 - add_t)
-        return preconditions
-=======
         # Chain together the preconditions and add effects backwards.
         # To chain, shift the add effects back by one.
         empty_adds: Set[LiftedAtom] = set()
@@ -1663,7 +1641,6 @@
             final_macro_preconditions |= macro_param_preconds.pop()
             final_macro_preconditions -= macro_param_add_effects.pop()
         return final_macro_preconditions
->>>>>>> 3391ed46
 
     def ground(self, objects: Sequence[Object]) -> GroundMacro:
         """Ground into a GroundMacro, given objects."""
@@ -1672,12 +1649,7 @@
     @cached_property
     def _str(self) -> str:
         member_strs = []
-<<<<<<< HEAD
-        for nsrt in self.nsrts:
-            sub = self.nsrt_to_macro_params[nsrt]
-=======
         for nsrt, sub in zip(self.nsrts, self.nsrt_to_macro_params):
->>>>>>> 3391ed46
             arg_str = ", ".join([sub[o].name for o in nsrt.parameters])
             nsrt_str = f"{nsrt.name}({arg_str})"
             member_strs.append(nsrt_str)
@@ -1727,11 +1699,7 @@
         """Create a GroundMacro from a sequence of _GroundNSRTs."""
         obj_to_macro_param: ObjToVarSub = {}
         nsrts: List[NSRT] = []
-<<<<<<< HEAD
-        nsrt_to_macro_params: Dict[NSRT, VarToVarSub] = {}
-=======
         nsrt_to_macro_params: List[VarToVarSub] = []
->>>>>>> 3391ed46
         var_count = itertools.count()
         for ground_nsrt in ground_nsrts:
             nsrt = ground_nsrt.parent
@@ -1742,11 +1710,7 @@
                     obj_to_macro_param[obj] = new_var
                 sub[nsrt_var] = obj_to_macro_param[obj]
             nsrts.append(nsrt)
-<<<<<<< HEAD
-            nsrt_to_macro_params[nsrt] = sub
-=======
             nsrt_to_macro_params.append(sub)
->>>>>>> 3391ed46
         parameters = sorted(obj_to_macro_param.values())
         macro = Macro(parameters, nsrts, nsrt_to_macro_params)
         macro_param_to_obj = {v: k for k, v in obj_to_macro_param.items()}
@@ -1765,18 +1729,10 @@
     def ground_nsrts(self) -> List[_GroundNSRT]:
         """The _GroundNSRTs for this GroundMacro."""
         ground_nsrts: List[_GroundNSRT] = []
-<<<<<<< HEAD
-        macro_param_to_obj = dict(zip(self.parent.parameters, self.objects))
-        for nsrt in self.parent.nsrts:
-            nsrt_to_macro_param = self.parent.nsrt_to_macro_params[nsrt]
-            objs = tuple(macro_param_to_obj[nsrt_to_macro_param[p]]
-                         for p in nsrt.parameters)
-=======
         parent = self.parent
         macro_param_to_obj = dict(zip(parent.parameters, self.objects))
         for nsrt, sub in zip(parent.nsrts, parent.nsrt_to_macro_params):
             objs = tuple(macro_param_to_obj[sub[p]] for p in nsrt.parameters)
->>>>>>> 3391ed46
             ground_nsrt = nsrt.ground(objs)
             ground_nsrts.append(ground_nsrt)
         return ground_nsrts
