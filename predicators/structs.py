"""Structs used throughout the codebase."""

from __future__ import annotations

import abc
from dataclasses import dataclass, field
from functools import cached_property, lru_cache
from typing import Any, Callable, Collection, DefaultDict, Dict, Iterator, \
    List, Optional, Sequence, Set, Tuple, TypeVar, Union, cast

import numpy as np
from gym.spaces import Box
from numpy.typing import NDArray
from tabulate import tabulate

from predicators.settings import CFG


@dataclass(frozen=True, order=True)
class Type:
    """Struct defining a type."""
    name: str
    feature_names: Sequence[str] = field(repr=False)
    parent: Optional[Type] = field(default=None, repr=False)

    @property
    def dim(self) -> int:
        """Dimensionality of the feature vector of this object type."""
        return len(self.feature_names)

    def __call__(self, name: str) -> _TypedEntity:
        """Convenience method for generating _TypedEntities."""
        if name.startswith("?"):
            return Variable(name, self)
        return Object(name, self)

    def __hash__(self) -> int:
        return hash((self.name, tuple(self.feature_names)))


@dataclass(frozen=True, order=True, repr=False)
class _TypedEntity:
    """Struct defining an entity with some type, either an object (e.g.,
    block3) or a variable (e.g., ?block).

    Should not be instantiated externally.
    """
    name: str
    type: Type

    @cached_property
    def _str(self) -> str:
        return f"{self.name}:{self.type.name}"

    @cached_property
    def _hash(self) -> int:
        return hash(str(self))

    def __str__(self) -> str:
        return self._str

    def __repr__(self) -> str:
        return self._str

    def is_instance(self, t: Type) -> bool:
        """Return whether this entity is an instance of the given type, taking
        hierarchical typing into account."""
        cur_type: Optional[Type] = self.type
        while cur_type is not None:
            if cur_type == t:
                return True
            cur_type = cur_type.parent
        return False


@dataclass(frozen=True, order=True, repr=False)
class Object(_TypedEntity):
    """Struct defining an Object, which is just a _TypedEntity whose name does
    not start with "?"."""

    def __post_init__(self) -> None:
        assert not self.name.startswith("?")

    def __hash__(self) -> int:
        # By default, the dataclass generates a new __hash__ method when
        # frozen=True and eq=True, so we need to override it.
        return self._hash


@dataclass(frozen=True, order=True, repr=False)
class Variable(_TypedEntity):
    """Struct defining a Variable, which is just a _TypedEntity whose name
    starts with "?"."""

    def __post_init__(self) -> None:
        assert self.name.startswith("?")

    def __hash__(self) -> int:
        # By default, the dataclass generates a new __hash__ method when
        # frozen=True and eq=True, so we need to override it.
        return self._hash


@dataclass
class State:
    """Struct defining the low-level state of the world."""
    data: Dict[Object, Array]
    # Some environments will need to store additional simulator state, so
    # this field is provided.
    simulator_state: Optional[Any] = None

    def __post_init__(self) -> None:
        # Check feature vector dimensions.
        for obj in self:
            assert len(self[obj]) == obj.type.dim

    def __iter__(self) -> Iterator[Object]:
        """An iterator over the state's objects, in sorted order."""
        return iter(sorted(self.data))

    def __getitem__(self, key: Object) -> Array:
        return self.data[key]

    def get(self, obj: Object, feature_name: str) -> Any:
        """Look up an object feature by name."""
        idx = obj.type.feature_names.index(feature_name)
        return self.data[obj][idx]

    def set(self, obj: Object, feature_name: str, feature_val: Any) -> None:
        """Set the value of an object feature by name."""
        idx = obj.type.feature_names.index(feature_name)
        self.data[obj][idx] = feature_val

    def get_objects(self, object_type: Type) -> List[Object]:
        """Return objects of the given type in the order of __iter__()."""
        return [o for o in self if o.type == object_type]

    def vec(self, objects: Sequence[Object]) -> Array:
        """Concatenated vector of features for each of the objects in the given
        ordered list."""
        feats: List[Array] = []
        if len(objects) == 0:
            return np.zeros(0, dtype=np.float32)
        for obj in objects:
            feats.append(self[obj])
        return np.hstack(feats)

    def copy(self) -> State:
        """Return a copy of this state.

        The simulator state is assumed to be immutable.
        """
        new_data = {}
        for obj in self:
            new_data[obj] = self._copy_state_value(self.data[obj])
        return State(new_data, simulator_state=self.simulator_state)

    def _copy_state_value(self, val: Any) -> Any:
        if val is None or isinstance(val, (float, bool, int, str)):
            return val
        if isinstance(val, (list, tuple, set)):
            return type(val)(self._copy_state_value(v) for v in val)
        assert hasattr(val, "copy")
        return val.copy()

    def allclose(self, other: State) -> bool:
        """Return whether this state is close enough to another one, i.e., its
        objects are the same, and the features are close."""
        if self.simulator_state is not None or \
           other.simulator_state is not None:
            raise NotImplementedError("Cannot use allclose when "
                                      "simulator_state is not None.")
        if not sorted(self.data) == sorted(other.data):
            return False
        for obj in self.data:
            if not np.allclose(self.data[obj], other.data[obj], atol=1e-3):
                return False
        return True

    def pretty_str(self) -> str:
        """Display the state in a nice human-readable format."""
        type_to_table: Dict[Type, List[List[str]]] = {}
        for obj in self:
            if obj.type not in type_to_table:
                type_to_table[obj.type] = []
            type_to_table[obj.type].append([obj.name] + \
                                            list(map(str, self[obj])))
        table_strs = []
        for t in sorted(type_to_table):
            headers = ["type: " + t.name] + list(t.feature_names)
            table_strs.append(tabulate(type_to_table[t], headers=headers))
        ll = max(
            len(line) for table in table_strs for line in table.split("\n"))
        prefix = "#" * (ll // 2 - 3) + " STATE " + "#" * (ll - ll // 2 -
                                                          4) + "\n"
        suffix = "\n" + "#" * ll + "\n"
        return prefix + "\n\n".join(table_strs) + suffix


DefaultState = State({})


@dataclass(frozen=True, order=True, repr=False)
class Predicate:
    """Struct defining a predicate (a lifted classifier over states)."""
    name: str
    types: Sequence[Type]
    # The classifier takes in a complete state and a sequence of objects
    # representing the arguments. These objects should be the only ones
    # treated "specially" by the classifier.
    _classifier: Callable[[State, Sequence[Object]],
                          bool] = field(compare=False)

    def __call__(self, entities: Sequence[_TypedEntity]) -> _Atom:
        """Convenience method for generating Atoms."""
        if self.arity == 0:
            raise ValueError("Cannot use __call__ on a 0-arity predicate, "
                             "since we can't determine whether it becomes a "
                             "LiftedAtom or a GroundAtom. Use the LiftedAtom "
                             "or GroundAtom constructors directly instead")
        if all(isinstance(ent, Variable) for ent in entities):
            return LiftedAtom(self, entities)
        if all(isinstance(ent, Object) for ent in entities):
            return GroundAtom(self, entities)
        raise ValueError("Cannot instantiate Atom with mix of "
                         "variables and objects")

    @cached_property
    def _hash(self) -> int:
        return hash(str(self))

    def __hash__(self) -> int:
        return self._hash

    @cached_property
    def arity(self) -> int:
        """The arity of this predicate (number of arguments)."""
        return len(self.types)

    def holds(self, state: State, objects: Sequence[Object]) -> bool:
        """Public method for calling the classifier.

        Performs type checking first.
        """
        assert len(objects) == self.arity
        for obj, pred_type in zip(objects, self.types):
            assert isinstance(obj, Object)
            assert obj.is_instance(pred_type)
        return self._classifier(state, objects)

    def __str__(self) -> str:
        return self.name

    def __repr__(self) -> str:
        return str(self)

    def pretty_str(self) -> Tuple[str, str]:
        """Display the predicate in a nice human-readable format.

        Returns a tuple of (variables string, body string).
        """
        if hasattr(self._classifier, "pretty_str"):
            # This is an invented predicate, from the predicate grammar.
            pretty_str_f = getattr(self._classifier, "pretty_str")
            return pretty_str_f()
        # This is a known predicate, not from the predicate grammar.
        vars_str = ", ".join(
            f"{CFG.grammar_search_classifier_pretty_str_names[i]}:{t.name}"
            for i, t in enumerate(self.types))
        vars_str_no_types = ", ".join(
            f"{CFG.grammar_search_classifier_pretty_str_names[i]}"
            for i in range(self.arity))
        body_str = f"{self.name}({vars_str_no_types})"
        return vars_str, body_str

    def pddl_str(self) -> str:
        """Get a string representation suitable for writing out to a PDDL
        file."""
        if self.arity == 0:
            return f"({self.name})"
        vars_str = " ".join(f"?x{i} - {t.name}"
                            for i, t in enumerate(self.types))
        return f"({self.name} {vars_str})"

    def get_negation(self) -> Predicate:
        """Return a negated version of this predicate."""
        return Predicate("NOT-" + self.name, self.types,
                         self._negated_classifier)

    def _negated_classifier(self, state: State,
                            objects: Sequence[Object]) -> bool:
        # Separate this into a named function for pickling reasons.
        return not self._classifier(state, objects)


@dataclass(frozen=True, repr=False, eq=False)
class _Atom:
    """Struct defining an atom (a predicate applied to either variables or
    objects).

    Should not be instantiated externally.
    """
    predicate: Predicate
    entities: Sequence[_TypedEntity]

    def __post_init__(self) -> None:
        if isinstance(self.entities, _TypedEntity):
            raise ValueError("Atoms expect a sequence of entities, not a "
                             "single entity.")
        assert len(self.entities) == self.predicate.arity
        for ent, pred_type in zip(self.entities, self.predicate.types):
            assert ent.is_instance(pred_type)

    @property
    def _str(self) -> str:
        raise NotImplementedError("Override me")

    @cached_property
    def _hash(self) -> int:
        return hash(str(self))

    def __str__(self) -> str:
        return self._str

    def __repr__(self) -> str:
        return str(self)

    def pddl_str(self) -> str:
        """Get a string representation suitable for writing out to a PDDL
        file."""
        if not self.entities:
            return f"({self.predicate.name})"
        entities_str = " ".join(e.name for e in self.entities)
        return f"({self.predicate.name} {entities_str})"

    def __hash__(self) -> int:
        return self._hash

    def __eq__(self, other: object) -> bool:
        assert isinstance(other, _Atom)
        return str(self) == str(other)

    def __lt__(self, other: object) -> bool:
        assert isinstance(other, _Atom)
        return str(self) < str(other)


@dataclass(frozen=True, repr=False, eq=False)
class LiftedAtom(_Atom):
    """Struct defining a lifted atom (a predicate applied to variables)."""

    @cached_property
    def variables(self) -> List[Variable]:
        """Arguments for this lifted atom.

        A list of "Variable"s.
        """
        return list(cast(Variable, ent) for ent in self.entities)

    @cached_property
    def _str(self) -> str:
        return (str(self.predicate) + "(" +
                ", ".join(map(str, self.variables)) + ")")

    def ground(self, sub: VarToObjSub) -> GroundAtom:
        """Create a GroundAtom with a given substitution."""
        assert set(self.variables).issubset(set(sub.keys()))
        return GroundAtom(self.predicate, [sub[v] for v in self.variables])


@dataclass(frozen=True, repr=False, eq=False)
class GroundAtom(_Atom):
    """Struct defining a ground atom (a predicate applied to objects)."""

    @cached_property
    def objects(self) -> List[Object]:
        """Arguments for this ground atom.

        A list of "Object"s.
        """
        return list(cast(Object, ent) for ent in self.entities)

    @cached_property
    def _str(self) -> str:
        return (str(self.predicate) + "(" + ", ".join(map(str, self.objects)) +
                ")")

    def lift(self, sub: ObjToVarSub) -> LiftedAtom:
        """Create a LiftedAtom with a given substitution."""
        assert set(self.objects).issubset(set(sub.keys()))
        return LiftedAtom(self.predicate, [sub[o] for o in self.objects])

    def holds(self, state: State) -> bool:
        """Check whether this ground atom holds in the given state."""
        return self.predicate.holds(state, self.objects)


@dataclass(frozen=True, eq=False)
class Task:
    """Struct defining a task, which is an initial observation and goal."""
    init: Observation
    goal: Set[GroundAtom]

    def __post_init__(self) -> None:
        # Verify types.
        for atom in self.goal:
            assert isinstance(atom, GroundAtom)

    def goal_holds(self, obs: Observation) -> bool:
        """Return whether the goal of this task holds in the given state."""
        # Environments with non-state observations should override this.
        assert isinstance(obs, State)
        return all(goal_atom.holds(obs) for goal_atom in self.goal)


DefaultTask = Task(DefaultState, set())


@dataclass(frozen=True, eq=False)
class EnvironmentTask:
    """An initial observation and goal description.

    Environments produce environment tasks and agents produce and solve tasks.

    In fully observed settings, the init_obs will be a State and the
    goal_description will be a Set[GroundAtom]. For convenience, we can convert
    an EnvironmentTask into a Task in those cases.
    """
    init_obs: Observation
    goal_description: GoalDescription

    @cached_property
    def task(self) -> Task:
        """Convenience method for environment tasks that are fully observed."""
        return Task(self.init, self.goal)

    @cached_property
    def init(self) -> State:
        """Convenience method for environment tasks that are fully observed."""
        assert isinstance(self.init_obs, State)
        return self.init_obs

    @cached_property
    def goal(self) -> Set[GroundAtom]:
        """Convenience method for environment tasks that are fully observed."""
        assert isinstance(self.goal_description, set)
        assert not self.goal_description or isinstance(
            next(iter(self.goal_description)), GroundAtom)
        return self.goal_description


DefaultEnvironmentTask = EnvironmentTask(DefaultState, set())


@dataclass(frozen=True, eq=False)
class ParameterizedOption:
    """Struct defining a parameterized option, which has a parameter space and
    can be ground into an Option, given parameter values.

    An option is composed of a policy, an initiation classifier, and a
    termination condition. We will stick with deterministic termination
    conditions. For a parameterized option, all of these are conditioned
    on parameters.
    """
    name: str
    types: Sequence[Type]
    params_space: Box = field(repr=False)
    # A policy maps a state, memory dict, objects, and parameters to an action.
    # The objects' types will match those in self.types. The parameters
    # will be contained in params_space.
    policy: ParameterizedPolicy = field(repr=False)
    # An initiation classifier maps a state, memory dict, objects, and
    # parameters to a bool, which is True iff the option can start
    # now. The objects' types will match those in self.types. The
    # parameters will be contained in params_space.
    initiable: ParameterizedInitiable = field(repr=False)
    # A termination condition maps a state, memory dict, objects, and
    # parameters to a bool, which is True iff the option should
    # terminate now. The objects' types will match those in
    # self.types. The parameters will be contained in params_space.
    terminal: ParameterizedTerminal = field(repr=False)

    @cached_property
    def _hash(self) -> int:
        return hash(str(self))

    def __eq__(self, other: object) -> bool:
        assert isinstance(other, ParameterizedOption)
        return self.name == other.name

    def __lt__(self, other: object) -> bool:
        assert isinstance(other, ParameterizedOption)
        return self.name < other.name

    def __gt__(self, other: object) -> bool:
        assert isinstance(other, ParameterizedOption)
        return self.name > other.name

    def __hash__(self) -> int:
        return self._hash

    def ground(self, objects: Sequence[Object], params: Array) -> _Option:
        """Ground into an Option, given objects and parameter values."""
        assert len(objects) == len(self.types)
        for obj, t in zip(objects, self.types):
            assert obj.is_instance(t)
        params = np.array(params, dtype=self.params_space.dtype)
        assert self.params_space.contains(params)
        memory: Dict = {}  # each option has its own memory dict
        return _Option(
            self.name,
            lambda s: self.policy(s, memory, objects, params),
            initiable=lambda s: self.initiable(s, memory, objects, params),
            terminal=lambda s: self.terminal(s, memory, objects, params),
            parent=self,
            objects=objects,
            params=params,
            memory=memory)


@dataclass(eq=False)
class _Option:
    """Struct defining an option, which is like a parameterized option except
    that its components are not conditioned on objects/parameters.

    Should not be instantiated externally.
    """
    name: str
    # A policy maps a state to an action.
    _policy: Callable[[State], Action] = field(repr=False)
    # An initiation classifier maps a state to a bool, which is True
    # iff the option can start now.
    initiable: Callable[[State], bool] = field(repr=False)
    # A termination condition maps a state to a bool, which is True
    # iff the option should terminate now.
    terminal: Callable[[State], bool] = field(repr=False)
    # The parameterized option that generated this option.
    parent: ParameterizedOption = field(repr=False)
    # The objects that were used to ground this option.
    objects: Sequence[Object]
    # The parameters that were used to ground this option.
    params: Array
    # The memory dictionary for this option.
    memory: Dict = field(repr=False)

    def policy(self, state: State) -> Action:
        """Call the policy and set the action's option."""
        action = self._policy(state)
        action.set_option(self)
        return action


DummyOption: _Option = ParameterizedOption(
    "DummyOption", [], Box(0, 1,
                           (1, )), lambda s, m, o, p: Action(np.array([0.0])),
    lambda s, m, o, p: False, lambda s, m, o, p: True).ground([],
                                                              np.array([0.0]))
DummyOption.parent.params_space.seed(0)  # for reproducibility


@dataclass(frozen=True, repr=False, eq=False)
class STRIPSOperator:
    """Struct defining a symbolic operator (as in STRIPS).

    Lifted! Note here that the ignore_effects - unlike the
    add_effects and delete_effects - are universally
    quantified over all possible groundings.
    """
    name: str
    parameters: Sequence[Variable]
    preconditions: Set[LiftedAtom]
    add_effects: Set[LiftedAtom]
    delete_effects: Set[LiftedAtom]
    ignore_effects: Set[Predicate]

    def make_nsrt(
        self,
        option: ParameterizedOption,
        option_vars: Sequence[Variable],
        sampler: NSRTSampler = field(repr=False)
    ) -> NSRT:
        """Make an NSRT out of this STRIPSOperator object, given the necessary
        additional fields."""
        return NSRT(self.name, self.parameters, self.preconditions,
                    self.add_effects, self.delete_effects, self.ignore_effects,
                    option, option_vars, sampler)

    @lru_cache(maxsize=None)
    def ground(self, objects: Tuple[Object]) -> _GroundSTRIPSOperator:
        """Ground into a _GroundSTRIPSOperator, given objects.

        Insist that objects are tuple for hashing in cache.
        """
        assert isinstance(objects, tuple)
        assert len(objects) == len(self.parameters)
        assert all(
            o.is_instance(p.type) for o, p in zip(objects, self.parameters))
        sub = dict(zip(self.parameters, objects))
        preconditions = {atom.ground(sub) for atom in self.preconditions}
        add_effects = {atom.ground(sub) for atom in self.add_effects}
        delete_effects = {atom.ground(sub) for atom in self.delete_effects}
        return _GroundSTRIPSOperator(self, list(objects), preconditions,
                                     add_effects, delete_effects)

    @cached_property
    def _str(self) -> str:
        return f"""STRIPS-{self.name}:
    Parameters: {self.parameters}
    Preconditions: {sorted(self.preconditions, key=str)}
    Add Effects: {sorted(self.add_effects, key=str)}
    Delete Effects: {sorted(self.delete_effects, key=str)}
    Ignore Effects: {sorted(self.ignore_effects, key=str)}"""

    @cached_property
    def _hash(self) -> int:
        return hash(str(self))

    def __str__(self) -> str:
        return self._str

    def __repr__(self) -> str:
        return str(self)

    def pddl_str(self) -> str:
        """Get a string representation suitable for writing out to a PDDL
        file."""
        params_str = " ".join(f"{p.name} - {p.type.name}"
                              for p in self.parameters)
        preconds_str = "\n        ".join(
            atom.pddl_str() for atom in sorted(self.preconditions))
        effects_str = "\n        ".join(atom.pddl_str()
                                        for atom in sorted(self.add_effects))
        if self.delete_effects:
            effects_str += "\n        "
            effects_str += "\n        ".join(
                f"(not {atom.pddl_str()})"
                for atom in sorted(self.delete_effects))
        if self.ignore_effects:
            if len(effects_str) != 0:
                effects_str += "\n        "
            for pred in sorted(self.ignore_effects):
                pred_types_str = " ".join(f"?x{i} - {t.name}"
                                          for i, t in enumerate(pred.types))
                pred_eff_variables_str = " ".join(f"?x{i}"
                                                  for i in range(pred.arity))
                effects_str += f"(forall ({pred_types_str})" +\
                    f" (not ({pred.name} {pred_eff_variables_str})))"
                effects_str += "\n        "
        return f"""(:action {self.name}
    :parameters ({params_str})
    :precondition (and {preconds_str})
    :effect (and {effects_str})
  )"""

    def __hash__(self) -> int:
        return self._hash

    def __eq__(self, other: object) -> bool:
        assert isinstance(other, STRIPSOperator)
        return str(self) == str(other)

    def __lt__(self, other: object) -> bool:
        assert isinstance(other, STRIPSOperator)
        return str(self) < str(other)

    def __gt__(self, other: object) -> bool:
        assert isinstance(other, STRIPSOperator)
        return str(self) > str(other)

    def copy_with(self, **kwargs: Any) -> STRIPSOperator:
        """Create a copy of the operator, optionally while replacing any of the
        arguments."""
        default_kwargs = dict(name=self.name,
                              parameters=self.parameters,
                              preconditions=self.preconditions,
                              add_effects=self.add_effects,
                              delete_effects=self.delete_effects,
                              ignore_effects=self.ignore_effects)
        assert set(kwargs.keys()).issubset(default_kwargs.keys())
        default_kwargs.update(kwargs)
        # mypy is known to have issues with this pattern:
        # https://github.com/python/mypy/issues/5382
        return STRIPSOperator(**default_kwargs)  # type: ignore

    def effect_to_ignore_effect(self, effect: LiftedAtom,
                                option_vars: Sequence[Variable],
                                add_or_delete: str) -> STRIPSOperator:
        """Return a new STRIPS operator resulting from turning the given effect
        (either add or delete) into an ignore effect."""
        assert add_or_delete in ("add", "delete")
        if add_or_delete == "add":
            assert effect in self.add_effects
            new_add_effects = self.add_effects - {effect}
            new_delete_effects = self.delete_effects
        else:
            new_add_effects = self.add_effects
            assert effect in self.delete_effects
            new_delete_effects = self.delete_effects - {effect}
        # Since we are removing an effect, it could be the case
        # that parameters need to be removed from the operator.
        remaining_params = {
            p
            for atom in self.preconditions | new_add_effects
            | new_delete_effects for p in atom.variables
        } | set(option_vars)
        new_params = [p for p in self.parameters if p in remaining_params]
        return STRIPSOperator(self.name, new_params, self.preconditions,
                              new_add_effects, new_delete_effects,
                              self.ignore_effects | {effect.predicate})

    def get_complexity(self) -> float:
        """Get the complexity of this operator.

        We only care about the arity of the operator, since that is what
        affects grounding. We'll use 2^arity as a measure of grounding
        effort.
        """
        return float(2**len(self.parameters))


@dataclass(frozen=True, repr=False, eq=False)
class _GroundSTRIPSOperator:
    """A STRIPSOperator + objects.

    Should not be instantiated externally.
    """
    parent: STRIPSOperator
    objects: Sequence[Object]
    preconditions: Set[GroundAtom]
    add_effects: Set[GroundAtom]
    delete_effects: Set[GroundAtom]

    @cached_property
    def _str(self) -> str:
        return f"""GroundSTRIPS-{self.name}:
    Parameters: {self.objects}
    Preconditions: {sorted(self.preconditions, key=str)}
    Add Effects: {sorted(self.add_effects, key=str)}
    Delete Effects: {sorted(self.delete_effects, key=str)}
    Ignore Effects: {sorted(self.ignore_effects, key=str)}"""

    @cached_property
    def _hash(self) -> int:
        return hash(str(self))

    @property
    def name(self) -> str:
        """Name of this ground STRIPSOperator."""
        return self.parent.name

    @property
    def ignore_effects(self) -> Set[Predicate]:
        """Ignore effects from the parent."""
        return self.parent.ignore_effects

    def __str__(self) -> str:
        return self._str

    def __repr__(self) -> str:
        return str(self)

    def __hash__(self) -> int:
        return self._hash

    def __eq__(self, other: object) -> bool:
        assert isinstance(other, _GroundSTRIPSOperator)
        return str(self) == str(other)

    def __lt__(self, other: object) -> bool:
        assert isinstance(other, _GroundSTRIPSOperator)
        return str(self) < str(other)

    def __gt__(self, other: object) -> bool:
        assert isinstance(other, _GroundSTRIPSOperator)
        return str(self) > str(other)


@dataclass(frozen=True, repr=False, eq=False)
class NSRT:
    """Struct defining an NSRT, which contains the components of a STRIPS
    operator, a parameterized option, and a sampler function.

    "NSRT" stands for "Neuro-Symbolic Relational Transition Model".
    Paper: https://arxiv.org/abs/2105.14074
    """
    name: str
    parameters: Sequence[Variable]
    preconditions: Set[LiftedAtom]
    add_effects: Set[LiftedAtom]
    delete_effects: Set[LiftedAtom]
    ignore_effects: Set[Predicate]
    option: ParameterizedOption
    # A subset of parameters corresponding to the (lifted) arguments of the
    # option that this NSRT contains.
    option_vars: Sequence[Variable]
    # A sampler maps a state, RNG, and objects to option parameters.
    _sampler: NSRTSampler = field(repr=False)

    @cached_property
    def _str(self) -> str:
        option_var_str = ", ".join([str(v) for v in self.option_vars])
        return f"""NSRT-{self.name}:
    Parameters: {self.parameters}
    Preconditions: {sorted(self.preconditions, key=str)}
    Add Effects: {sorted(self.add_effects, key=str)}
    Delete Effects: {sorted(self.delete_effects, key=str)}
    Ignore Effects: {sorted(self.ignore_effects, key=str)}
    Option Spec: {self.option.name}({option_var_str})"""

    @cached_property
    def _hash(self) -> int:
        return hash(str(self))

    @property
    def op(self) -> STRIPSOperator:
        """Return the STRIPSOperator associated with this NSRT."""
        return STRIPSOperator(self.name, self.parameters, self.preconditions,
                              self.add_effects, self.delete_effects,
                              self.ignore_effects)

    def __str__(self) -> str:
        return self._str

    def __repr__(self) -> str:
        return str(self)

    def pddl_str(self) -> str:
        """Get a string representation suitable for writing out to a PDDL
        file."""
        return self.op.pddl_str()

    def pretty_str(self, name_map: Dict[str, str]) -> str:
        """Display the NSRT in a nice human-readable format, given a mapping to
        new predicate names for any invented predicates."""
        out = ""
        out += f"{self.name}:\n\tParameters: {self.parameters}"
        for name, atoms in [("Preconditions", self.preconditions),
                            ("Add Effects", self.add_effects),
                            ("Delete Effects", self.delete_effects)]:
            out += f"\n\t{name}:"
            for atom in atoms:
                pretty_pred = atom.predicate.pretty_str()[1]
                new_name = (name_map[pretty_pred] if pretty_pred in name_map
                            else str(atom.predicate))
                var_str = ", ".join(map(str, atom.variables))
                out += f"\n\t\t{new_name}({var_str})"
        option_var_strs = [str(v) for v in self.option_vars]
        out += f"\n\tOption Spec: ({self.option.name}, {option_var_strs})"
        return out

    def __hash__(self) -> int:
        return self._hash

    def __eq__(self, other: object) -> bool:
        assert isinstance(other, NSRT)
        return str(self) == str(other)

    def __lt__(self, other: object) -> bool:
        assert isinstance(other, NSRT)
        return str(self) < str(other)

    def __gt__(self, other: object) -> bool:
        assert isinstance(other, NSRT)
        return str(self) > str(other)

    @property
    def sampler(self) -> NSRTSampler:
        """This NSRT's sampler."""
        return self._sampler

    def ground(self, objects: Sequence[Object]) -> _GroundNSRT:
        """Ground into a _GroundNSRT, given objects."""
        assert len(objects) == len(self.parameters)
        assert all(
            o.is_instance(p.type) for o, p in zip(objects, self.parameters))
        sub = dict(zip(self.parameters, objects))
        preconditions = {atom.ground(sub) for atom in self.preconditions}
        add_effects = {atom.ground(sub) for atom in self.add_effects}
        delete_effects = {atom.ground(sub) for atom in self.delete_effects}
        option_objs = [sub[v] for v in self.option_vars]
        return _GroundNSRT(self, objects, preconditions, add_effects,
                           delete_effects, self.option, option_objs,
                           self._sampler)

    def filter_predicates(self, kept: Collection[Predicate]) -> NSRT:
        """Keep only the given predicates in the preconditions, add effects,
        delete effects, and ignore effects.

        Note that the parameters must stay the same for the sake of the
        sampler inputs.
        """
        preconditions = {a for a in self.preconditions if a.predicate in kept}
        add_effects = {a for a in self.add_effects if a.predicate in kept}
        delete_effects = {
            a
            for a in self.delete_effects if a.predicate in kept
        }
        ignore_effects = {a for a in self.ignore_effects if a in kept}
        return NSRT(self.name, self.parameters, preconditions, add_effects,
                    delete_effects, ignore_effects, self.option,
                    self.option_vars, self._sampler)


@dataclass(frozen=True, repr=False, eq=False)
class _GroundNSRT:
    """A ground NSRT is an NSRT + objects.

    Should not be instantiated externally.
    """
    parent: NSRT
    objects: Sequence[Object]
    preconditions: Set[GroundAtom]
    add_effects: Set[GroundAtom]
    delete_effects: Set[GroundAtom]
    option: ParameterizedOption
    option_objs: Sequence[Object]
    _sampler: NSRTSampler = field(repr=False)

    @cached_property
    def _str(self) -> str:
        return f"""GroundNSRT-{self.name}:
    Parameters: {self.objects}
    Preconditions: {sorted(self.preconditions, key=str)}
    Add Effects: {sorted(self.add_effects, key=str)}
    Delete Effects: {sorted(self.delete_effects, key=str)}
    Ignore Effects: {sorted(self.ignore_effects, key=str)}
    Option: {self.option}
    Option Objects: {self.option_objs}"""

    @cached_property
    def _hash(self) -> int:
        return hash(str(self))

    @property
    def name(self) -> str:
        """Name of this ground NSRT."""
        return self.parent.name

    @property
    def ignore_effects(self) -> Set[Predicate]:
        """Ignore effects from the parent."""
        return self.parent.ignore_effects

    def __str__(self) -> str:
        return self._str

    def __repr__(self) -> str:
        return str(self)

    def __hash__(self) -> int:
        return self._hash

    def __eq__(self, other: object) -> bool:
        assert isinstance(other, _GroundNSRT)
        return str(self) == str(other)

    def __lt__(self, other: object) -> bool:
        assert isinstance(other, _GroundNSRT)
        return str(self) < str(other)

    def __gt__(self, other: object) -> bool:
        assert isinstance(other, _GroundNSRT)
        return str(self) > str(other)

    def sample_option(self, state: State, goal: Set[GroundAtom],
                      rng: np.random.Generator) -> _Option:
        """Sample an _Option for this ground NSRT, by invoking the contained
        sampler.

        On the Option that is returned, one can call, e.g.,
        policy(state).
        """
        # Note that the sampler takes in ALL self.objects, not just the subset
        # self.option_objs of objects that are passed into the option.
        params = self._sampler(state, goal, rng, self.objects)
        # Clip the params into the params_space of self.option, for safety.
        low = self.option.params_space.low
        high = self.option.params_space.high
        params = np.clip(params, low, high)
        return self.option.ground(self.option_objs, params)

    def copy_with(self, **kwargs: Any) -> _GroundNSRT:
        """Create a copy of the ground NSRT, optionally while replacing any of
        the arguments."""
        default_kwargs = dict(parent=self.parent,
                              objects=self.objects,
                              preconditions=self.preconditions,
                              add_effects=self.add_effects,
                              delete_effects=self.delete_effects,
                              option=self.option,
                              option_objs=self.option_objs,
                              _sampler=self._sampler)
        assert set(kwargs.keys()).issubset(default_kwargs.keys())
        default_kwargs.update(kwargs)
        # mypy is known to have issues with this pattern:
        # https://github.com/python/mypy/issues/5382
        return _GroundNSRT(**default_kwargs)  # type: ignore


@dataclass(eq=False)
class Action:
    """An action in an environment.

    This is a light wrapper around a numpy float array that can
    optionally store the option which produced it.
    """
    _arr: Array
    _option: _Option = field(repr=False, default=DummyOption)

    @property
    def arr(self) -> Array:
        """The array representation of this action."""
        return self._arr

    def has_option(self) -> bool:
        """Whether this action has a non-default option attached."""
        return self._option.parent != DummyOption.parent

    def get_option(self) -> _Option:
        """Get the option that produced this action."""
        assert self.has_option()
        return self._option

    def set_option(self, option: _Option) -> None:
        """Set the option that produced this action."""
        self._option = option

    def unset_option(self) -> None:
        """Unset the option that produced this action."""
        self._option = DummyOption
        assert not self.has_option()


@dataclass(frozen=True, repr=False, eq=False)
class LowLevelTrajectory:
    """A structure representing a low-level trajectory, containing a state
    sequence, action sequence, and optional train task id. This trajectory may
    or may not be a demonstration.

    Invariant 1: If this trajectory is a demonstration, it must contain
    a train task idx and achieve the goal in the respective train task. This
    invariant is checked upon creation of the trajectory (in datasets) because
    the trajectory does not have a goal, it only has a train task idx.

    Invariant 2: The length of the state sequence is always one greater than
    the length of the action sequence.
    """
    _states: List[State]
    _actions: List[Action]
    _is_demo: bool = field(default=False)
    _train_task_idx: Optional[int] = field(default=None)

    def __post_init__(self) -> None:
        assert len(self._states) == len(self._actions) + 1
        if self._is_demo:
            assert self._train_task_idx is not None

    @property
    def states(self) -> List[State]:
        """States in the trajectory."""
        return self._states

    @property
    def actions(self) -> List[Action]:
        """Actions in the trajectory."""
        return self._actions

    @property
    def is_demo(self) -> bool:
        """Whether this trajectory is a demonstration."""
        return self._is_demo

    @property
    def train_task_idx(self) -> int:
        """The index of the train task."""
        assert self._train_task_idx is not None, \
            "This trajectory doesn't contain a train task idx!"
        return self._train_task_idx


@dataclass(repr=False, eq=False)
class Dataset:
    """A collection of LowLevelTrajectory objects, and optionally, lists of
    annotations, one per trajectory.

    For example, in interactive learning, an annotation for an offline
    learning Dataset would be of type List[Set[GroundAtom]] (with
    predicate classifiers deleted).
    """
    _trajectories: List[LowLevelTrajectory]
    _annotations: Optional[List[Any]] = field(default=None)

    def __post_init__(self) -> None:
        if self._annotations is not None:
            assert len(self._trajectories) == len(self._annotations)

    @property
    def trajectories(self) -> List[LowLevelTrajectory]:
        """The trajectories in the dataset."""
        return self._trajectories

    @property
    def has_annotations(self) -> bool:
        """Whether this dataset has annotations in it."""
        return self._annotations is not None

    @property
    def annotations(self) -> List[Any]:
        """The annotations in the dataset."""
        assert self._annotations is not None
        return self._annotations

    def append(self,
               trajectory: LowLevelTrajectory,
               annotation: Optional[Any] = None) -> None:
        """Append one more trajectory and annotation to the dataset."""
        if annotation is None:
            assert self._annotations is None
        else:
            assert self._annotations is not None
            self._annotations.append(annotation)
        self._trajectories.append(trajectory)


@dataclass(eq=False)
class Segment:
    """A segment represents a low-level trajectory that is the result of
    executing one option. The segment stores the abstract state (ground atoms)
    that held immediately before the option started executing, and the abstract
    state (ground atoms) that held immediately after.

    Segments are used during learning, when we don't necessarily know
    the option associated with the trajectory yet.
    """
    trajectory: LowLevelTrajectory
    init_atoms: Set[GroundAtom]
    final_atoms: Set[GroundAtom]
    _option: _Option = field(repr=False, default=DummyOption)
    _goal: Optional[Set[GroundAtom]] = field(default=None)
    # Field used by the backchaining algorithm (gen_to_spec_learner.py)
    necessary_add_effects: Optional[Set[GroundAtom]] = field(default=None)

    def __post_init__(self) -> None:
        assert len(self.states) == len(self.actions) + 1

    @property
    def states(self) -> List[State]:
        """States in the trajectory."""
        return self.trajectory.states

    @property
    def actions(self) -> List[Action]:
        """Actions in the trajectory."""
        return self.trajectory.actions

    @property
    def add_effects(self) -> Set[GroundAtom]:
        """Atoms in the final atoms but not the init atoms.

        Do not cache; init and final atoms can change.
        """
        return self.final_atoms - self.init_atoms

    @property
    def delete_effects(self) -> Set[GroundAtom]:
        """Atoms in the init atoms but not the final atoms.

        Do not cache; init and final atoms can change.
        """
        return self.init_atoms - self.final_atoms

    def has_option(self) -> bool:
        """Whether this segment has a non-default option attached."""
        return self._option.parent != DummyOption.parent

    def get_option(self) -> _Option:
        """Get the option that produced this segment."""
        assert self.has_option()
        return self._option

    def set_option(self, option: _Option) -> None:
        """Set the option that produced this segment."""
        self._option = option

    def has_goal(self) -> bool:
        """Whether this segment has a non-default goal attached."""
        return self._goal is not None

    def get_goal(self) -> Set[GroundAtom]:
        """Get the goal associated with this segment."""
        assert self._goal is not None
        return self._goal

    def set_goal(self, goal: Set[GroundAtom]) -> None:
        """Set the goal associated with this segment."""
        self._goal = goal


@dataclass(eq=False, repr=False)
class PNAD:
    """PNAD: PartialNSRTAndDatastore.

    A helper class for NSRT learning that contains information
    useful to maintain throughout the learning procedure. Each object of
    this class corresponds to a learned NSRT. We use this class because
    we don't want to clutter the NSRT class with a datastore, since data
    is only used for learning and is not part of the representation itself.
    """
    # The symbolic components of the NSRT.
    op: STRIPSOperator
    # The datastore, a list of segments that are covered by the
    # STRIPSOperator self.op. For each such segment, the datastore also
    # maintains a substitution dictionary of type VarToObjSub,
    # under which the ParameterizedOption and effects for all
    # segments in the datastore are equivalent.
    datastore: Datastore
    # The OptionSpec of this NSRT, which is a tuple of (option, option_vars).
    option_spec: OptionSpec
    # The sampler for this NSRT.
    sampler: Optional[NSRTSampler] = field(init=False, default=None)
    # A container for the possible keep effects for this PNAD.
    poss_keep_effects: Set[LiftedAtom] = field(init=False, default_factory=set)
    seg_to_keep_effects_sub: Dict[Segment,
                                  VarToObjSub] = field(init=False,
                                                       default_factory=dict)

    def add_to_datastore(self,
                         member: Tuple[Segment, VarToObjSub],
                         check_effect_equality: bool = True) -> None:
        """Add a new member to self.datastore."""
        seg, var_obj_sub = member
        if len(self.datastore) > 0:
            # All variables should have a corresponding object.
            assert set(var_obj_sub) == set(self.op.parameters)
            # The effects should match.
            if check_effect_equality:
                obj_var_sub = {o: v for (v, o) in var_obj_sub.items()}
                lifted_add_effects = {
                    a.lift(obj_var_sub)
                    for a in seg.add_effects
                }
                lifted_del_effects = {
                    a.lift(obj_var_sub)
                    for a in seg.delete_effects
                }
                assert lifted_add_effects == self.op.add_effects
                assert lifted_del_effects == self.op.delete_effects
            if seg.has_option():
                # The option should match.
                option = seg.get_option()
                part_param_option, part_option_args = self.option_spec
                assert option.parent == part_param_option
                option_args = [var_obj_sub[v] for v in part_option_args]
                assert option.objects == option_args
        # Add to datastore.
        self.datastore.append(member)

    def make_nsrt(self) -> NSRT:
        """Make an NSRT from this PNAD."""
        assert self.sampler is not None
        param_option, option_vars = self.option_spec
        return self.op.make_nsrt(param_option, option_vars, self.sampler)

    def copy(self) -> PNAD:
        """Make a copy of this PNAD object, taking care to ensure that
        modifying the original will not affect the copy."""
        new_op = self.op.copy_with()
        new_poss_keep_effects = set(self.poss_keep_effects)
        new_seg_to_keep_effects_sub = {}
        # NOTE: Below line effectively does a deep-copy of the nested dicts
        # here. This is crucial for the PNAD search learner (since otherwise,
        # updating a PNAD in a different set may change this dict for a PNAD
        # in the current set).
        for k, v in self.seg_to_keep_effects_sub.items():
            new_seg_to_keep_effects_sub[k] = dict(v)
        new_pnad = PNAD(new_op, self.datastore, self.option_spec)
        new_pnad.poss_keep_effects = new_poss_keep_effects
        new_pnad.seg_to_keep_effects_sub = new_seg_to_keep_effects_sub
        return new_pnad

    def __repr__(self) -> str:
        param_option, option_vars = self.option_spec
        vars_str = ", ".join(str(v) for v in option_vars)
        return f"{self.op}\n    Option Spec: {param_option.name}({vars_str})"

    def __str__(self) -> str:
        return repr(self)

    def __lt__(self, other: PNAD) -> bool:
        return repr(self) < repr(other)


@dataclass(frozen=True, eq=False, repr=False)
class InteractionRequest:
    """A request for interacting with a training task during online learning.
    Contains the index for that training task, an acting policy, a query
    policy, and a termination function. The acting policy may also terminate
    the interaction by raising `utils.RequestActPolicyFailure`.

    Note: the act_policy will not be called on the state where the
    termination_function returns True, but the query_policy will be.
    """
    train_task_idx: int
    act_policy: Callable[[State], Action]
    query_policy: Callable[[State], Optional[Query]]  # query can be None
    termination_function: Callable[[State], bool]


@dataclass(frozen=True, eq=False, repr=False)
class InteractionResult:
    """The result of an InteractionRequest. Contains a list of states, a list
    of actions, and a list of responses to queries if provded.

    Invariant: len(states) == len(responses) == len(actions) + 1
    """
    states: List[State]
    actions: List[Action]
    responses: List[Optional[Response]]

    def __post_init__(self) -> None:
        assert len(self.states) == len(self.responses) == len(self.actions) + 1


@dataclass(frozen=True, eq=False, repr=False)
class Query(abc.ABC):
    """Base class for a Query."""

    @property
    def cost(self) -> float:
        """The cost of making this Query."""
        raise NotImplementedError("Override me")


@dataclass(frozen=True, eq=False, repr=False)
class Response(abc.ABC):
    """Base class for a Response to a query.

    All responses contain the Query object itself, for convenience.
    """
    query: Query


@dataclass(frozen=True, eq=False, repr=False)
class GroundAtomsHoldQuery(Query):
    """A query for whether ground atoms hold in the state."""
    ground_atoms: Collection[GroundAtom]

    @property
    def cost(self) -> float:
        return len(self.ground_atoms)

    def __str__(self) -> str:
        atoms = ", ".join([str(ga) for ga in self.ground_atoms])
        return f"Do these hold? {atoms}"


@dataclass(frozen=True, eq=False, repr=False)
class GroundAtomsHoldResponse(Response):
    """A response to a GroundAtomsHoldQuery, providing boolean answers."""
    holds: Dict[GroundAtom, bool]

    def __str__(self) -> str:
        if not self.holds:
            return "No queries"
        responses = []
        for ga, b in self.holds.items():
            suffix = "holds" if b else "does not hold"
            responses.append(f"{ga} {suffix}")
        return ", ".join(responses)


@dataclass(frozen=True, eq=False, repr=False)
class DemonstrationQuery(Query):
    """A query requesting a demonstration to finish a train task."""
    train_task_idx: int

    @property
    def cost(self) -> float:
        return 1


@dataclass(frozen=True, eq=False, repr=False)
class DemonstrationResponse(Response):
    """A response to a DemonstrationQuery; provides a LowLevelTrajectory if one
    can be found by the teacher, otherwise returns None."""
    teacher_traj: Optional[LowLevelTrajectory]


@dataclass(frozen=True, eq=False, repr=False)
class PathToStateQuery(Query):
    """A query requesting a trajectory that reaches a specific state."""
    goal_state: State

    @property
    def cost(self) -> float:
        return 1


@dataclass(frozen=True, eq=False, repr=False)
class PathToStateResponse(Response):
    """A response to a PathToStateQuery; provides a LowLevelTrajectory if one
    can be found by the teacher, otherwise returns None."""
    teacher_traj: Optional[LowLevelTrajectory]


@dataclass(frozen=True, repr=False, eq=False)
class LDLRule:
    """A lifted decision list rule."""
    name: str
    parameters: Sequence[Variable]  # a superset of the NSRT parameters
    pos_state_preconditions: Set[LiftedAtom]  # a superset of the NSRT preconds
    neg_state_preconditions: Set[LiftedAtom]
    goal_preconditions: Set[LiftedAtom]
    nsrt: NSRT

    def __post_init__(self) -> None:
        assert set(self.parameters).issuperset(self.nsrt.parameters)
        assert self.pos_state_preconditions.issuperset(self.nsrt.preconditions)
        # The preconditions and goal preconditions should only use variables in
        # the rule parameters.
        for atom in self.pos_state_preconditions | \
            self.neg_state_preconditions | self.goal_preconditions:
            assert all(v in self.parameters for v in atom.variables)

    @lru_cache(maxsize=None)
    def ground(self, objects: Tuple[Object]) -> _GroundLDLRule:
        """Ground into a _GroundLDLRule, given objects.

        Insist that objects are tuple for hashing in cache.
        """
        assert isinstance(objects, tuple)
        assert len(objects) == len(self.parameters)
        assert all(
            o.is_instance(p.type) for o, p in zip(objects, self.parameters))
        sub = dict(zip(self.parameters, objects))
        pos_pre = {atom.ground(sub) for atom in self.pos_state_preconditions}
        neg_pre = {atom.ground(sub) for atom in self.neg_state_preconditions}
        goal_pre = {atom.ground(sub) for atom in self.goal_preconditions}
        nsrt_objects = [sub[v] for v in self.nsrt.parameters]
        ground_nsrt = self.nsrt.ground(nsrt_objects)
        return _GroundLDLRule(self, list(objects), pos_pre, neg_pre, goal_pre,
                              ground_nsrt)

    @cached_property
    def _str(self) -> str:
        parameter_str = "(" + " ".join(
            [f"{p.name} - {p.type.name}" for p in self.parameters]) + ")"

        def _atom_to_str(atom: LiftedAtom) -> str:
            args_str = " ".join([v.name for v in atom.variables])
            return f"({atom.predicate.name} {args_str})"

        inner_preconditions_strs = [
            _atom_to_str(a) for a in sorted(self.pos_state_preconditions)
        ]
        inner_preconditions_strs += [
            "(not " + _atom_to_str(a) + ")"
            for a in sorted(self.neg_state_preconditions)
        ]
        preconditions_str = " ".join(inner_preconditions_strs)
        if len(inner_preconditions_strs) > 1:
            preconditions_str = "(and " + preconditions_str + ")"
        elif not inner_preconditions_strs:
            preconditions_str = "()"
        goals_strs = [_atom_to_str(a) for a in sorted(self.goal_preconditions)]
        goals_str = " ".join(goals_strs)
        if len(goals_strs) > 1:
            goals_str = "(and " + goals_str + ")"
        elif not goals_strs:
            goals_str = "()"
        action_param_str = " ".join([v.name for v in self.nsrt.parameters])
        action_str = f"({self.nsrt.name} {action_param_str})"
        return f"""(:rule {self.name}
    :parameters {parameter_str}
    :preconditions {preconditions_str}
    :goals {goals_str}
    :action {action_str}
  )"""

    @cached_property
    def _hash(self) -> int:
        return hash(str(self))

    def __str__(self) -> str:
        return self._str

    def __repr__(self) -> str:
        return str(self)

    def __hash__(self) -> int:
        return self._hash

    def __eq__(self, other: object) -> bool:
        assert isinstance(other, LDLRule)
        return str(self) == str(other)

    def __lt__(self, other: object) -> bool:
        assert isinstance(other, LDLRule)
        return str(self) < str(other)

    def __gt__(self, other: object) -> bool:
        assert isinstance(other, LDLRule)
        return str(self) > str(other)


@dataclass(frozen=True, repr=False, eq=False)
class _GroundLDLRule:
    """A ground LDL rule is an LDLRule + objects.

    Should not be instantiated externally.
    """
    parent: LDLRule
    objects: Sequence[Object]
    pos_state_preconditions: Set[GroundAtom]
    neg_state_preconditions: Set[GroundAtom]
    goal_preconditions: Set[GroundAtom]
    ground_nsrt: _GroundNSRT

    @cached_property
    def _str(self) -> str:
        nsrt_obj_str = ", ".join([str(o) for o in self.ground_nsrt.objects])
        return f"""GroundLDLRule-{self.name}:
    Parameters: {self.objects}
    Pos State Pre: {sorted(self.pos_state_preconditions, key=str)}
    Neg State Pre: {sorted(self.neg_state_preconditions, key=str)}
    Goal Pre: {sorted(self.goal_preconditions, key=str)}
    NSRT: {self.ground_nsrt.name}({nsrt_obj_str})"""

    @cached_property
    def _hash(self) -> int:
        return hash(str(self))

    @property
    def name(self) -> str:
        """Name of this ground LDL rule."""
        return self.parent.name

    def __str__(self) -> str:
        return self._str

    def __repr__(self) -> str:
        return str(self)

    def __hash__(self) -> int:
        return self._hash

    def __eq__(self, other: object) -> bool:
        assert isinstance(other, _GroundLDLRule)
        return str(self) == str(other)

    def __lt__(self, other: object) -> bool:
        assert isinstance(other, _GroundLDLRule)
        return str(self) < str(other)

    def __gt__(self, other: object) -> bool:
        assert isinstance(other, _GroundLDLRule)
        return str(self) > str(other)


@dataclass(frozen=True)
class LiftedDecisionList:
    """A goal-conditioned policy from abstract states to ground NSRTs
    implemented with a lifted decision list.

    The logic described above is implemented in utils.query_ldl().
    """
    rules: Sequence[LDLRule]

    @cached_property
    def _hash(self) -> int:
        return hash(tuple(self.rules))

    def __hash__(self) -> int:
        return self._hash

    def __eq__(self, other: object) -> bool:
        assert isinstance(other, LiftedDecisionList)
        if len(self.rules) != len(other.rules):
            return False
        return all(r1 == r2 for r1, r2 in zip(self.rules, other.rules))

    def __str__(self) -> str:
        rule_str = "\n  ".join(str(r) for r in self.rules)
        return f"(define (policy)\n  {rule_str}\n)"


# Convenience higher-order types useful throughout the code
Observation = Any
<<<<<<< HEAD
=======
GoalDescription = Any
>>>>>>> c86b26b2
OptionSpec = Tuple[ParameterizedOption, List[Variable]]
GroundAtomTrajectory = Tuple[LowLevelTrajectory, List[Set[GroundAtom]]]
Image = NDArray[np.uint8]
ImageInput = NDArray[np.float32]
Video = List[Image]
Array = NDArray[np.float32]
ObjToVarSub = Dict[Object, Variable]
ObjToObjSub = Dict[Object, Object]
VarToObjSub = Dict[Variable, Object]
VarToVarSub = Dict[Variable, Variable]
EntToEntSub = Dict[_TypedEntity, _TypedEntity]
Datastore = List[Tuple[Segment, VarToObjSub]]
NSRTSampler = Callable[
    [State, Set[GroundAtom], np.random.Generator, Sequence[Object]], Array]
Metrics = DefaultDict[str, float]
LiftedOrGroundAtom = TypeVar("LiftedOrGroundAtom", LiftedAtom, GroundAtom,
                             _Atom)
NSRTOrSTRIPSOperator = TypeVar("NSRTOrSTRIPSOperator", NSRT, STRIPSOperator)
GroundNSRTOrSTRIPSOperator = TypeVar("GroundNSRTOrSTRIPSOperator", _GroundNSRT,
                                     _GroundSTRIPSOperator)
ObjectOrVariable = TypeVar("ObjectOrVariable", bound=_TypedEntity)
SamplerDatapoint = Tuple[State, VarToObjSub, _Option,
                         Optional[Set[GroundAtom]]]
RefinementDatapoint = Tuple[Task, List[_GroundNSRT], List[Set[GroundAtom]],
                            bool, float]
# For PDDLEnv environments, given a desired number of problems and an rng,
# returns a list of that many PDDL problem strings.
PDDLProblemGenerator = Callable[[int, np.random.Generator], List[str]]
# Used in ml_models.py. Either the maximum number of training iterations for
# a model, or a function that produces this number given the amount of data.
MaxTrainIters = Union[int, Callable[[int], int]]
ExplorationStrategy = Tuple[Callable[[State], Action], Callable[[State], bool]]
ParameterizedPolicy = Callable[[State, Dict, Sequence[Object], Array], Action]
ParameterizedInitiable = Callable[[State, Dict, Sequence[Object], Array], bool]
ParameterizedTerminal = Callable[[State, Dict, Sequence[Object], Array], bool]
AbstractPolicy = Callable[[Set[GroundAtom], Set[Object], Set[GroundAtom]],
                          Optional[_GroundNSRT]]
RGBA = Tuple[float, float, float, float]<|MERGE_RESOLUTION|>--- conflicted
+++ resolved
@@ -1586,10 +1586,7 @@
 
 # Convenience higher-order types useful throughout the code
 Observation = Any
-<<<<<<< HEAD
-=======
 GoalDescription = Any
->>>>>>> c86b26b2
 OptionSpec = Tuple[ParameterizedOption, List[Variable]]
 GroundAtomTrajectory = Tuple[LowLevelTrajectory, List[Set[GroundAtom]]]
 Image = NDArray[np.uint8]
