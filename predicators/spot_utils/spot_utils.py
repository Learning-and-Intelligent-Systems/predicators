--- conflicted
+++ resolved
@@ -248,7 +248,6 @@
         blocking_stand(self.robot_command_client, timeout_sec=10)
         self.robot.logger.info("Robot standing.")
 
-<<<<<<< HEAD
     def get_camera_images(self) -> Dict[str, Image]:
         """Get all camera images."""
         camera_images: Dict[str, Image] = {}
@@ -301,7 +300,6 @@
         """Walk around and build object views."""
         waypoints = ["front_tool_room", "low_wall_rack", "tool_room_table"]
         return self.construct_initState(waypoints)
-=======
     def get_localized_state(self) -> Any:
         """Get localized state from GraphNav client."""
         exec_start, exec_sec = time.perf_counter(), 0.0
@@ -318,7 +316,6 @@
             time.sleep(1)
         assert str(state.localization.seed_tform_body) != ''
         return state
->>>>>>> 0418f0d4
 
     def get_apriltag_pose_from_camera(
             self,
@@ -508,12 +505,6 @@
         for waypoint in waypoints:
             waypoint_id = graph_nav_loc_to_id[waypoint]
             self.navigate_to(waypoint_id, np.array([0.0, 0.0, 0.0]))
-<<<<<<< HEAD
-            for _ in range(4):
-                viewable_obj_poses = self.get_objects_in_view()
-                obj_poses.update(viewable_obj_poses)
-                self.relative_move(0.0, 0.0, 90.0)
-=======
             for _ in range(8):
                 for source_name in [
                         "hand_color_image", "left_fisheye_image",
@@ -523,7 +514,6 @@
                         source_name=source_name)
                     obj_poses.update(viewable_obj_poses)
                 self.relative_move(0.0, 0.0, 45.0)
->>>>>>> 0418f0d4
         return obj_poses
 
     def verify_estop(self, robot: Any) -> None:
