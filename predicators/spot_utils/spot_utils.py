"""Utility functions to interface with the Boston Dynamics Spot robot."""

import functools
import logging
import os
import re
import sys
import time
from typing import Any, Dict, Sequence, Set

import bosdyn.client
import bosdyn.client.estop
import bosdyn.client.lease
import bosdyn.client.util
import cv2
import numpy as np
from bosdyn.api import arm_command_pb2, basic_command_pb2, estop_pb2, \
    geometry_pb2, image_pb2, manipulation_api_pb2
from bosdyn.api.basic_command_pb2 import RobotCommandFeedbackStatus
from bosdyn.client import math_helpers
from bosdyn.client.estop import EstopClient
from bosdyn.client.frame_helpers import BODY_FRAME_NAME, \
    GRAV_ALIGNED_BODY_FRAME_NAME, ODOM_FRAME_NAME, VISION_FRAME_NAME, \
    get_a_tform_b, get_se2_a_tform_b, get_vision_tform_body
from bosdyn.client.image import ImageClient
from bosdyn.client.manipulation_api_client import ManipulationApiClient
from bosdyn.client.robot_command import RobotCommandBuilder, \
    RobotCommandClient, block_until_arm_arrives, blocking_stand
from bosdyn.client.robot_state import RobotStateClient
from bosdyn.client.sdk import Robot
from gym.spaces import Box

from predicators.settings import CFG
from predicators.spot_utils.helpers.graph_nav_command_line import \
    GraphNavInterface
from predicators.structs import Array, GroundAtom, Object

g_image_click = None
g_image_display = None

graph_nav_loc_to_id = {
    "start": "stone-prawn-2b0kiMuHQBhKfgwhNH3PLA==",
    "6-12_front": "linked-puffin-JpuZjUsLbqMMA7Ym5IwyGQ==",
    "6-12_table": "logy-impala-xc9w.jwUDuckZdITrner6g==",
    "front_tool_room": "dented-marlin-HZHTzO56529oo0oGfAFHdg==",
    "tool_room_table": "lumpen-squid-p9fT8Ui8TYI7JWQJvfQwKw==",
    "toolbag": "seared-hare-0JBmyRiYHfbxn58ymEwPaQ==",
    "tool_room_tool_stand": "roving-gibbon-3eduef4VV0itZzkpHZueNQ==",
    "tool_room_platform": "comfy-auk-W0iygJ1WJyKR1eB3qe2mlg==",
    "low_wall_rack": "alight-coyote-Nvl0i02Mk7Ds8ax0sj0Hsw==",
    "high_wall_rack": "alight-coyote-Nvl0i02Mk7Ds8ax0sj0Hsw==",
    "6-08_front": "curled-spawn-m19jn1Alc5XrrIcIoOSnaw==",
    "6-08_table": "maiden-oryx-zLyJUTDIg0ZNB3T4J1A8IQ==",
    "6-07_front": "moldy-cuckoo-RUdyBHBeLWD5pmNUEcW1Ng==",
    "6-07_table": "combed-gaur-dGWSpydRmOFNEAlBaABI4g==",
    "center": "unmown-botfly-8OaXOF1VG5LJWF47h.dRpQ==",
    "6-09_front": "ninth-jackal-g6onxC+AUQyIDznGUH3Fkw==",
    "6-09_bike": "sodden-hare-OxrK.cEZ1ZKHjb8jjwKrWA==",
    "6-09_table": "ranked-oxen-G0kq38CpHN7H7R.0FCm7DA==",
    "outside_table": "causal-fleece-fPaNlwN1dMO5vQ00ZjocmQ==",
    "6-13_corner": "gooey-mamba-nbmRlRr8J0KPsCztt0Wkyw==",
    "trash": "holy-aphid-SuqZLSjvRUjUxCDywLIFhw=="
}


# pylint: disable=no-member
class _SpotInterface():
    """Implementation of interface with low-level controllers and sensor data
    grabbing for the Spot robot.

    Perception/Sensor Data:
    get_gripper_obs() -> Returns number corresponding to gripper open
                           percentage.

    Controllers:
    navigateToController(objs, [float:dx, float:dy, float:dyaw])
    graspController(objs, [(0:Any,1:Top,-1:Side)])
    placeOntopController(objs, [float:distance])
    """

    def __init__(self) -> None:
        self._hostname = CFG.spot_robot_ip
        self._verbose = False
        self._force_45_angle_grasp = False
        self._force_horizontal_grasp = False
        self._force_squeeze_grasp = False
        self._force_top_down_grasp = False
        self._image_source = "hand_color_image"

        self.hand_x, self.hand_y, self.hand_z = (0.80, 0, 0.45)

        # Try to connect to the robot. If this fails, still maintain the
        # instance for testing, but assert that it succeeded within the
        # controller calls.
        self._connected_to_spot = False
        try:
            self._connect_to_spot()
            self._connected_to_spot = True
        except (bosdyn.client.exceptions.ProxyConnectionError,
                bosdyn.client.exceptions.UnableToConnectToRobotError,
                RuntimeError):
            logging.warning("Could not connect to Spot!")

    def _connect_to_spot(self) -> None:
        # See hello_spot.py for an explanation of these lines.
        bosdyn.client.util.setup_logging(self._verbose)

        self.sdk = bosdyn.client.create_standard_sdk('SesameClient')
        self.robot: Robot = self.sdk.create_robot(self._hostname)
        if not os.environ.get('BOSDYN_CLIENT_USERNAME') or not os.environ.get(
                'BOSDYN_CLIENT_PASSWORD'):
            raise RuntimeError("Spot environment variables unset.")
        bosdyn.client.util.authenticate(self.robot)
        self.robot.time_sync.wait_for_sync()

        assert self.robot.has_arm(
        ), "Robot requires an arm to run this example."

        # Verify the robot is not estopped and that an external application has
        # registered and holds an estop endpoint.
        self.verify_estop(self.robot)

        self.lease_client = self.robot.ensure_client(
            bosdyn.client.lease.LeaseClient.default_service_name)
        self.robot_state_client: RobotStateClient = self.robot.ensure_client(
            RobotStateClient.default_service_name)
        self.robot_command_client: RobotCommandClient = \
            self.robot.ensure_client(RobotCommandClient.default_service_name)
        self.image_client = self.robot.ensure_client(
            ImageClient.default_service_name)
        self.manipulation_api_client = self.robot.ensure_client(
            ManipulationApiClient.default_service_name)
        self.lease_client.take()
        self.lease_keepalive = bosdyn.client.lease.LeaseKeepAlive(
            self.lease_client, must_acquire=True, return_at_exit=True)

        # Create Graph Nav Command Line
        self.upload_filepath = "predicators/spot_utils/bike_env/" + \
            "downloaded_graph/"
        self.graph_nav_command_line = GraphNavInterface(
            self.robot, self.upload_filepath, self.lease_client,
            self.lease_keepalive)

        # Initializing Spot
        self.robot.logger.info(
            "Powering on robot... This may take a several seconds.")
        self.robot.power_on(timeout_sec=20)
        assert self.robot.is_powered_on(), "Robot power on failed."

        self.robot.logger.info("Commanding robot to stand...")
        blocking_stand(self.robot_command_client, timeout_sec=10)
        self.robot.logger.info("Robot standing.")

<<<<<<< HEAD
    def get_gripper_obs(self) -> Array:
        """Grabs the current observation of relevant quantities from the
        gripper."""
        robot_state = self.robot_state_client.get_robot_state()
        return robot_state.manipulator_state.gripper_open_percentage
=======
    @property
    def params_spaces(self) -> Dict[str, Box]:
        """The parameter spaces for each of the controllers."""
        return {
            "navigate": Box(-5.0, 5.0, (3, )),
            "grasp": Box(-1.0, 1.0, (1, )),
            "placeOnTop": Box(-5.0, 5.0, (1, )),
            "noop": Box(0, 1, (0, ))
        }

    def execute(self, name: str, current_atoms: Set[GroundAtom],
                objects: Sequence[Object], params: Array) -> None:
        """Run the controller based on the given name."""
        assert self._connected_to_spot
        if name == "navigate":
            return self.navigateToController(current_atoms, objects, params)
        if name == "grasp":
            return self.graspController(objects, params)
        assert name == "placeOnTop"
        return self.placeOntopController(objects, params)
>>>>>>> 50477a2d

    def navigateToController(self, curr_atoms: Set[GroundAtom],
                             objs: Sequence[Object], params: Array) -> None:
        """Controller that navigates to specific pre-specified locations.

        Params are [dx, dy, d-yaw]
        """
        print("NavigateTo", objs)
        assert len(params) == 3
        waypoint_id = ""
        if graph_nav_loc_to_id.get(objs[1].name) is not None:
            waypoint_id = graph_nav_loc_to_id[objs[1].name]
        else:
            curr_tool = objs[1].name
            surfaces_for_objs = re.findall(
                (r"On\(" + f"{curr_tool}:tool, " + r"(.*?):flat_surface\)"),
                str(curr_atoms))
            if surfaces_for_objs:
                assert len(surfaces_for_objs) == 1
                surface = surfaces_for_objs[0]
                waypoint_id = graph_nav_loc_to_id[surface]
            else:
                raise NotImplementedError

        self.navigate_to(waypoint_id, params)

    def graspController(self, objs: Sequence[Object], params: Array) -> None:
        """Wrapper method for grasp controller.

        Params are just one-dimensional corresponding to a top-down
        grasp (1), side grasp (-1) or any (0).
        """
        print("Grasp", objs)
        assert len(params) == 1
        assert params[0] in [0, 1, -1]
        if params[0] == 1:
            self._force_horizontal_grasp = False
            self._force_top_down_grasp = True
        elif params[0] == -1:
            self._force_horizontal_grasp = True
            self._force_top_down_grasp = False
        self.arm_object_grasp()

    def placeOntopController(self, objs: Sequence[Object],
                             params: Array) -> None:
        """Wrapper method for placeOnTop controller.

        Params is one-dimensional corresponding to the extension of the
        arm from the robot when placing.
        """
        print("PlaceOntop", objs)
        assert len(params) == 1
        self.hand_movement(params)

    def verify_estop(self, robot: Any) -> None:
        """Verify the robot is not estopped."""

        client = robot.ensure_client(EstopClient.default_service_name)
        if client.get_status().stop_level != estop_pb2.ESTOP_LEVEL_NONE:
            error_message = "Robot is estopped. Please use an external" + \
                " E-Stop client, such as the estop SDK example, to" + \
                " configure E-Stop."
            robot.logger.error(error_message)
            raise Exception(error_message)

    # NOTE: We want to deprecate this over the long-term!
    def cv_mouse_callback(self, event, x, y, flags, param):  # type: ignore
        """Callback for the click-to-grasp functionality with the Spot API's
        grasping interface."""
        del flags, param
        # pylint: disable=global-variable-not-assigned
        global g_image_click, g_image_display
        clone = g_image_display.copy()
        if event == cv2.EVENT_LBUTTONUP:
            g_image_click = (x, y)
        else:
            # Draw some lines on the image.
            #print('mouse', x, y)
            color = (30, 30, 30)
            thickness = 2
            image_title = 'Click to grasp'
            height = clone.shape[0]
            width = clone.shape[1]
            cv2.line(clone, (0, y), (width, y), color, thickness)
            cv2.line(clone, (x, 0), (x, height), color, thickness)
            cv2.imshow(image_title, clone)

    def add_grasp_constraint(
        self, grasp: manipulation_api_pb2.PickObjectInImage,
        robot_state_client: RobotStateClient
    ) -> manipulation_api_pb2.PickObjectInImage:
        """Method to constrain desirable grasps."""
        # There are 3 types of constraints:
        #   1. Vector alignment
        #   2. Full rotation
        #   3. Squeeze grasp
        #
        # You can specify more than one if you want and they will be
        # OR'ed together.

        # For these options, we'll use a vector alignment constraint.
        use_vector_constraint = self._force_top_down_grasp or \
            self._force_horizontal_grasp

        # Specify the frame we're using.
        grasp.grasp_params.grasp_params_frame_name = VISION_FRAME_NAME

        if use_vector_constraint:
            if self._force_top_down_grasp:
                # Add a constraint that requests that the x-axis of the
                # gripper is pointing in the negative-z direction in the
                # vision frame.

                # The axis on the gripper is the x-axis.
                axis_on_gripper_ewrt_gripper = geometry_pb2.Vec3(x=1, y=0, z=0)

                # The axis in the vision frame is the negative z-axis
                axis_to_align_with_ewrt_vo = geometry_pb2.Vec3(x=0, y=0, z=-1)

            if self._force_horizontal_grasp:
                # Add a constraint that requests that the y-axis of the
                # gripper is pointing in the positive-z direction in the
                # vision frame.  That means that the gripper is
                # constrained to be rolled 90 degrees and pointed at the
                # horizon.

                # The axis on the gripper is the y-axis.
                axis_on_gripper_ewrt_gripper = geometry_pb2.Vec3(x=0, y=1, z=0)

                # The axis in the vision frame is the positive z-axis
                axis_to_align_with_ewrt_vo = geometry_pb2.Vec3(x=0, y=0, z=1)

            # Add the vector constraint to our proto.
            constraint = grasp.grasp_params.allowable_orientation.add()
            constraint.vector_alignment_with_tolerance.\
                axis_on_gripper_ewrt_gripper.\
                    CopyFrom(axis_on_gripper_ewrt_gripper)
            constraint.vector_alignment_with_tolerance.\
                axis_to_align_with_ewrt_frame.\
                    CopyFrom(axis_to_align_with_ewrt_vo)

            # We'll take anything within about 10 degrees for top-down or
            # horizontal grasps.
            constraint.vector_alignment_with_tolerance.\
                threshold_radians = 0.17

        elif self._force_45_angle_grasp:
            # Demonstration of a RotationWithTolerance constraint.
            # This constraint allows you to specify a full orientation you
            # want the hand to be in, along with a threshold.
            # You might want this feature when grasping an object with known
            # geometry and you want to make sure you grasp a specific part
            # of it. Here, since we don't have anything in particular we
            # want to grasp,  we'll specify an orientation that will have the
            # hand aligned with robot and rotated down 45 degrees as an
            # example.

            # First, get the robot's position in the world.
            robot_state = robot_state_client.get_robot_state()
            vision_T_body = get_vision_tform_body(
                robot_state.kinematic_state.transforms_snapshot)

            # Rotation from the body to our desired grasp.
            body_Q_grasp = math_helpers.Quat.from_pitch(0.785398)  # 45 degrees
            vision_Q_grasp = vision_T_body.rotation * body_Q_grasp

            # Turn into a proto
            constraint = grasp.grasp_params.allowable_orientation.add()
            constraint.rotation_with_tolerance.rotation_ewrt_frame.CopyFrom(
                vision_Q_grasp.to_proto())

            # We'll accept anything within +/- 10 degrees
            constraint.rotation_with_tolerance.threshold_radians = 0.17

        elif self._force_squeeze_grasp:
            # Tell the robot to just squeeze on the ground at the given point.
            constraint = grasp.grasp_params.allowable_orientation.add()
            constraint.squeeze_grasp.SetInParent()

        return grasp

    def arm_object_grasp(self) -> None:
        """A simple example of using the Boston Dynamics API to command Spot's
        arm."""
        assert self.robot.is_powered_on(), "Robot power on failed."
        assert basic_command_pb2.StandCommand.Feedback.STATUS_IS_STANDING

        # Take a picture with a camera
        self.robot.logger.info(f'Getting an image from: {self._image_source}')
        image_responses = self.image_client.get_image_from_sources(
            [self._image_source])

        if len(image_responses) != 1:
            print(f'Got invalid number of images: {str(len(image_responses))}')
            print(image_responses)
            assert False

        image = image_responses[0]
        if image.shot.image.pixel_format == image_pb2.Image.\
            PIXEL_FORMAT_DEPTH_U16:
            dtype = np.uint16  # type: ignore
        else:
            dtype = np.uint8  # type: ignore
        img = np.fromstring(image.shot.image.data, dtype=dtype)  # type: ignore
        if image.shot.image.format == image_pb2.Image.FORMAT_RAW:
            img = img.reshape(image.shot.image.rows, image.shot.image.cols)
        else:
            img = cv2.imdecode(img, -1)

        # Show the image to the user and wait for them to click on a pixel
        self.robot.logger.info('Click on an object to start grasping...')
        image_title = 'Click to grasp'
        cv2.namedWindow(image_title)
        cv2.setMouseCallback(image_title, self.cv_mouse_callback)

        # pylint: disable=global-variable-not-assigned, global-statement
        global g_image_click, g_image_display
        g_image_display = img
        cv2.imshow(image_title, g_image_display)
        while g_image_click is None:
            key = cv2.waitKey(1) & 0xFF
            if key == ord('q') or key == ord('Q'):
                # Quit
                print('"q" pressed, exiting.')
                sys.exit()

        # pylint: disable=unsubscriptable-object
        self.robot.\
            logger.info(f"Object at ({g_image_click[0]}, {g_image_click[1]})")
        # pylint: disable=unsubscriptable-object
        pick_vec = geometry_pb2.Vec2(x=g_image_click[0], y=g_image_click[1])

        # Build the proto
        grasp = manipulation_api_pb2.PickObjectInImage(
            pixel_xy=pick_vec,
            transforms_snapshot_for_camera=image.shot.transforms_snapshot,
            frame_name_image_sensor=image.shot.frame_name_image_sensor,
            camera_model=image.source.pinhole)

        # Optionally add a grasp constraint.  This lets you tell the robot you
        # only want top-down grasps or side-on grasps.
        grasp = self.add_grasp_constraint(grasp, self.robot_state_client)

        # Ask the robot to pick up the object
        grasp_request = manipulation_api_pb2.ManipulationApiRequest(
            pick_object_in_image=grasp)

        # Send the request
        cmd_response = self.manipulation_api_client.manipulation_api_command(
            manipulation_api_request=grasp_request)

        # Get feedback from the robot
        while True:
            feedback_request = manipulation_api_pb2.\
                ManipulationApiFeedbackRequest(manipulation_cmd_id=\
                    cmd_response.manipulation_cmd_id)

            # Send the request
            response = self.manipulation_api_client.\
                manipulation_api_feedback_command(
                manipulation_api_feedback_request=feedback_request)

            print(
                'Current state: ',
                manipulation_api_pb2.ManipulationFeedbackState.Name(
                    response.current_state))

            if response.current_state in [manipulation_api_pb2.\
                MANIP_STATE_GRASP_SUCCEEDED, manipulation_api_pb2.\
                MANIP_STATE_GRASP_FAILED]:
                break

        # Unstow the arm
        unstow = RobotCommandBuilder.arm_ready_command()

        # Issue the command via the RobotCommandClient
        unstow_command_id = self.robot_command_client.robot_command(unstow)

        self.robot.logger.info("Unstow command issued.")
        block_until_arm_arrives(self.robot_command_client, unstow_command_id,
                                3.0)

        time.sleep(1.0)

        # Allow Stowing and Stow Arm
        grasp_carry_state_override = manipulation_api_pb2.\
            ApiGraspedCarryStateOverride(override_request=3)
        grasp_override_request = manipulation_api_pb2.\
            ApiGraspOverrideRequest(
            carry_state_override=grasp_carry_state_override)
        cmd_response = self.manipulation_api_client.\
            grasp_override_command(grasp_override_request)

        stow_cmd = RobotCommandBuilder.arm_stow_command()
        stow_command_id = self.robot_command_client.robot_command(stow_cmd)
        self.robot.logger.info("Stow command issued.")
        block_until_arm_arrives(self.robot_command_client, stow_command_id,
                                3.0)

        self.robot.logger.info('Finished grasp.')

        g_image_click = None
        g_image_display = None

        time.sleep(2.0)

    def block_until_arm_arrives_with_prints(self, robot: Robot,
                                            command_client: RobotCommandClient,
                                            cmd_id: int) -> None:
        """Block until the arm arrives at the goal and print the distance
        remaining.

        Note: a version of this function is available as a helper in
        robot_command without the prints.
        """
        while True:
            feedback_resp = command_client.robot_command_feedback(cmd_id)

            if feedback_resp.feedback.synchronized_feedback.\
                arm_command_feedback.arm_cartesian_feedback.status == \
                arm_command_pb2.ArmCartesianCommand.Feedback.\
                    STATUS_TRAJECTORY_COMPLETE:
                robot.logger.info('Move complete.')
                break
            time.sleep(0.1)

<<<<<<< HEAD
    def hand_movement(self, params: Sequence[float]) -> None:
        """Move arm to infront of robot and open gripper."""
=======
    def hand_movement(self, params: Array) -> None:
        """Move arm to infront of robot an open gripper."""
>>>>>>> 50477a2d
        # Move the arm to a spot in front of the robot, and open the gripper.
        assert self.robot.is_powered_on(), "Robot power on failed."
        assert basic_command_pb2.StandCommand.Feedback.STATUS_IS_STANDING

        # Rotation as a quaternion
        qw = np.cos((np.pi / 4) / 2)
        qx = 0
        qy = np.sin((np.pi / 4) / 2)
        qz = 0
        flat_body_Q_hand = geometry_pb2.Quaternion(w=qw, x=qx, y=qy, z=qz)

        # Make the arm pose RobotCommand
        # Build a position to move the arm to (in meters, relative to and
        # expressed in the gravity aligned body frame).
        assert params[0] >= -0.5 and params[0] <= 0.5
        x = self.hand_x + params[0]  # dx hand
        y = self.hand_y
        z = self.hand_z
        hand_ewrt_flat_body = geometry_pb2.Vec3(x=x, y=y, z=z)

        flat_body_T_hand = geometry_pb2.SE3Pose(position=hand_ewrt_flat_body,
                                                rotation=flat_body_Q_hand)

        robot_state = self.robot_state_client.get_robot_state()
        odom_T_flat_body = get_a_tform_b(
            robot_state.kinematic_state.transforms_snapshot, ODOM_FRAME_NAME,
            GRAV_ALIGNED_BODY_FRAME_NAME)

        odom_T_hand = odom_T_flat_body * math_helpers.SE3Pose.from_obj(
            flat_body_T_hand)

        # duration in seconds
        seconds = 2

        arm_command = RobotCommandBuilder.arm_pose_command(
            odom_T_hand.x, odom_T_hand.y, odom_T_hand.z, odom_T_hand.rot.w,
            odom_T_hand.rot.x, odom_T_hand.rot.y, odom_T_hand.rot.z,
            ODOM_FRAME_NAME, seconds)

        # Make sure to keep the gripper closed during this movement!
        gripper_command = RobotCommandBuilder.\
            claw_gripper_open_fraction_command(0.0)

        # Combine the arm and gripper commands into one RobotCommand
        command = RobotCommandBuilder.build_synchro_command(
            gripper_command, arm_command)

        # Send the request
        cmd_id: int = self.robot_command_client.robot_command(command)
        self.robot.logger.info('Moving arm to position.')

        # Wait until the arm arrives at the goal.
        self.block_until_arm_arrives_with_prints(self.robot,
                                                 self.robot_command_client,
                                                 cmd_id)

        time.sleep(2)

        # Make the open gripper RobotCommand
        gripper_command = RobotCommandBuilder.\
            claw_gripper_open_fraction_command(1.0)

        # Combine the arm and gripper commands into one RobotCommand
        command = RobotCommandBuilder.build_synchro_command(
            gripper_command, arm_command)

        # Send the request
        cmd_id = self.robot_command_client.robot_command(command)
        self.robot.logger.info('Moving arm to position.')

        # Wait until the arm arrives at the goal.
        self.block_until_arm_arrives_with_prints(self.robot,
                                                 self.robot_command_client,
                                                 cmd_id)

        time.sleep(2)

        # Finally, stow the arm and close the gripper.
        stow_cmd = RobotCommandBuilder.arm_stow_command()
        gripper_close_command = RobotCommandBuilder.\
            claw_gripper_open_fraction_command(0.0)
        # Combine the arm and gripper commands into one RobotCommand
        stow_and_close_command = RobotCommandBuilder.build_synchro_command(
            gripper_close_command, stow_cmd)
        stow_and_close_command_id = self.robot_command_client.robot_command(
            stow_and_close_command)
        self.robot.logger.info("Stow command issued.")
        block_until_arm_arrives(self.robot_command_client,
                                stow_and_close_command_id, 3.0)

    def navigate_to(self, waypoint_id: str, params: Array) -> None:
        """Use GraphNavInterface to localize robot and go to a location."""
        # pylint: disable=broad-except
        try:
            # (1) Initialize location
            self.graph_nav_command_line.set_initial_localization_fiducial()

            # (2) Get localization state
            self.graph_nav_command_line.get_localization_state()

            # (4) Navigate to
            self.graph_nav_command_line.navigate_to([waypoint_id])

            # (5) Offset by params
            if params != [0.0, 0.0, 0.0]:
                self.relative_move(params[0], params[1], params[2])

        except Exception as e:
            print(e)

    def relative_move(self,
                      dx: float,
                      dy: float,
                      dyaw: float,
                      stairs: bool = False) -> bool:
        """Move to relative robot position in body frame."""
        transforms = self.robot_state_client.get_robot_state(
        ).kinematic_state.transforms_snapshot

        # Build the transform for where we want the robot to be
        # relative to where the body currently is.
        body_tform_goal = math_helpers.SE2Pose(x=dx, y=dy, angle=dyaw)
        # We do not want to command this goal in body frame because
        # the body will move, thus shifting our goal. Instead, we
        # transform this offset to get the goal position in the output
        # frame (which will be either odom or vision).
        out_tform_body = get_se2_a_tform_b(transforms, ODOM_FRAME_NAME,
                                           BODY_FRAME_NAME)
        out_tform_goal = out_tform_body * body_tform_goal

        # Command the robot to go to the goal point in the specified
        # frame. The command will stop at the new position.
        robot_cmd = RobotCommandBuilder.synchro_se2_trajectory_point_command(
            goal_x=out_tform_goal.x,
            goal_y=out_tform_goal.y,
            goal_heading=out_tform_goal.angle,
            frame_name=ODOM_FRAME_NAME,
            params=RobotCommandBuilder.mobility_params(stair_hint=stairs))
        end_time = 10.0
        cmd_id = self.robot_command_client.robot_command(
            lease=None,
            command=robot_cmd,
            end_time_secs=time.time() + end_time)
        # Wait until the robot has reached the goal.
        while True:
            feedback = self.robot_command_client.\
                robot_command_feedback(cmd_id)
            mobility_feedback = feedback.feedback.\
                synchronized_feedback.mobility_command_feedback
            if mobility_feedback.status != \
                RobotCommandFeedbackStatus.STATUS_PROCESSING:
                print("Failed to reach the goal")
                return False
            traj_feedback = mobility_feedback.se2_trajectory_feedback
            if (traj_feedback.status == traj_feedback.STATUS_AT_GOAL
                    and traj_feedback.body_movement_status
                    == traj_feedback.BODY_STATUS_SETTLED):
                print("Arrived at the goal.")
                return True
            time.sleep(1)


@functools.lru_cache(maxsize=None)
def get_spot_interface() -> _SpotInterface:
    """Ensure that _SpotControllers is only created once."""
    return _SpotInterface()<|MERGE_RESOLUTION|>--- conflicted
+++ resolved
@@ -151,13 +151,11 @@
         blocking_stand(self.robot_command_client, timeout_sec=10)
         self.robot.logger.info("Robot standing.")
 
-<<<<<<< HEAD
     def get_gripper_obs(self) -> Array:
         """Grabs the current observation of relevant quantities from the
         gripper."""
         robot_state = self.robot_state_client.get_robot_state()
         return robot_state.manipulator_state.gripper_open_percentage
-=======
     @property
     def params_spaces(self) -> Dict[str, Box]:
         """The parameter spaces for each of the controllers."""
@@ -178,7 +176,6 @@
             return self.graspController(objects, params)
         assert name == "placeOnTop"
         return self.placeOntopController(objects, params)
->>>>>>> 50477a2d
 
     def navigateToController(self, curr_atoms: Set[GroundAtom],
                              objs: Sequence[Object], params: Array) -> None:
@@ -505,13 +502,8 @@
                 break
             time.sleep(0.1)
 
-<<<<<<< HEAD
-    def hand_movement(self, params: Sequence[float]) -> None:
+    def hand_movement(self, params: Array) -> None:
         """Move arm to infront of robot and open gripper."""
-=======
-    def hand_movement(self, params: Array) -> None:
-        """Move arm to infront of robot an open gripper."""
->>>>>>> 50477a2d
         # Move the arm to a spot in front of the robot, and open the gripper.
         assert self.robot.is_powered_on(), "Robot power on failed."
         assert basic_command_pb2.StandCommand.Feedback.STATUS_IS_STANDING
