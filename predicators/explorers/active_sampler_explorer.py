--- conflicted
+++ resolved
@@ -2,15 +2,8 @@
 
 import glob
 import logging
-<<<<<<< HEAD
-import os
-import re
-import time
-from typing import Callable, Dict, Iterator, List, Optional, Set
-=======
 from collections import deque
 from typing import Callable, Dict, Iterator, List, Optional, Set, Tuple
->>>>>>> 0fbcb4e6
 
 import dill as pkl
 import numpy as np
@@ -26,12 +19,9 @@
 from predicators.structs import NSRT, Action, ExplorationStrategy, \
     GroundAtom, NSRTSampler, ParameterizedOption, Predicate, State, Task, \
     Type, _GroundNSRT, _GroundSTRIPSOperator, _Option
-<<<<<<< HEAD
-=======
 
 # Helper type to distinguish training tasks from replanning tasks.
 _TaskID = Tuple[str, int]
->>>>>>> 0fbcb4e6
 
 
 class ActiveSamplerExplorer(BaseExplorer):
@@ -71,12 +61,6 @@
         self._last_init_option_state: Optional[State] = None
         self._nsrt_to_explorer_sampler = nsrt_to_explorer_sampler
         self._seen_train_task_idxs = seen_train_task_idxs
-<<<<<<< HEAD
-        self._task_plan_cache: Dict[int, List[_GroundSTRIPSOperator]] = {}
-        self._task_plan_calls_since_replan: Dict[int, int] = {}
-        self._default_cost = -np.log(utils.beta_bernoulli_posterior([]).mean())
-        self._sorted_options = sorted(options, key=lambda o: o.name)
-=======
         self._task_plan_cache: Dict[_TaskID, List[_GroundSTRIPSOperator]] = {}
         self._task_plan_calls_since_replan: Dict[_TaskID, int] = {}
         self._sorted_options = sorted(options, key=lambda o: o.name)
@@ -89,7 +73,6 @@
         # Tasks created through re-planning.
         n = CFG.active_sampler_explorer_planning_progress_max_replan_tasks
         self._replanning_tasks: deque[Task] = deque([], maxlen=n)
->>>>>>> 0fbcb4e6
 
     @classmethod
     def get_name(cls) -> str:
@@ -122,13 +105,8 @@
 
         def _option_policy(state: State) -> _Option:
             logging.info("[Explorer] Option policy called.")
-<<<<<<< HEAD
-            nonlocal assigned_task_goal_reached, current_policy, \
-                next_practice_nsrt, using_random
-=======
             nonlocal assigned_task_finished, current_policy, \
                 next_practice_nsrt, using_random, assigned_task_horizon
->>>>>>> 0fbcb4e6
 
             # Need to wait for policy to get called to "see" the train task.
             self._seen_train_task_idxs.add(train_task_idx)
@@ -326,42 +304,6 @@
             model = create_competence_model(model_name, skill_name)
             self._competence_models[last_executed_op] = model
         self._competence_models[last_executed_op].observe(success)
-<<<<<<< HEAD
-        # Aggressively save data after every single option execution.
-        init_state = self._last_init_option_state
-        assert init_state is not None
-        option = self._last_executed_option
-        assert option is not None
-        objects = option.objects
-        params = option.params
-        sampler_input = utils.construct_active_sampler_input(
-            init_state, objects, params, option.parent)
-        sampler_output = int(success)
-        # Now, we need to get the file location and the max
-        # datapoint id saved at this location.
-        os.makedirs(CFG.data_dir, exist_ok=True)
-        objects_tuple_str = str(tuple(nsrt.objects))
-        objects_tuple_str = objects_tuple_str.strip('()')
-        prefix = f"{CFG.data_dir}/{CFG.env}_{nsrt.name}({objects_tuple_str})_"
-        filepath_template = f"{prefix}*.data"
-        datapoint_id = 0
-        all_saved_files = glob.glob(filepath_template)
-        if all_saved_files:
-            regex_prefix = re.escape(prefix)
-            regex = f"{regex_prefix}(\\d+).data"
-            for filename in all_saved_files:
-                regex_match = re.match(regex, filename)
-                assert regex_match is not None
-                d_id = int(regex_match.groups()[0])
-                datapoint_id = max(datapoint_id, d_id + 1)
-        data = {
-            "datapoint": (sampler_input, sampler_output),
-            "time": time.time()
-        }
-        with open(f"{prefix}{datapoint_id}.data", "wb") as f:
-            pkl.dump(data, f)
-=======
->>>>>>> 0fbcb4e6
 
     def _get_option_policy_for_task(self,
                                     task: Task) -> Callable[[State], _Option]:
@@ -386,16 +328,6 @@
             plan, task.goal, self._rng, necessary_atoms_seq=atoms_seq)
 
     def _score_ground_op(self, ground_op: _GroundSTRIPSOperator) -> float:
-<<<<<<< HEAD
-        # Score NSRTs according to their success rate and a bonus for ones
-        # that haven't been tried very much.
-        model = self._competence_models[ground_op]
-        history = self._ground_op_hist[ground_op]
-        num_tries = len(history)
-        success_rate = sum(history) / num_tries
-        competence = model.get_current_competence()
-        total_trials = sum(len(h) for h in self._ground_op_hist.values())
-=======
         if CFG.active_sampler_explore_task_strategy == "planning_progress":
             score = self._score_ground_op_planning_progress(ground_op)
         elif CFG.active_sampler_explore_task_strategy == "success_rate":
@@ -429,37 +361,10 @@
         # Optimization: skip any ground op with perfect success.
         if success_rate == 1.0:
             return -np.inf
->>>>>>> 0fbcb4e6
         logging.info(f"[Explorer] {ground_op.name}{ground_op.objects} has")
         logging.info(f"[Explorer]   success rate: {success_rate}")
         logging.info(f"[Explorer]   posterior competence: {competence}")
         logging.info(f"[Explorer]   num attempts: {num_tries}")
-<<<<<<< HEAD
-        if CFG.active_sampler_explore_task_strategy == "planning_progress":
-            score = self._score_ground_op_planning_progress(ground_op)
-        elif CFG.active_sampler_explore_task_strategy == "success_rate":
-            # Try less successful operators more often.
-            # UCB-like bonus.
-            c = CFG.active_sampler_explore_bonus
-            bonus = c * np.sqrt(np.log(total_trials) / num_tries)
-            score = (1.0 - success_rate) + bonus
-        elif CFG.active_sampler_explore_task_strategy == "random":
-            # Random scores baseline.
-            score = self._rng.uniform()
-        else:
-            raise NotImplementedError(
-                "Unrecognized explore task strategy: "
-                f"{CFG.active_sampler_explore_task_strategy}")
-        logging.info(f"[Explorer]   total score: {score}")
-        return score
-
-    def _score_ground_op_planning_progress(
-            self, ground_op: _GroundSTRIPSOperator) -> float:
-        # Predict the competence if we had one more data point.
-        model = self._competence_models[ground_op]
-        extrap = model.predict_competence(CFG.skill_competence_model_lookahead)
-=======
->>>>>>> 0fbcb4e6
         logging.info(f"[Explorer]   extrapolated competence: {extrap}")
         c_hat = -np.log(extrap)
         assert c_hat >= 0
@@ -478,12 +383,6 @@
         train_task_idxs = sorted(self._seen_train_task_idxs)
         max_num_tasks = CFG.active_sampler_explorer_planning_progress_max_tasks
         num_tasks = min(max_num_tasks, len(train_task_idxs))
-<<<<<<< HEAD
-        train_task_idxs = train_task_idxs[:num_tasks]
-        for train_task_idx in train_task_idxs:
-            plan = self._get_task_plan_for_training_task(
-                train_task_idx, ground_op_costs)
-=======
         train_task_ids = [("train", i) for i in train_task_idxs[:num_tasks]]
         # Add up to a certain number of fictitious training tasks that were
         # created through re-planning. Use the most recent tasks to deal with
@@ -492,7 +391,6 @@
         replan_task_ids = [("replan", i) for i in range(len(num_replan_tasks))]
         for task_id in train_task_ids + replan_task_ids:
             plan = self._get_task_plan_for_task(task_id, ground_op_costs)
->>>>>>> 0fbcb4e6
             task_plan_costs = []
             for op in plan:
                 op_cost = ground_op_costs.get(op, self._default_cost)
@@ -500,20 +398,6 @@
             plan_costs.append(sum(task_plan_costs))
         return -sum(plan_costs)  # higher scores are better
 
-<<<<<<< HEAD
-    def _get_task_plan_for_training_task(
-        self, train_task_idx: int, ground_op_costs: Dict[_GroundSTRIPSOperator,
-                                                         float]
-    ) -> List[_GroundSTRIPSOperator]:
-        # Optimization: only re-plan at a certain frequency.
-        replan_freq = CFG.active_sampler_explorer_replan_frequency
-        if train_task_idx not in self._task_plan_calls_since_replan or \
-            self._task_plan_calls_since_replan[train_task_idx] >= replan_freq:
-            self._task_plan_calls_since_replan[train_task_idx] = 0
-            timeout = CFG.timeout
-            task_planning_heuristic = CFG.sesame_task_planning_heuristic
-            task = self._train_tasks[train_task_idx]
-=======
     def _get_task_plan_for_task(
         self, task_id: _TaskID, ground_op_costs: Dict[_GroundSTRIPSOperator,
                                                       float]
@@ -530,7 +414,6 @@
                 "train": self._train_tasks,
                 "replan": self._replanning_tasks,
             }[task_type][task_idx]
->>>>>>> 0fbcb4e6
             plan, _, _ = run_task_plan_once(
                 task,
                 self._nsrts,
@@ -541,17 +424,10 @@
                 task_planning_heuristic=task_planning_heuristic,
                 ground_op_costs=ground_op_costs,
                 default_cost=self._default_cost)
-<<<<<<< HEAD
-            self._task_plan_cache[train_task_idx] = [n.op for n in plan]
-
-        self._task_plan_calls_since_replan[train_task_idx] += 1
-        return self._task_plan_cache[train_task_idx]
-=======
             self._task_plan_cache[task_id] = [n.op for n in plan]
 
         self._task_plan_calls_since_replan[task_id] += 1
         return self._task_plan_cache[task_id]
->>>>>>> 0fbcb4e6
 
     def _get_random_option(self, state: State) -> _Option:
         option = utils.sample_applicable_option(self._sorted_options, state,
