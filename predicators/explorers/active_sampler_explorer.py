"""An explorer for active sampler learning."""

import glob
import logging
import os
import re
<<<<<<< HEAD
=======
import time
>>>>>>> 8a4e1ba8
from typing import Callable, Dict, List, Optional, Set

import dill as pkl
import numpy as np
from gym.spaces import Box

from predicators import utils
from predicators.explorers.base_explorer import BaseExplorer
from predicators.planning import run_task_plan_once
from predicators.settings import CFG
from predicators.structs import NSRT, ExplorationStrategy, GroundAtom, \
    NSRTSampler, ParameterizedOption, Predicate, State, Task, Type, \
    _GroundNSRT, _GroundSTRIPSOperator, _Option


class ActiveSamplerExplorer(BaseExplorer):
    """Uses past ground operator successes and failures to choose a ground
    operator to "practice". Makes a plan to visit the ground operator and try
    out the respective sampler. Like the ActiveSamplerLearningApproach, we
    assume that operators and NSRTs are static except for the samplers. Updates
    ground_op_hist in-place.

    Starts by attempting to solve the given task, repeatedly trying
    until the goal is reached or time expires. With any remaining time,
    starts planning to practice.
    """

    def __init__(self, predicates: Set[Predicate],
                 options: Set[ParameterizedOption], types: Set[Type],
                 action_space: Box, train_tasks: List[Task],
                 max_steps_before_termination: int, nsrts: Set[NSRT],
                 ground_op_hist: Dict[_GroundSTRIPSOperator, List[bool]],
                 nsrt_to_explorer_sampler: Dict[NSRT, NSRTSampler]) -> None:

        # The current implementation assumes that NSRTs are not changing.
        assert CFG.strips_learner == "oracle"
        # The base sampler should also be unchanging and from the oracle.
        assert CFG.sampler_learner == "oracle"

        super().__init__(predicates, options, types, action_space, train_tasks,
                         max_steps_before_termination)
        self._nsrts = nsrts
        self._ground_op_hist = ground_op_hist
        self._last_executed_nsrt: Optional[_GroundNSRT] = None
        self._last_executed_option: Optional[_Option] = None
        self._nsrt_to_explorer_sampler = nsrt_to_explorer_sampler

    @classmethod
    def get_name(cls) -> str:
        return "active_sampler"

    def get_exploration_strategy(self, train_task_idx: int,
                                 timeout: int) -> ExplorationStrategy:
        """Wrap the parent termination function so that we can log the final
        outcome in ground_op_hist."""
        policy, termination_fn = super().get_exploration_strategy(
            train_task_idx, timeout)

        def wrapped_termination_fn(state: State) -> bool:
            terminate = termination_fn(state)
            if terminate:
                self._update_ground_op_hist(state)
            return terminate

        return policy, wrapped_termination_fn

    def _get_exploration_strategy(self, train_task_idx: int,
                                  timeout: int) -> ExplorationStrategy:

        assigned_task = self._train_tasks[train_task_idx]
        assigned_task_goal_reached = False
        current_policy: Optional[Callable[[State], _Option]] = None
        next_practice_nsrt: Optional[_GroundNSRT] = None

        def _option_policy(state: State) -> _Option:
            logging.info("[Explorer] Option policy called.")
            nonlocal assigned_task_goal_reached, current_policy, \
                next_practice_nsrt

            atoms = utils.abstract(state, self._predicates)

            # Record if we've reached the assigned goal; can now practice.
            if not assigned_task_goal_reached and \
                assigned_task.goal_holds(state):
                logging.info(
                    f"[Explorer] Reached assigned goal: {assigned_task.goal}")
                assigned_task_goal_reached = True
                current_policy = None

            # If we've just reached the preconditions for next_practice_nsrt,
            # then immediately execute it.
            if next_practice_nsrt is not None and \
                next_practice_nsrt.preconditions.issubset(atoms):
                g: Set[GroundAtom] = set()  # goal assumed unused
                logging.info(
                    f"[Explorer] Practicing NSRT: {next_practice_nsrt}")
                exploration_sampler = self._nsrt_to_explorer_sampler[
                    next_practice_nsrt.parent]
                practice_nsrt_for_exploration = next_practice_nsrt.copy_with(
                    _sampler=exploration_sampler)
                option = practice_nsrt_for_exploration.sample_option(
                    state, g, self._rng)
                next_practice_nsrt = None
                current_policy = None
                return option

            # Check if it's time to select a new goal and re-plan.
            if current_policy is None:
                # If the assigned goal hasn't yet been reached, try for it.
                if not assigned_task_goal_reached:
                    goal = assigned_task.goal
                    logging.info(
                        f"[Explorer] Pursuing assigned task goal: {goal}")
                # Otherwise, practice.
                else:
                    # If there are no ground NSRTs that we've tried so far,
                    # just wait until we have tried to solve some task.
                    if len(self._ground_op_hist) == 0:
                        raise utils.OptionExecutionFailure(
                            "No ground operators to practice yet")
                    next_practice_nsrt = self._get_practice_ground_nsrt()
                    logging.info("[Explorer] Pursuing NRST preconditions "
                                 f"{next_practice_nsrt.name}"
                                 f"{next_practice_nsrt.objects}")
                    goal = next_practice_nsrt.preconditions
                task = Task(state, goal)
                logging.info(f"[Explorer] Replanning to {task.goal}")
                current_policy = self._get_option_policy_for_task(task)

            # Query the current policy.
            assert current_policy is not None
            try:
                act = current_policy(state)
                return act
            except utils.OptionExecutionFailure:
                logging.info("[Explorer] Option execution failure!")
                current_policy = None
            # Call recursively to trigger re-planning.
            return _option_policy(state)

        # Wrap the option policy to keep track of the executed NSRTs and if
        # they succeeded, to update the ground_op_hist.
        self._last_executed_nsrt = None
        self._last_executed_option = None

        def _wrapped_option_policy(state: State) -> _Option:
            # Update ground_op_hist.
            self._update_ground_op_hist(state)
            # Record last executed NSRT.
            option = _option_policy(state)
            ground_nsrt = utils.option_to_ground_nsrt(option, self._nsrts)
            self._last_executed_nsrt = ground_nsrt
            self._last_executed_option = option
            return option

        # Finalize policy.
        policy = utils.option_policy_to_policy(_wrapped_option_policy)

        # Never terminate.
        termination_fn = lambda _: False

        return policy, termination_fn

    def _update_ground_op_hist(self, state: State) -> None:
        """Should be called when an NSRT has just terminated."""
        nsrt = self._last_executed_nsrt
        if nsrt is None:
            return
        atoms = utils.abstract(state, self._predicates)
        # NOTE: checking just the add effects doesn't work in general, but
        # is probably fine for now. The right thing to do here is check
        # the necessary atoms, which we will compute with a utility function
        # and then use in a forthcoming PR.
        success = nsrt.add_effects.issubset(atoms)
        logging.info(f"[Explorer] Last NSRT: {nsrt.name}{nsrt.objects}")
        logging.info(f"[Explorer]   outcome: {success}")
        if not success:
            logging.info(f"[Explorer]   missing: {nsrt.add_effects - atoms}")
        last_executed_op = nsrt.op
        if last_executed_op not in self._ground_op_hist:
            self._ground_op_hist[last_executed_op] = []
        self._ground_op_hist[last_executed_op].append(success)
        # Aggressively save data after every single option execution.
        option = self._last_executed_option
        assert option is not None
        objects = option.objects
        params = option.params
        sampler_input = utils.construct_active_sampler_input(
            state, objects, params, option.parent)
        sampler_output = int(success)
        # Now, we need to get the file location and the max
        # datapoint id saved at this location.
        os.makedirs(CFG.data_dir, exist_ok=True)
        objects_tuple_str = str(tuple(nsrt.objects))
        objects_tuple_str = objects_tuple_str.strip('()')
        prefix = f"{CFG.data_dir}/{CFG.env}_{nsrt.name}({objects_tuple_str})_"
        filepath_template = f"{prefix}*.data"
        datapoint_id = 0
        all_saved_files = glob.glob(filepath_template)
        if all_saved_files:
            regex_prefix = re.escape(prefix)
            regex = f"{regex_prefix}(\\d+).data"
            for filename in all_saved_files:
                regex_match = re.match(regex, filename)
                assert regex_match is not None
                d_id = int(regex_match.groups()[0])
                datapoint_id = max(datapoint_id, d_id + 1)
<<<<<<< HEAD
        with open(f"{prefix}{datapoint_id}.data", "wb") as f:
            pkl.dump((sampler_input, sampler_output), f)
=======
        data = {
            "datapoint": (sampler_input, sampler_output),
            "time": time.time()
        }
        with open(f"{prefix}{datapoint_id}.data", "wb") as f:
            pkl.dump(data, f)
>>>>>>> 8a4e1ba8

    def _get_practice_ground_nsrt(self) -> _GroundNSRT:
        best_op = max(self._ground_op_hist, key=self._score_ground_op)
        logging.info(f"[Explorer] Practicing {best_op.name}{best_op.objects}")
        nsrt = [n for n in self._nsrts if n.op == best_op.parent][0]
        return nsrt.ground(best_op.objects)

    def _get_option_policy_for_task(self,
                                    task: Task) -> Callable[[State], _Option]:
        # Run task planning and then greedily execute.
        timeout = CFG.timeout
        task_planning_heuristic = CFG.sesame_task_planning_heuristic
        plan, atoms_seq, _ = run_task_plan_once(
            task,
            self._nsrts,
            self._predicates,
            self._types,
            timeout,
            self._seed,
            task_planning_heuristic=task_planning_heuristic)
        return utils.nsrt_plan_to_greedy_option_policy(
            plan, task.goal, self._rng, necessary_atoms_seq=atoms_seq)

    def _score_ground_op(self, ground_op: _GroundSTRIPSOperator) -> float:
        # Score NSRTs according to their success rate and a bonus for ones
        # that haven't been tried very much.
        history = self._ground_op_hist[ground_op]
        num_tries = len(history)
        success_rate = sum(history) / num_tries
        total_trials = sum(len(h) for h in self._ground_op_hist.values())
        logging.info(f"[Explorer] {ground_op.name}{ground_op.objects} has")
        logging.info(f"[Explorer]   success rate: {success_rate}")
        # UCB-like bonus.
        c = CFG.active_sampler_explore_bonus
        bonus = c * np.sqrt(np.log(total_trials) / num_tries)
        logging.info(f"[Explorer]   num attempts: {num_tries}")
        # Try less successful operators more often.
        # TODO do not merge
        if "Place" in ground_op.name and "extra" in str(ground_op.objects):
            score = float("inf")
        else:
            score = (1.0 - success_rate) + bonus
        logging.info(f"[Explorer]   total score: {score}")
        return score<|MERGE_RESOLUTION|>--- conflicted
+++ resolved
@@ -4,10 +4,7 @@
 import logging
 import os
 import re
-<<<<<<< HEAD
-=======
 import time
->>>>>>> 8a4e1ba8
 from typing import Callable, Dict, List, Optional, Set
 
 import dill as pkl
@@ -215,17 +212,12 @@
                 assert regex_match is not None
                 d_id = int(regex_match.groups()[0])
                 datapoint_id = max(datapoint_id, d_id + 1)
-<<<<<<< HEAD
-        with open(f"{prefix}{datapoint_id}.data", "wb") as f:
-            pkl.dump((sampler_input, sampler_output), f)
-=======
         data = {
             "datapoint": (sampler_input, sampler_output),
             "time": time.time()
         }
         with open(f"{prefix}{datapoint_id}.data", "wb") as f:
             pkl.dump(data, f)
->>>>>>> 8a4e1ba8
 
     def _get_practice_ground_nsrt(self) -> _GroundNSRT:
         best_op = max(self._ground_op_hist, key=self._score_ground_op)
