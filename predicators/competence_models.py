--- conflicted
+++ resolved
@@ -18,19 +18,11 @@
         # Each list contains outcome for one cycle.
         self._cycle_observations: List[List[bool]] = [[]]
 
-<<<<<<< HEAD
     @classmethod
     @abc.abstractmethod
     def get_name(cls) -> str:
         """Get the unique name of this skill competence model."""
 
-    @property
-    def _current_cycle(self) -> int:
-        """The current cycle."""
-        return len(self._cycle_observations) - 1
-
-=======
->>>>>>> 9d3cb137
     def observe(self, skill_outcome: bool) -> None:
         """Record a success or failure from running the skill."""
         self._cycle_observations[-1].append(skill_outcome)
