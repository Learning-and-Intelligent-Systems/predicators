--- conflicted
+++ resolved
@@ -83,17 +83,8 @@
         logging.info("[CogMan] Finishing episode.")
         if len(self._episode_state_history) == len(
                 self._episode_action_history):
-<<<<<<< HEAD
-            try:
-                state = self._perceiver.step(observation)
-                self._episode_state_history.append(state)
-            except:
-                import ipdb
-                ipdb.set_trace()
-=======
             state = self._perceiver.step(observation)
             self._episode_state_history.append(state)
->>>>>>> af44fda0
 
     # The methods below provide an interface to the approach. In the future,
     # we may want to move some of these methods into cogman properly, e.g.,
@@ -149,17 +140,8 @@
 
     def get_current_history(self) -> LowLevelTrajectory:
         """Expose the most recent state, action history for learning."""
-<<<<<<< HEAD
-        try:
-            return LowLevelTrajectory(self._episode_state_history,
-                                      self._episode_action_history)
-        except:
-            import ipdb
-            ipdb.set_trace()
-=======
         return LowLevelTrajectory(self._episode_state_history,
                                   self._episode_action_history)
->>>>>>> af44fda0
 
     def _reset_policy(self, task: Task) -> None:
         """Call the approach or use the override policy."""
