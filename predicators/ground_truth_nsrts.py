--- conflicted
+++ resolved
@@ -39,44 +39,6 @@
 def get_gt_nsrts(env_name: str, predicates: Set[Predicate],
                  options: Set[ParameterizedOption]) -> Set[NSRT]:
     """Create ground truth NSRTs for an env."""
-<<<<<<< HEAD
-    if CFG.env in ("cover", "cover_hierarchical_types", "cover_typed_options",
-                   "cover_regrasp", "cover_multistep_options",
-                   "pybullet_cover"):
-        nsrts = _get_cover_gt_nsrts()
-    elif CFG.env == "cluttered_table":
-        nsrts = _get_cluttered_table_gt_nsrts()
-    elif CFG.env == "cluttered_table_place":
-        nsrts = _get_cluttered_table_gt_nsrts(with_place=True)
-    elif CFG.env in ("blocks", "pybullet_blocks"):
-        nsrts = _get_blocks_gt_nsrts()
-    elif CFG.env == "behavior":
-        nsrts = _get_behavior_gt_nsrts()  # pragma: no cover
-    elif CFG.env in ("painting", "repeated_nextto_painting"):
-        nsrts = _get_painting_gt_nsrts()
-    elif CFG.env == "tools":
-        nsrts = _get_tools_gt_nsrts()
-    elif CFG.env == "playroom":
-        nsrts = _get_playroom_gt_nsrts()
-    elif CFG.env in ("repeated_nextto", "repeated_nextto_ambiguous"):
-        nsrts = _get_repeated_nextto_gt_nsrts(CFG.env)
-    elif CFG.env == "repeated_nextto_single_option":
-        nsrts = _get_repeated_nextto_single_option_gt_nsrts()
-    elif CFG.env == "screws":
-        nsrts = _get_screws_gt_nsrts()
-    elif CFG.env.startswith("pddl_"):
-        nsrts = _get_pddl_env_gt_nsrts(CFG.env)
-    elif CFG.env == "touch_point":
-        nsrts = _get_touch_point_gt_nsrts()
-    elif CFG.env == "stick_button":
-        nsrts = _get_stick_button_gt_nsrts()
-    elif CFG.env == "doors":
-        nsrts = _get_doors_gt_nsrts()
-    elif CFG.env == "coffee":
-        nsrts = _get_coffee_gt_nsrts()
-    elif CFG.env in ("satellites", "satellites_simple"):
-        nsrts = _get_satellites_gt_nsrts()
-=======
     if env_name in ("cover", "cover_hierarchical_types", "cover_typed_options",
                     "cover_regrasp", "cover_multistep_options",
                     "pybullet_cover"):
@@ -87,6 +49,8 @@
         nsrts = _get_cluttered_table_gt_nsrts(env_name, with_place=True)
     elif env_name in ("blocks", "pybullet_blocks"):
         nsrts = _get_blocks_gt_nsrts(env_name)
+    elif env_name == "behavior":
+        nsrts = _get_behavior_gt_nsrts()  # pragma: no cover
     elif env_name in ("painting", "repeated_nextto_painting"):
         nsrts = _get_painting_gt_nsrts(env_name)
     elif env_name == "tools":
@@ -113,7 +77,6 @@
         nsrts = _get_coffee_gt_nsrts(env_name)
     elif env_name in ("satellites", "satellites_simple"):
         nsrts = _get_satellites_gt_nsrts(env_name)
->>>>>>> 90e7b7cd
     else:
         raise NotImplementedError("Ground truth NSRTs not implemented")
     # Filter out excluded predicates from NSRTs, and filter out NSRTs whose
