"""An environment where a robot must brew and pour coffee."""

from typing import ClassVar, Dict, List, Optional, Sequence, Set, Tuple

import matplotlib
import matplotlib.pyplot as plt
import numpy as np
from gym.spaces import Box

from predicators import utils
from predicators.envs import BaseEnv
from predicators.settings import CFG
from predicators.structs import Action, EnvironmentTask, GroundAtom, Object, \
    Predicate, State, Type


class CoffeeEnv(BaseEnv):
    """An environment where a robot must brew and pour coffee."""

    # Tolerances.
    grasp_finger_tol: ClassVar[float] = 1e-2
    grasp_position_tol: ClassVar[float] = 0.5
    dispense_tol: ClassVar[float] = 1.0
    pour_angle_tol: ClassVar[float] = 1e-1
    pour_pos_tol: ClassVar[float] = 1.0
    init_padding: ClassVar[float] = 0.5  # used to space objects in init states
    pick_jug_y_padding: ClassVar[float] = 1.5
    pick_jug_rot_tol: ClassVar[float] = np.pi / 3
    safe_z_tol: ClassVar[float] = 1e-1
    place_jug_in_machine_tol: ClassVar[float] = 1e-1
    # Robot settings.
    x_lb: ClassVar[float] = 0.0
    x_ub: ClassVar[float] = 10.0
    y_lb: ClassVar[float] = 0.0
    y_ub: ClassVar[float] = 10.0
    z_lb: ClassVar[float] = 0.0
    z_ub: ClassVar[float] = 10.0
    tilt_lb: ClassVar[float] = 0.0
    tilt_ub: ClassVar[float] = np.pi / 4
    wrist_lb: ClassVar[float] = -np.pi
    wrist_ub: ClassVar[float] = np.pi
    robot_init_x: ClassVar[float] = (x_ub + x_lb) / 2.0
    robot_init_y: ClassVar[float] = (y_ub + y_lb) / 2.0
    robot_init_z: ClassVar[float] = z_ub
    robot_init_tilt: ClassVar[float] = 0.0
    robot_init_wrist: ClassVar[float] = 0.0
    open_fingers: ClassVar[float] = 0.4
    closed_fingers: ClassVar[float] = 0.1
    # Machine settings.
    machine_x_len: ClassVar[float] = 0.1 * (x_ub - x_lb) # 0.1
    machine_y_len: ClassVar[float] = 0.2 * (y_ub - y_lb) # 0.2
    machine_z_len: ClassVar[float] = 0.4 * (z_ub - z_lb)
    machine_x: ClassVar[float] = x_ub - machine_x_len - init_padding # 9.4
    machine_y: ClassVar[float] = y_ub - machine_y_len - init_padding # 9.3
    button_x: ClassVar[float] = machine_x + machine_x_len / 2
    button_y: ClassVar[float] = machine_y
    button_z: ClassVar[float] = 3 * machine_z_len / 4
    button_radius: ClassVar[float] = 0.2 * machine_x_len
    button_press_threshold: ClassVar[float] = button_radius
    # Jug settings.
    jug_radius: ClassVar[float] = (0.8 * machine_x_len) / 2.0 # 0.4
    jug_height: ClassVar[float] = 0.15 * (z_ub - z_lb)
    jug_init_x_lb: ClassVar[float] = machine_x - machine_x_len + init_padding
    jug_init_x_ub: ClassVar[float] = machine_x + machine_x_len - init_padding
    jug_init_y_lb: ClassVar[float] = y_lb + jug_radius + pick_jug_y_padding + \
                                     init_padding # 0.4 + 1.5 + 0.5 = 2.4
    jug_init_y_ub: ClassVar[
<<<<<<< HEAD
        float] = machine_y - machine_y_len - jug_radius - init_padding # 8.6
=======
        float] = machine_y - machine_y_len - jug_radius - init_padding
    jug_init_rot_lb: ClassVar[float] = -2 * np.pi / 3
    jug_init_rot_ub: ClassVar[float] = 2 * np.pi / 3
>>>>>>> e5ded351
    jug_handle_offset: ClassVar[float] = 1.05 * jug_radius
    jug_handle_height: ClassVar[float] = 3 * jug_height / 4
    jug_handle_radius: ClassVar[float] = 1e-1  # just for rendering
    # Dispense area settings.
    dispense_area_x: ClassVar[float] = machine_x + machine_x_len / 2
    dispense_area_y: ClassVar[float] = machine_y - 1.1 * jug_radius
    # Cup settings.
    cup_radius: ClassVar[float] = 0.6 * jug_radius # 0.24
    cup_init_x_lb: ClassVar[float] = x_lb + cup_radius + init_padding # 0.74
    cup_init_x_ub: ClassVar[
        float] = machine_x - machine_x_len - cup_radius - init_padding # 8.56
    cup_init_y_lb: ClassVar[float] = jug_init_y_lb # 2.4
    cup_init_y_ub: ClassVar[float] = jug_init_y_ub # 8.6
    cup_capacity_lb: ClassVar[float] = 0.075 * (z_ub - z_lb) # 0.75
    cup_capacity_ub: ClassVar[float] = 0.15 * (z_ub - z_lb) # 1.5
    cup_target_frac: ClassVar[float] = 0.75  # fraction of the capacity
    # Simulation settings.
    pour_x_offset: ClassVar[float] = 1.5 * (cup_radius + jug_radius)
    pour_y_offset: ClassVar[float] = cup_radius
    pour_z_offset: ClassVar[float] = 1.1 * (cup_capacity_ub + jug_height - \
                                            jug_handle_height)
    pour_velocity: ClassVar[float] = cup_capacity_ub / 10.0
    max_position_vel: ClassVar[float] = 2.5
    max_angular_vel: ClassVar[float] = tilt_ub
    max_finger_vel: ClassVar[float] = 1.0

    def __init__(self, use_gui: bool = True) -> None:
        super().__init__(use_gui)

        # Types
        self._robot_type = Type("robot",
                                ["x", "y", "z", "tilt", "wrist", "fingers"])
        self._jug_type = Type("jug", ["x", "y", "rot", "is_held", "is_filled"])
        self._machine_type = Type("machine", ["is_on"])
        self._cup_type = Type(
            "cup",
            ["x", "y", "capacity_liquid", "target_liquid", "current_liquid"])

        # Predicates
        self._CupFilled = Predicate("CupFilled", [self._cup_type],
                                    self._CupFilled_holds)
        self._Holding = Predicate("Holding",
                                  [self._robot_type, self._jug_type],
                                  self._Holding_holds)
        self._JugInMachine = Predicate("JugInMachine",
                                       [self._jug_type, self._machine_type],
                                       self._JugInMachine_holds)
        self._MachineOn = Predicate("MachineOn", [self._machine_type],
                                    self._MachineOn_holds)
        self._OnTable = Predicate("OnTable", [self._jug_type],
                                  self._OnTable_holds)
        self._HandEmpty = Predicate("HandEmpty", [self._robot_type],
                                    self._HandEmpty_holds)
        self._JugFilled = Predicate("JugFilled", [self._jug_type],
                                    self._JugFilled_holds)
        self._RobotAboveCup = Predicate("RobotAboveCup",
                                        [self._robot_type, self._cup_type],
                                        self._RobotAboveCup_holds)
        self._JugAboveCup = Predicate("JugAboveCup",
                                      [self._jug_type, self._cup_type],
                                      self._JugAboveCup_holds)
        self._NotAboveCup = Predicate("NotAboveCup",
                                      [self._robot_type, self._jug_type],
                                      self._NotAboveCup_holds)
        self._Twisting = Predicate("Twisting",
                                   [self._robot_type, self._jug_type],
                                   self._Twisting_holds)
        self._PressingButton = Predicate(
            "PressingButton", [self._robot_type, self._machine_type],
            self._PressingButton_holds)
        self._NotSameCup = Predicate("NotSameCup",
                                     [self._cup_type, self._cup_type],
                                     self._NotSameCup_holds)

        # Static objects (always exist no matter the settings).
        self._robot = Object("robby", self._robot_type)
        self._jug = Object("juggy", self._jug_type)
        self._machine = Object("coffee_machine", self._machine_type)

    @classmethod
    def get_name(cls) -> str:
        return "coffee"

    def simulate(self, state: State, action: Action) -> State:
        assert self.action_space.contains(action.arr)
        next_state = state.copy()
        norm_dx, norm_dy, norm_dz, norm_dtilt, norm_dwrist, norm_dfingers = \
            action.arr
        # Denormalize the action.
        dx = norm_dx * self.max_position_vel
        dy = norm_dy * self.max_position_vel
        dz = norm_dz * self.max_position_vel
        dtilt = norm_dtilt * self.max_angular_vel
        dwrist = norm_dwrist * self.max_angular_vel
        dfingers = norm_dfingers * self.max_finger_vel
        # Apply changes to the robot, taking bounds into account.
        robot_x = state.get(self._robot, "x")
        robot_y = state.get(self._robot, "y")
        robot_z = state.get(self._robot, "z")
        x = np.clip(robot_x + dx, self.x_lb, self.x_ub)
        y = np.clip(robot_y + dy, self.y_lb, self.y_ub)
        z = np.clip(robot_z + dz, self.z_lb, self.z_ub)
        current_tilt = state.get(self._robot, "tilt")
        tilt = np.clip(current_tilt + dtilt, self.tilt_lb, self.tilt_ub)
        current_wrist = state.get(self._robot, "wrist")
        wrist = np.clip(current_wrist + dwrist, self.wrist_lb, self.wrist_ub)
        current_fingers = state.get(self._robot, "fingers")
        fingers = np.clip(current_fingers + dfingers, self.closed_fingers,
                          self.open_fingers)
        # The deltas may be outdated because of the clipping, so recompute
        # or delete them.
        dx = x - state.get(self._robot, "x")
        dy = y - state.get(self._robot, "y")
        dwrist = wrist - state.get(self._robot, "wrist")
        del dz, dtilt, dfingers
        # Update the robot in the next state.
        next_state.set(self._robot, "x", x)
        next_state.set(self._robot, "y", y)
        next_state.set(self._robot, "z", z)
        next_state.set(self._robot, "tilt", tilt)
        next_state.set(self._robot, "wrist", wrist)
        next_state.set(self._robot, "fingers", fingers)
        # Get jug state info for later checks.
        handle_pos = self._get_jug_handle_grasp(state, self._jug)
        sq_dist_to_handle = np.sum(np.subtract(handle_pos, (x, y, z))**2)
        jug_rot = state.get(self._jug, "rot")
        # Check if the button should be pressed for the first time.
        machine_was_on = self._MachineOn_holds(state, [self._machine])
        pressing_button = self._PressingButton_holds(
            next_state, [self._robot, self._machine])
        jug_held = self._Holding_holds(state, [self._robot, self._jug])
        if pressing_button and not machine_was_on:
            next_state.set(self._machine, "is_on", 1.0)
            # Snap the robot to the center of the button.
            next_state.set(self._robot, "x", self.button_x)
            next_state.set(self._robot, "y", self.button_y)
            next_state.set(self._robot, "z", self.button_z)
            next_state.set(self._robot, "tilt", self.tilt_lb)
            next_state.set(self._robot, "wrist", self.robot_init_wrist)
        # If the jug is already held, move its position, and process drops.
        elif jug_held:
            # If the jug should be dropped, drop it first.
            if abs(fingers - self.open_fingers) < self.grasp_finger_tol:
                next_state.set(self._jug, "is_held", 0.0)
            # Otherwise, move it, and process pouring.
            else:
                # Check for pouring.
                if abs(tilt - self.tilt_ub) < self.pour_angle_tol:
                    # Find the cup to pour into, if any.
                    cup = self._get_cup_to_pour(next_state)
                    # If pouring into nothing, noop.
                    if cup is None:
                        return state.copy()
                    # Increase the liquid in the cup.
                    current_liquid = state.get(cup, "current_liquid")
                    new_liquid = current_liquid + self.pour_velocity
                    # If we have exceeded the capacity of the cup, noop.
                    if new_liquid > state.get(cup, "capacity_liquid"):
                        return state.copy()
                    next_state.set(cup, "current_liquid", new_liquid)
                    # If successfully poured, prevent movement and dropping.
                    next_state.set(self._robot, "x", robot_x)
                    next_state.set(self._robot, "y", robot_y)
                    next_state.set(self._robot, "z", robot_z)
                    next_state.set(self._robot, "fingers", self.closed_fingers)
                # Move the jug.
                else:
                    new_jug_x = state.get(self._jug, "x") + dx
                    new_jug_y = state.get(self._jug, "y") + dy
                    next_state.set(self._jug, "x", new_jug_x)
                    next_state.set(self._jug, "y", new_jug_y)
                    next_state.set(self._robot, "tilt", self.tilt_lb)
                    next_state.set(self._robot, "wrist", self.robot_init_wrist)
                    next_state.set(self._robot, "fingers", self.closed_fingers)
        # Check if the jug should be grasped for the first time.
        elif abs(fingers - self.closed_fingers) < self.grasp_finger_tol and \
            sq_dist_to_handle < self.grasp_position_tol and \
            abs(jug_rot) < self.pick_jug_rot_tol:
            # Snap to the handle.
            handle_x, handle_y, handle_z = handle_pos
            next_state.set(self._robot, "x", handle_x)
            next_state.set(self._robot, "y", handle_y)
            next_state.set(self._robot, "z", handle_z)
            next_state.set(self._robot, "tilt", self.tilt_lb)
            next_state.set(self._robot, "wrist", self.robot_init_wrist)
            # Grasp the jug.
            next_state.set(self._jug, "is_held", 1.0)
        # Check if the jug should be rotated.
        elif self._Twisting_holds(state, [self._robot, self._jug]):
            # Rotate the jug.
            rot = state.get(self._jug, "rot")
            next_state.set(self._jug, "rot", rot + dwrist)
        # If the jug is close enough to the dispense area and the machine is
        # on, the jug should get filled.
        jug_in_machine = self._JugInMachine_holds(next_state,
                                                  [self._jug, self._machine])
        machine_on = self._MachineOn_holds(next_state, [self._machine])
        if jug_in_machine and machine_on:
            next_state.set(self._jug, "is_filled", 1.0)
        return next_state

    def _generate_train_tasks(self) -> List[EnvironmentTask]:
        return self._get_tasks(num=CFG.num_train_tasks,
                               num_cups_lst=CFG.coffee_num_cups_train,
                               rng=self._train_rng)

    def _generate_test_tasks(self) -> List[EnvironmentTask]:
        return self._get_tasks(num=CFG.num_test_tasks,
                               num_cups_lst=CFG.coffee_num_cups_test,
                               rng=self._test_rng)

    @property
    def predicates(self) -> Set[Predicate]:
        return {
            self._CupFilled, self._JugInMachine, self._Holding,
            self._MachineOn, self._OnTable, self._HandEmpty, self._JugFilled,
            self._RobotAboveCup, self._JugAboveCup, self._NotAboveCup,
            self._PressingButton, self._Twisting, self._NotSameCup
        }

    @property
    def goal_predicates(self) -> Set[Predicate]:
        return {self._CupFilled}

    @property
    def types(self) -> Set[Type]:
        return {
            self._cup_type, self._jug_type, self._machine_type,
            self._robot_type
        }

    @property
    def action_space(self) -> Box:
        # Normalized dx, dy, dz, dtilt, dwrist, dfingers.
        return Box(low=-1., high=1., shape=(6, ), dtype=np.float32)

    def render_state_plt(
            self,
            state: State,
            task: EnvironmentTask,
            action: Optional[Action] = None,
            caption: Optional[str] = None) -> matplotlib.figure.Figure:
        del caption  # unused
        fig_width = (2 * (self.x_ub - self.x_lb))
        fig_height = max((self.y_ub - self.y_lb), (self.z_ub - self.z_lb))
        fig_size = (fig_width, fig_height)
        fig, axes = plt.subplots(1, 2, figsize=fig_size)
        xy_ax, xz_ax = axes
        # Draw the cups.
        color = "none"  # transparent cups
        for cup in state.get_objects(self._cup_type):
            x = state.get(cup, "x")
            y = state.get(cup, "y")
            capacity = state.get(cup, "capacity_liquid")
            current = state.get(cup, "current_liquid")
            z = self.z_lb + self.cup_radius
            circ = utils.Circle(x, y, self.cup_radius)
            circ.plot(xy_ax, facecolor=color, edgecolor="black")
            # Cups are cylinders, so in the xz plane, they look like rects.
            rect = utils.Rectangle(x=x,
                                   y=z,
                                   width=(self.cup_radius * 2),
                                   height=capacity,
                                   theta=0)
            rect.plot(xz_ax, facecolor=color, edgecolor="black")
            # Draw an inner rect to represent the filled level.
            if current > 0:
                rect = utils.Rectangle(x=x,
                                       y=z,
                                       width=(self.cup_radius * 2),
                                       height=current,
                                       theta=0)
                rect.plot(xz_ax, facecolor="lightblue", edgecolor="black")
        # Draw the machine.
        color = "gray"
        rect = utils.Rectangle(x=self.machine_x,
                               y=self.machine_y,
                               width=self.machine_x_len,
                               height=self.machine_y_len,
                               theta=0.0)
        rect.plot(xy_ax, facecolor=color, edgecolor="black")
        rect = utils.Rectangle(x=self.machine_x,
                               y=self.z_lb,
                               width=self.machine_x_len,
                               height=self.machine_z_len,
                               theta=0.0)
        rect.plot(xz_ax, facecolor=color, edgecolor="black")
        # Draw a button on the machine (xz plane only).
        machine_on = self._MachineOn_holds(state, [self._machine])
        color = "red" if machine_on else "brown"
        circ = utils.Circle(x=self.button_x,
                            y=self.button_z,
                            radius=self.button_radius)
        circ.plot(xz_ax, facecolor=color, edgecolor="black")
        # Draw the jug.
        jug_full = self._JugFilled_holds(state, [self._jug])
        jug_held = self._Holding_holds(state, [self._robot, self._jug])
        color = {
            # (jug_full, jug_held)
            (True, False): "lightblue",
            (True, True): "darkblue",
            (False, False): "lightgreen",
            (False, True): "darkgreen",
        }[(jug_full, jug_held)]
        x = state.get(self._jug, "x")
        y = state.get(self._jug, "y")
        z = self._get_jug_z(state, self._jug)
        circ = utils.Circle(x=x, y=y, radius=self.jug_radius)
        circ.plot(xy_ax, facecolor=color, edgecolor="black")
        # The jug is a cylinder, so in the xz plane it looks like a rect.
        rect = utils.Rectangle(x=(x - self.jug_radius),
                               y=z,
                               width=(2 * self.jug_radius),
                               height=self.jug_height,
                               theta=0.0)
        # Rotate if held.
        if jug_held:
            tilt = state.get(self._robot, "tilt")
            robot_x = state.get(self._robot, "x")
            robot_z = state.get(self._robot, "z")
            rect = rect.rotate_about_point(robot_x, robot_z, tilt)
        rect.plot(xz_ax, facecolor=color, edgecolor="black")
        # Draw the jug handle.
        if jug_held:
            # Offset to account for handle.
            handle_x = state.get(self._robot, "x")
            handle_y = state.get(self._robot, "y")
            handle_z = state.get(self._robot, "z")
        else:
            handle_x, handle_y, handle_z = self._get_jug_handle_grasp(
                state, self._jug)
        color = "darkgray"
        circ = utils.Circle(x=handle_x,
                            y=handle_y,
                            radius=self.jug_handle_radius)
        circ.plot(xy_ax, facecolor=color, edgecolor="black")
        circ = utils.Circle(x=handle_x,
                            y=handle_z,
                            radius=self.jug_handle_radius)
        circ.plot(xz_ax, facecolor=color, edgecolor="black")
        # Draw the robot.
        color = "gold"
        x = state.get(self._robot, "x")
        y = state.get(self._robot, "y")
        z = state.get(self._robot, "z")
        circ = utils.Circle(
            x=x,
            y=y,
            radius=self.cup_radius  # robot in reality has no 'radius'
        )
        circ.plot(xy_ax, facecolor=color, edgecolor="black")
        circ = utils.Circle(
            x=x,
            y=z,
            radius=self.cup_radius  # robot in reality has no 'radius'
        )
        circ.plot(xz_ax, facecolor=color, edgecolor="black")
        ax_pad = 0.5
        xy_ax.set_xlim((self.x_lb - ax_pad), (self.x_ub + ax_pad))
        xy_ax.set_ylim((self.y_lb - ax_pad), (self.y_ub + ax_pad))
        xy_ax.set_xlabel("x")
        xy_ax.set_ylabel("y")
        xz_ax.set_xlim((self.x_lb - ax_pad), (self.x_ub + ax_pad))
        xz_ax.set_ylim((self.z_lb - ax_pad), (self.z_ub + ax_pad))
        xz_ax.set_xlabel("x")
        xz_ax.set_ylabel("z")
        plt.tight_layout()
        return fig

    def _get_tasks(self, num: int, num_cups_lst: List[int],
                   rng: np.random.Generator) -> List[EnvironmentTask]:
        tasks = []
        # Create the parts of the initial state that do not change between
        # tasks, which includes the robot and the machine.
        common_state_dict = {}
        # Create the robot.
        common_state_dict[self._robot] = {
            "x": self.robot_init_x,
            "y": self.robot_init_y,
            "z": self.robot_init_z,
            "tilt": self.robot_init_tilt,
            "wrist": self.robot_init_wrist,
            "fingers": self.open_fingers,  # robot fingers start open
        }
        # Create the machine.
        common_state_dict[self._machine] = {
            "is_on": 0.0,  # machine starts off
        }
        for _ in range(num):
            state_dict = {k: v.copy() for k, v in common_state_dict.items()}
            num_cups = num_cups_lst[rng.choice(len(num_cups_lst))]
            cups = [Object(f"cup{i}", self._cup_type) for i in range(num_cups)]
            goal = {GroundAtom(self._CupFilled, [c]) for c in cups}
            # Sample initial positions for cups, making sure to keep them
            # far enough apart from one another.
            radius = self.cup_radius + self.init_padding
            # Assuming that the dimensions are forgiving enough that
            # infinite loops are impossible.
            while True:
                collision_geoms: Set[utils.Circle] = set()
                cup_state_dict: Dict[Object, Dict[str, float]] = {}
                for cup in cups:
                    # Try to sample a position for the cup. If sampling does
                    # not quickly succeed, throw out the whole set of cup
                    # positions and start over.
                    for _ in range(10):
                        x = rng.uniform(self.cup_init_x_lb, self.cup_init_x_ub)
                        y = rng.uniform(self.cup_init_y_lb, self.cup_init_y_ub)
                        gm = utils.Circle(x, y, radius)
                        # Keep only if no intersections with existing objects.
                        if not any(gm.intersects(g) for g in collision_geoms):
                            break
                    else:
                        # Failed to sample a position for the cup.
                        break
                    collision_geoms.add(gm)
                    # Sample a cup capacity, which also defines its height.
                    cap = rng.uniform(self.cup_capacity_lb,
                                      self.cup_capacity_ub)
                    # Target liquid amount for filling the cup.
                    target = cap * self.cup_target_frac
                    # The initial liquid amount is always 0.
                    current = 0.0
                    cup_state_dict[cup] = {
                        "x": x,
                        "y": y,
                        "capacity_liquid": cap,
                        "target_liquid": target,
                        "current_liquid": current,
                    }
                else:
                    # We made it through without breaking, so we're done.
                    assert len(cup_state_dict) == len(cups)
                    # It is very rare that this while True loop fails on the
                    # first try, but it can happen. It doesn't happen during
                    # normal testing, so coverage complains (because the case
                    # where this else block is not hit is not covered).
                    break  # pragma: no cover
            state_dict.update(cup_state_dict)
            # Create the jug.
            x = rng.uniform(self.jug_init_x_lb, self.jug_init_x_ub)
            y = rng.uniform(self.jug_init_y_lb, self.jug_init_y_ub)
            rot = rng.uniform(self.jug_init_rot_lb, self.jug_init_rot_ub)
            state_dict[self._jug] = {
                "x": x,
                "y": y,
                "rot": rot,
                "is_held": 0.0,  # jug starts off not held
                "is_filled": 0.0  # jug starts off empty
            }
            init_state = utils.create_state_from_dict(state_dict)
            task = EnvironmentTask(init_state, goal)
            tasks.append(task)
        return tasks

    @staticmethod
    def _CupFilled_holds(state: State, objects: Sequence[Object]) -> bool:
        cup, = objects
        current = state.get(cup, "current_liquid")
        target = state.get(cup, "target_liquid")
        return current > target

    @staticmethod
    def _Holding_holds(state: State, objects: Sequence[Object]) -> bool:
        _, jug = objects
        return state.get(jug, "is_held") > 0.5

    def _JugInMachine_holds(self, state: State,
                            objects: Sequence[Object]) -> bool:
        jug, _ = objects
        if self._Holding_holds(state, [self._robot, jug]):
            return False
        dispense_pos = (self.dispense_area_x, self.dispense_area_y, self.z_lb)
        x = state.get(jug, "x")
        y = state.get(jug, "y")
        z = self._get_jug_z(state, jug)
        jug_pos = (x, y, z)
        sq_dist_to_dispense = np.sum(np.subtract(dispense_pos, jug_pos)**2)
        return sq_dist_to_dispense < self.dispense_tol

    @staticmethod
    def _MachineOn_holds(state: State, objects: Sequence[Object]) -> bool:
        machine, = objects
        return state.get(machine, "is_on") > 0.5

    def _OnTable_holds(self, state: State, objects: Sequence[Object]) -> bool:
        jug, = objects
        if self._Holding_holds(state, [self._robot, jug]):
            return False
        return not self._JugInMachine_holds(state, [jug, self._machine])

    def _Twisting_holds(self, state: State, objects: Sequence[Object]) -> bool:
        robot, jug = objects
        x = state.get(robot, "x")
        y = state.get(robot, "y")
        z = state.get(robot, "z")
        jug_x = state.get(jug, "x")
        jug_y = state.get(jug, "y")
        jug_top = (jug_x, jug_y, self.jug_height)
        # To prevent false positives, if the distance to the handle is less
        # than the distance to the jug top, we are not twisting.
        handle_pos = self._get_jug_handle_grasp(state, jug)
        sq_dist_to_handle = np.sum(np.subtract(handle_pos, (x, y, z))**2)
        sq_dist_to_jug_top = np.sum(np.subtract(jug_top, (x, y, z))**2)
        if sq_dist_to_handle < sq_dist_to_jug_top:
            return False
        return sq_dist_to_jug_top < self.grasp_position_tol

    def _HandEmpty_holds(self, state: State,
                         objects: Sequence[Object]) -> bool:
        robot, = objects
        if self._Twisting_holds(state, [robot, self._jug]):
            return False
        return not self._Holding_holds(state, [robot, self._jug])

    @staticmethod
    def _JugFilled_holds(state: State, objects: Sequence[Object]) -> bool:
        jug, = objects
        return state.get(jug, "is_filled") > 0.5

    def _RobotAboveCup_holds(self, state: State,
                             objects: Sequence[Object]) -> bool:
        robot, cup = objects
        assert robot == self._robot
        return self._robot_jug_above_cup(state, cup)

    def _JugAboveCup_holds(self, state: State,
                           objects: Sequence[Object]) -> bool:
        jug, cup = objects
        assert jug == self._jug
        return self._robot_jug_above_cup(state, cup)

    def _NotAboveCup_holds(self, state: State,
                           objects: Sequence[Object]) -> bool:
        robot, jug = objects
        assert robot == self._robot
        assert jug == self._jug
        for cup in state.get_objects(self._cup_type):
            if self._robot_jug_above_cup(state, cup):
                return False
        return True

    def _PressingButton_holds(self, state: State,
                              objects: Sequence[Object]) -> bool:
        robot, _ = objects
        button_pos = (self.button_x, self.button_y, self.button_z)
        x = state.get(robot, "x")
        y = state.get(robot, "y")
        z = state.get(robot, "z")
        sq_dist_to_button = np.sum(np.subtract(button_pos, (x, y, z))**2)
        return sq_dist_to_button < self.button_press_threshold

    @staticmethod
    def _NotSameCup_holds(state: State, objects: Sequence[Object]) -> bool:
        del state  # unused
        cup1, cup2 = objects
        return cup1 != cup2

    def _robot_jug_above_cup(self, state: State, cup: Object) -> bool:
        if not self._Holding_holds(state, [self._robot, self._jug]):
            return False
        jug_x = state.get(self._jug, "x")
        jug_y = state.get(self._jug, "y")
        jug_z = state.get(self._robot, "z") - self.jug_handle_height
        jug_pos = (jug_x, jug_y, jug_z)
        pour_pos = self._get_pour_position(state, cup)
        sq_dist_to_pour = np.sum(np.subtract(jug_pos, pour_pos)**2)
        return sq_dist_to_pour < self.pour_pos_tol

    @classmethod
    def _get_jug_handle_grasp(cls, state: State,
                              jug: Object) -> Tuple[float, float, float]:
        # Orient pointing down.
        rot = state.get(jug, "rot") - np.pi / 2
        target_x = state.get(jug, "x") + np.cos(rot) * cls.jug_handle_offset
        target_y = state.get(jug, "y") + np.sin(rot) * cls.jug_handle_offset
        target_z = cls.z_lb + cls.jug_handle_height
        return (target_x, target_y, target_z)

    def _get_pour_position(self, state: State,
                           cup: Object) -> Tuple[float, float, float]:
        target_x = state.get(cup, "x") + self.pour_x_offset
        target_y = state.get(cup, "y") + self.pour_y_offset
        target_z = self.pour_z_offset
        return (target_x, target_y, target_z)

    def _get_cup_to_pour(self, state: State) -> Optional[Object]:
        jug_x = state.get(self._jug, "x")
        jug_y = state.get(self._jug, "y")
        jug_z = self._get_jug_z(state, self._jug)
        jug_pos = (jug_x, jug_y, jug_z)
        closest_cup = None
        closest_cup_dist = float("inf")
        for cup in state.get_objects(self._cup_type):
            target = self._get_pour_position(state, cup)
            sq_dist = np.sum(np.subtract(jug_pos, target)**2)
            if sq_dist < self.pour_pos_tol and sq_dist < closest_cup_dist:
                closest_cup = cup
                closest_cup_dist = sq_dist
        return closest_cup

    def _get_jug_z(self, state: State, jug: Object) -> float:
        if state.get(jug, "is_held") > 0.5:
            # Offset to account for handle.
            return state.get(self._robot, "z") - self.jug_handle_height
        # On the table.
        return self.z_lb<|MERGE_RESOLUTION|>--- conflicted
+++ resolved
@@ -65,13 +65,9 @@
     jug_init_y_lb: ClassVar[float] = y_lb + jug_radius + pick_jug_y_padding + \
                                      init_padding # 0.4 + 1.5 + 0.5 = 2.4
     jug_init_y_ub: ClassVar[
-<<<<<<< HEAD
         float] = machine_y - machine_y_len - jug_radius - init_padding # 8.6
-=======
-        float] = machine_y - machine_y_len - jug_radius - init_padding
     jug_init_rot_lb: ClassVar[float] = -2 * np.pi / 3
     jug_init_rot_ub: ClassVar[float] = 2 * np.pi / 3
->>>>>>> e5ded351
     jug_handle_offset: ClassVar[float] = 1.05 * jug_radius
     jug_handle_height: ClassVar[float] = 3 * jug_height / 4
     jug_handle_radius: ClassVar[float] = 1e-1  # just for rendering
