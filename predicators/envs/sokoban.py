--- conflicted
+++ resolved
@@ -73,20 +73,11 @@
         # with ambiguity. The keys are the object names.
         self._box_loc_to_name: Dict[Tuple[int, int], str] = {}
 
-<<<<<<< HEAD
     def _generate_train_tasks(self) -> List[EnvironmentTask]:
-        return self._get_tasks(num=CFG.num_train_tasks, seed_offset=0)
+        return self._get_tasks(num=CFG.num_train_tasks, train_or_test="train")
 
     def _generate_test_tasks(self) -> List[EnvironmentTask]:
-        return self._get_tasks(num=CFG.num_test_tasks,
-                               seed_offset=CFG.test_env_seed_offset)
-=======
-    def _generate_train_tasks(self) -> List[Task]:
-        return self._get_tasks(num=CFG.num_train_tasks, train_or_test="train")
-
-    def _generate_test_tasks(self) -> List[Task]:
         return self._get_tasks(num=CFG.num_test_tasks, train_or_test="test")
->>>>>>> b1275764
 
     @classmethod
     def get_name(cls) -> str:
@@ -166,11 +157,8 @@
         self._current_state = self._observation_to_state(obs)
         return self._current_state.copy()
 
-<<<<<<< HEAD
-    def _get_tasks(self, num: int, seed_offset: int) -> List[EnvironmentTask]:
-=======
-    def _get_tasks(self, num: int, train_or_test: str) -> List[Task]:
->>>>>>> b1275764
+    def _get_tasks(self, num: int,
+                   train_or_test: str) -> List[EnvironmentTask]:
         tasks = []
         for task_idx in range(num):
             seed = self._get_task_seed(train_or_test, task_idx)
