"""A Sokoban environment wrapping https://github.com/mpSchrader/gym-sokoban."""
from typing import ClassVar, Dict, List, Optional, Sequence, Set

import gym
import gym_sokoban  # pylint:disable=unused-import
import matplotlib
import numpy as np
from gym.spaces import Box

from predicators.envs import BaseEnv
from predicators.settings import CFG
<<<<<<< HEAD
from predicators.structs import Action, GroundAtom, Object, Observation, \
    Predicate, State, Task, Type, Video
=======
from predicators.structs import Action, EnvironmentTask, GroundAtom, Object, \
    Predicate, State, Type, Video
>>>>>>> c86b26b2


class SokobanTask(Task):
    """Sokoban tasks have a non-default goal check."""

    def goal_holds(self, obs: Observation) -> bool:
        _, goals, boxes, _ = obs
        return not np.any(boxes & np.logical_not(goals))


class SokobanEnv(BaseEnv):
    """Sokoban environment wrapping gym-sokoban."""

    name_to_enum: ClassVar[Dict[str, int]] = {
        "free": 0,
        "goal": 1,
        "box": 2,
        "player": 3
    }

    object_type = Type("obj", ["row", "column", "type"])

    def __init__(self, use_gui: bool = True) -> None:
        super().__init__(use_gui)

        # Predicates
        self._At = Predicate("At", [self.object_type, self.object_type],
                             self._At_holds)
        self._IsLoc = Predicate("IsLoc", [self.object_type], self._IsLoc_holds)
        self._NoBoxAtLoc = Predicate("NoBoxAtLoc", [self.object_type],
                                     self._NoBoxAtLoc_holds)
        self._Above = Predicate("Above", [self.object_type, self.object_type],
                                self._Above_holds)
        self._Below = Predicate("Below", [self.object_type, self.object_type],
                                self._Below_holds)
        self._RightOf = Predicate("RightOf",
                                  [self.object_type, self.object_type],
                                  self._RightOf_holds)
        self._LeftOf = Predicate("LeftOf",
                                 [self.object_type, self.object_type],
                                 self._LeftOf_holds)
        self._IsBox = Predicate("IsBox", [self.object_type], self._IsBox_holds)
        self._IsPlayer = Predicate("IsPlayer", [self.object_type],
                                   self._IsPlayer_holds)
        self._IsGoal = Predicate("IsGoal", [self.object_type],
                                 self._IsGoal_holds)
        self._IsNonGoalLoc = Predicate("IsNonGoalLoc", [self.object_type],
                                       self._IsNonGoalLoc_holds)
        self._GoalCovered = Predicate("GoalCovered", [self.object_type],
                                      self._GoalCovered_holds)

        # NOTE: we can change the level by modifying what we pass
        # into gym.make here.
        self._gym_env = gym.make(CFG.sokoban_gym_name)

<<<<<<< HEAD
    def _generate_train_tasks(self) -> List[Task]:
=======
        # Used for object tracking of the boxes, which are the only objects
        # with ambiguity. The keys are the object names.
        self._box_loc_to_name: Dict[Tuple[int, int], str] = {}

    def _generate_train_tasks(self) -> List[EnvironmentTask]:
>>>>>>> c86b26b2
        return self._get_tasks(num=CFG.num_train_tasks, seed_offset=0)

    def _generate_test_tasks(self) -> List[EnvironmentTask]:
        return self._get_tasks(num=CFG.num_test_tasks,
                               seed_offset=CFG.test_env_seed_offset)

    @classmethod
    def get_name(cls) -> str:
        return "sokoban"

    def get_observation(self) -> Observation:
        return self._copy_observation(self._current_observation)

    def render_state_plt(
            self,
            state: State,
            task: EnvironmentTask,
            action: Optional[Action] = None,
            caption: Optional[str] = None) -> matplotlib.figure.Figure:
        raise NotImplementedError("This env does not use Matplotlib")

    def render_state(self,
                     state: State,
                     task: EnvironmentTask,
                     action: Optional[Action] = None,
                     caption: Optional[str] = None) -> Video:
        raise NotImplementedError("A gym environment cannot render "
                                  "arbitrary states.")

    def render(self,
               action: Optional[Action] = None,
               caption: Optional[str] = None) -> Video:
        assert caption is None
        arr = self._gym_env.render('rgb_array')
        return [arr]

    @property
    def predicates(self) -> Set[Predicate]:
        return {
            self._At, self._GoalCovered, self._IsLoc, self._Above, self._Below,
            self._RightOf, self._LeftOf, self._IsBox, self._IsPlayer,
            self._NoBoxAtLoc, self._IsGoal, self._IsNonGoalLoc
        }

    @property
    def goal_predicates(self) -> Set[Predicate]:
        return {self._GoalCovered}

    @property
    def types(self) -> Set[Type]:
        return {self.object_type}

    @property
    def action_space(self) -> Box:
        # One-hot encoding of discrete action space.
        assert self._gym_env.action_space.n == 9
        lowers = np.zeros(9, dtype=np.float32)
        uppers = np.ones(9, dtype=np.float32)
        return Box(lowers, uppers)

    def reset(self, train_or_test: str, task_idx: int) -> Observation:
        """Resets the current state to the train or test task initial state."""
        self._current_task = self.get_task(train_or_test, task_idx)
<<<<<<< HEAD
        self._current_observation = self._current_task.init
=======
        # NOTE: current_state will be deprecated soon in favor of current_obs.
        self._current_state = self._current_task.init
>>>>>>> c86b26b2
        # We now need to reset the underlying gym environment to the correct
        # state.
        seed_offset = CFG.seed
        if train_or_test == "test":
            seed_offset += CFG.test_env_seed_offset
        self._reset_initial_state_from_seed(seed_offset + task_idx)
        return self._copy_observation(self._current_observation)

    def simulate(self, state: State, action: Action) -> State:
        raise NotImplementedError("Simulate not implemented for gym envs.")

    def step(self, action: Action) -> Observation:
        # Convert our actions to their discrete action space.
        discrete_action = np.argmax(action.arr)
        self._gym_env.step(discrete_action)
        self._current_observation = self._gym_env.render(mode='raw')
        return self._copy_observation(self._current_observation)

    def _get_tasks(self, num: int, seed_offset: int) -> List[EnvironmentTask]:
        tasks = []
        for i in range(num):
            seed = i + seed_offset + CFG.seed
            init_obs = self._reset_initial_state_from_seed(seed)
            # The goal is always for all goal objects to be covered.

            # TODO: this is quite awkward... we need to figure out a way to
            # avoid agreement on object names between env and agent...
            goal_objs = {
                Object(f"goal_{r}_{c}", self.object_type)
                for r, c in np.argwhere(init_obs[1])
            }
            goal = {GroundAtom(self._GoalCovered, [o]) for o in goal_objs}
<<<<<<< HEAD

            task: Task = SokobanTask(init_obs, goal)
=======
            task = EnvironmentTask(init_state, goal)
>>>>>>> c86b26b2
            tasks.append(task)
        return tasks

    def _reset_initial_state_from_seed(self, seed: int) -> Observation:
        self._gym_env.seed(seed)
        self._gym_env.reset()
        return self._gym_env.render(mode='raw')

    @classmethod
    def _IsLoc_holds(cls, state: State, objects: Sequence[Object]) -> bool:
        # Free spaces and goals are locations.
        loc, = objects
        obj_type = state.get(loc, "type")
        return obj_type in {cls.name_to_enum["free"], cls.name_to_enum["goal"]}

    def _NoBoxAtLoc_holds(self, state: State,
                          objects: Sequence[Object]) -> bool:
        # Only holds if the the object has a 'loc' type.
        if not self._IsLoc_holds(state, objects):
            return False
        loc, = objects
        loc_r = state.get(loc, "row")
        loc_c = state.get(loc, "column")
        boxes = self._get_objects_of_enum(state, "box")
        # If any box is at this location, return False.
        for box in boxes:
            r = state.get(box, "row")
            c = state.get(box, "column")
            if r == loc_r and c == loc_c:
                return False
        return True

    @classmethod
    def _IsBox_holds(cls, state: State, objects: Sequence[Object]) -> bool:
        return cls._check_enum(state, objects, "box")

    @classmethod
    def _IsGoal_holds(cls, state: State, objects: Sequence[Object]) -> bool:
        return cls._check_enum(state, objects, "goal")

    @classmethod
    def _IsPlayer_holds(cls, state: State, objects: Sequence[Object]) -> bool:
        return cls._check_enum(state, objects, "player")

    @classmethod
    def _IsNonGoalLoc_holds(cls, state: State,
                            objects: Sequence[Object]) -> bool:
        return cls._check_enum(state, objects, "free")

    @classmethod
    def _At_holds(cls, state: State, objects: Sequence[Object]) -> bool:
        obj1, obj2 = objects
        if not cls._is_dynamic(obj1, state):
            return False
        if not cls._is_static(obj2, state):
            return False
        return cls._check_spatial_relation(state, objects, 0, 0)

    @classmethod
    def _Above_holds(cls, state: State, objects: Sequence[Object]) -> bool:
        obj1, obj2 = objects
        if not (cls._is_static(obj1, state) and cls._is_static(obj2, state)):
            return False
        return cls._check_spatial_relation(state, objects, 1, 0)

    @classmethod
    def _Below_holds(cls, state: State, objects: Sequence[Object]) -> bool:
        obj1, obj2 = objects
        if not (cls._is_static(obj1, state) and cls._is_static(obj2, state)):
            return False
        return cls._check_spatial_relation(state, objects, -1, 0)

    @classmethod
    def _RightOf_holds(cls, state: State, objects: Sequence[Object]) -> bool:
        obj1, obj2 = objects
        if not (cls._is_static(obj1, state) and cls._is_static(obj2, state)):
            return False
        return cls._check_spatial_relation(state, objects, 0, -1)

    @classmethod
    def _LeftOf_holds(cls, state: State, objects: Sequence[Object]) -> bool:
        obj1, obj2 = objects
        if not (cls._is_static(obj1, state) and cls._is_static(obj2, state)):
            return False
        return cls._check_spatial_relation(state, objects, 0, 1)

    def _GoalCovered_holds(self, state: State,
                           objects: Sequence[Object]) -> bool:
        goal, = objects
        if not self._IsGoal_holds(state, objects):
            return False
        goal_r = state.get(goal, "row")
        goal_c = state.get(goal, "column")
        boxes = self._get_objects_of_enum(state, "box")
        for box in boxes:
            r = state.get(box, "row")
            c = state.get(box, "column")
            if r == goal_r and c == goal_c:
                return True
        return False

    def _get_objects_of_enum(self, state: State,
                             enum_name: str) -> Set[Object]:
        return {
            o
            for o in state
            if state.get(o, "type") == self.name_to_enum[enum_name]
        }

    @classmethod
    def _check_spatial_relation(cls, state: State, objects: Sequence[Object],
                                dr: int, dc: int) -> bool:
        obj1, obj2 = objects
        obj1_r = state.get(obj1, "row")
        obj1_c = state.get(obj1, "column")
        obj2_r = state.get(obj2, "row")
        obj2_c = state.get(obj2, "column")
        return ((obj1_r + dr) == obj2_r) and ((obj1_c + dc) == obj2_c)

    @classmethod
    def _check_enum(cls, state: State, objects: Sequence[Object],
                    enum_name: str) -> bool:
        obj, = objects
        obj_type = state.get(obj, "type")
        return obj_type == cls.name_to_enum[enum_name]

    @classmethod
    def _is_static(cls, obj: Object, state: State) -> bool:
        return cls._IsGoal_holds(state, [obj]) or \
               cls._IsNonGoalLoc_holds(state, [obj])

    @classmethod
    def _is_dynamic(cls, obj: Object, state: State) -> bool:
        return not cls._is_static(obj, state)

    def _copy_observation(self, obs: Observation) -> Observation:
        return tuple(m.copy() for m in obs)<|MERGE_RESOLUTION|>--- conflicted
+++ resolved
@@ -9,21 +9,9 @@
 
 from predicators.envs import BaseEnv
 from predicators.settings import CFG
-<<<<<<< HEAD
-from predicators.structs import Action, GroundAtom, Object, Observation, \
-    Predicate, State, Task, Type, Video
-=======
 from predicators.structs import Action, EnvironmentTask, GroundAtom, Object, \
-    Predicate, State, Type, Video
->>>>>>> c86b26b2
-
-
-class SokobanTask(Task):
-    """Sokoban tasks have a non-default goal check."""
-
-    def goal_holds(self, obs: Observation) -> bool:
-        _, goals, boxes, _ = obs
-        return not np.any(boxes & np.logical_not(goals))
+    Predicate, State, Type, Video, Observation
+
 
 
 class SokobanEnv(BaseEnv):
@@ -71,15 +59,7 @@
         # into gym.make here.
         self._gym_env = gym.make(CFG.sokoban_gym_name)
 
-<<<<<<< HEAD
-    def _generate_train_tasks(self) -> List[Task]:
-=======
-        # Used for object tracking of the boxes, which are the only objects
-        # with ambiguity. The keys are the object names.
-        self._box_loc_to_name: Dict[Tuple[int, int], str] = {}
-
     def _generate_train_tasks(self) -> List[EnvironmentTask]:
->>>>>>> c86b26b2
         return self._get_tasks(num=CFG.num_train_tasks, seed_offset=0)
 
     def _generate_test_tasks(self) -> List[EnvironmentTask]:
@@ -143,12 +123,7 @@
     def reset(self, train_or_test: str, task_idx: int) -> Observation:
         """Resets the current state to the train or test task initial state."""
         self._current_task = self.get_task(train_or_test, task_idx)
-<<<<<<< HEAD
-        self._current_observation = self._current_task.init
-=======
-        # NOTE: current_state will be deprecated soon in favor of current_obs.
-        self._current_state = self._current_task.init
->>>>>>> c86b26b2
+        self._current_observation = self._current_task.init_obs
         # We now need to reset the underlying gym environment to the correct
         # state.
         seed_offset = CFG.seed
@@ -172,21 +147,8 @@
         for i in range(num):
             seed = i + seed_offset + CFG.seed
             init_obs = self._reset_initial_state_from_seed(seed)
-            # The goal is always for all goal objects to be covered.
-
-            # TODO: this is quite awkward... we need to figure out a way to
-            # avoid agreement on object names between env and agent...
-            goal_objs = {
-                Object(f"goal_{r}_{c}", self.object_type)
-                for r, c in np.argwhere(init_obs[1])
-            }
-            goal = {GroundAtom(self._GoalCovered, [o]) for o in goal_objs}
-<<<<<<< HEAD
-
-            task: Task = SokobanTask(init_obs, goal)
-=======
-            task = EnvironmentTask(init_state, goal)
->>>>>>> c86b26b2
+            goal_description = "Cover all the goals with boxes"
+            task = EnvironmentTask(init_state, goal_description)
             tasks.append(task)
         return tasks
 
