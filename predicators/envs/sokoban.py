--- conflicted
+++ resolved
@@ -129,18 +129,9 @@
         self._current_observation = self._current_task.init_obs
         # We now need to reset the underlying gym environment to the correct
         # state.
-<<<<<<< HEAD
-        seed_offset = CFG.seed
-        if train_or_test == "test":
-            seed_offset += CFG.test_env_seed_offset
-        self._reset_initial_state_from_seed(seed_offset + task_idx)
-        return self._copy_observation(self._current_observation)
-=======
         seed = self._get_task_seed(train_or_test, task_idx)
         self._reset_initial_state_from_seed(seed)
-        assert self.get_state().allclose(self._current_state)
-        return self._current_state.copy()
->>>>>>> 1a16491c
+        return self._copy_observation(self._current_observation)
 
     def simulate(self, state: State, action: Action) -> State:
         raise NotImplementedError("Simulate not implemented for gym envs.")
@@ -159,22 +150,11 @@
     def _get_tasks(self, num: int,
                    train_or_test: str) -> List[EnvironmentTask]:
         tasks = []
-<<<<<<< HEAD
-        for i in range(num):
-            seed = i + seed_offset + CFG.seed
+        for task_idx in range(num):
+            seed = self._get_task_seed(train_or_test, task_idx)
             init_obs = self._reset_initial_state_from_seed(seed)
             goal_description = "Cover all the goals with boxes"
             task = EnvironmentTask(init_obs, goal_description)
-=======
-        for task_idx in range(num):
-            seed = self._get_task_seed(train_or_test, task_idx)
-            obs = self._reset_initial_state_from_seed(seed)
-            init_state = self._observation_to_state(obs)
-            # The goal is always for all goal objects to be covered.
-            goal_objs = self._get_objects_of_enum(init_state, "goal")
-            goal = {GroundAtom(self._GoalCovered, [o]) for o in goal_objs}
-            task = EnvironmentTask(init_state, goal)
->>>>>>> 1a16491c
             tasks.append(task)
         return tasks
 
@@ -312,10 +292,9 @@
     def _is_dynamic(cls, obj: Object, state: State) -> bool:
         return not cls._is_static(obj, state)
 
-<<<<<<< HEAD
     def _copy_observation(self, obs: Observation) -> Observation:
         return tuple(m.copy() for m in obs)
-=======
+
     @staticmethod
     def _get_task_seed(train_or_test: str, task_idx: int) -> int:
         assert task_idx < CFG.test_env_seed_offset
@@ -332,5 +311,4 @@
         seed_sequence = np.random.SeedSequence(entropy)
         # Need to cast to int because generate_state() returns a numpy int.
         task_seed = int(seed_sequence.generate_state(task_idx + 1)[-1])
-        return task_seed
->>>>>>> 1a16491c
+        return task_seed