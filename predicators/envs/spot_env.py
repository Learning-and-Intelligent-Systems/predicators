--- conflicted
+++ resolved
@@ -28,13 +28,8 @@
     detect_objects, visualize_all_artifacts
 from predicators.spot_utils.perception.object_specific_grasp_selection import \
     brush_prompt, bucket_prompt, football_prompt, train_toy_prompt
-<<<<<<< HEAD
-from predicators.spot_utils.perception.perception_structs import \
-    RGBDImageWithContext
-=======
 from predicators.spot_utils.perception.perception_structs import RGBDImage, \
     RGBDImageWithContext, SegmentedBoundingBox
->>>>>>> 5a461cc7
 from predicators.spot_utils.perception.spot_cameras import capture_images, \
     capture_images_without_context
 from predicators.spot_utils.skills.spot_find_objects import \
@@ -111,12 +106,9 @@
     # # A placeholder until all predicates have classifiers
     # nonpercept_atoms: Set[GroundAtom]
     # nonpercept_predicates: Set[Predicate]
-<<<<<<< HEAD
     executed_skill: Optional[_Option] = None
-=======
     # Object detections per camera in self.rgbd_images.
     object_detections_per_camera: Dict[str, List[Tuple[ObjectDetectionID, SegmentedBoundingBox]]]
->>>>>>> 5a461cc7
 
 
 class _PartialPerceptionState(State):
@@ -206,13 +198,9 @@
     verify_estop(robot)
     lease_client = robot.ensure_client(LeaseClient.default_service_name)
     lease_client.take()
-<<<<<<< HEAD
     lease_keepalive = LeaseKeepAlive(lease_client,
                                      must_acquire=True,
                                      return_at_exit=True)
-=======
-    lease_keepalive = LeaseKeepAlive(lease_client, must_acquire=True, return_at_exit=True)
->>>>>>> 5a461cc7
     return robot, lease_client
 
 
@@ -2563,18 +2551,6 @@
         self._strips_operators = {op_to_name[o] for o in op_names_to_keep}
         self._train_tasks = []
         self._test_tasks = []
-<<<<<<< HEAD
-
-    def _actively_construct_env_task(self) -> EnvironmentTask:
-        assert self._robot is not None
-        rgbd_images = capture_images_without_context(self._robot)
-        gripper_open_percentage = get_robot_gripper_open_percentage(
-            self._robot)
-        objects_in_view = []
-        obs = _TruncatedSpotObservation(rgbd_images, set(objects_in_view),
-                                        set(), set(), self._spot_object,
-                                        gripper_open_percentage, None)
-=======
     
     def detect_objects(self, rgbd_images: Dict[str, RGBDImage]) -> Dict[str, List[Tuple[ObjectDetectionID, SegmentedBoundingBox]]]:
         object_ids = self._detection_id_to_obj.keys()
@@ -2656,7 +2632,6 @@
             gripper_open_percentage,
             object_detections_per_camera
         )
->>>>>>> 5a461cc7
         goal_description = self._generate_goal_description()
         task = EnvironmentTask(obs, goal_description)
         return task
@@ -2714,15 +2689,6 @@
                 logging.warning("WARNING: the following retryable error "
                                 f"was encountered. Trying again.\n{e}")
         rgbd_images = capture_images_without_context(self._robot)
-<<<<<<< HEAD
-        gripper_open_percentage = get_robot_gripper_open_percentage(
-            self._robot)
-        print(gripper_open_percentage)
-        objects_in_view = []
-        obs = _TruncatedSpotObservation(rgbd_images, set(objects_in_view),
-                                        set(), set(), self._spot_object,
-                                        gripper_open_percentage, action.get_option())
-=======
         gripper_open_percentage = get_robot_gripper_open_percentage(self._robot)
         objects_in_view = []
         # Perform object detection.
@@ -2737,7 +2703,6 @@
             gripper_open_percentage,
             object_detections_per_camera
         )
->>>>>>> 5a461cc7
         return obs
 
 
