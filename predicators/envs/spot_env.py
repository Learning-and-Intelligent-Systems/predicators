--- conflicted
+++ resolved
@@ -553,11 +553,7 @@
 #                                Bike Repair Env                              #
 ###############################################################################
 
-<<<<<<< HEAD
-HANDEMPTY_THRESHOLD = 2.5
-=======
 HANDEMPTY_GRIPPER_THRESHOLD = 2.5
->>>>>>> d639660e
 
 
 class SpotBikeEnv(SpotEnv):
@@ -567,11 +563,7 @@
     _ontop_threshold: ClassVar[float] = 0.55
     _reachable_threshold: ClassVar[float] = 1.7
     _reachable_yaw_threshold: ClassVar[float] = 0.95  # higher better
-<<<<<<< HEAD
-    _handempty_threshold: ClassVar[float] = HANDEMPTY_THRESHOLD
-=======
     _handempty_gripper_threshold: ClassVar[float] = HANDEMPTY_GRIPPER_THRESHOLD
->>>>>>> d639660e
 
     def __init__(self, use_gui: bool = True) -> None:
         super().__init__(use_gui)
@@ -942,11 +934,7 @@
                               objects: Sequence[Object]) -> bool:
         spot = objects[0]
         gripper_open_percentage = state.get(spot, "gripper_open_percentage")
-<<<<<<< HEAD
-        return gripper_open_percentage <= cls._handempty_threshold
-=======
         return gripper_open_percentage <= cls._handempty_gripper_threshold
->>>>>>> d639660e
 
     @classmethod
     def _nothandempty_classifier(cls, state: State,
