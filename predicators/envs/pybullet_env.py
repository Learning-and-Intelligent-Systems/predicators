"""Base class for a PyBullet environment.

Contains useful common code.
"""

import abc
from typing import Any, ClassVar, Dict, List, Optional, Sequence, Tuple, cast

import matplotlib
import numpy as np
import pybullet as p
from gym.spaces import Box
from PIL import Image

from predicators import utils
from predicators.envs import BaseEnv
from predicators.pybullet_helpers.camera import create_gui_connection
from predicators.pybullet_helpers.geometry import Pose3D, Quaternion
from predicators.pybullet_helpers.link import get_link_state
from predicators.pybullet_helpers.robots import SingleArmPyBulletRobot
from predicators.settings import CFG
from predicators.structs import Action, Array, EnvironmentTask, Mask, Object, \
    Observation, State, Video
from predicators.utils import PyBulletState


class PyBulletEnv(BaseEnv):
    """Base class for a PyBullet environment."""
    # Parameters that aren't important enough to need to clog up settings.py

    # General robot parameters.
    grasp_tol: ClassVar[float] = 0.05
    _finger_action_tol: ClassVar[float] = 1e-4

    # Object parameters.
    _obj_mass: ClassVar[float] = 0.5
    _obj_friction: ClassVar[float] = 1.2
    _obj_colors: ClassVar[Sequence[Tuple[float, float, float, float]]] = [
        (0.95, 0.05, 0.1, 1.),
        (0.05, 0.95, 0.1, 1.),
        (0.1, 0.05, 0.95, 1.),
        (0.4, 0.05, 0.6, 1.),
        (0.6, 0.4, 0.05, 1.),
        (0.05, 0.04, 0.6, 1.),
        (0.95, 0.95, 0.1, 1.),
        (0.95, 0.05, 0.95, 1.),
        (0.05, 0.95, 0.95, 1.),
    ]
    _out_of_view_xy: ClassVar[Sequence[float]] = [10.0, 10.0]
    _default_orn: ClassVar[Sequence[float]] = [0.0, 0.0, 0.0, 1.0]

    # Camera parameters.
    _camera_distance: ClassVar[float] = 0.8
    _camera_yaw: ClassVar[float] = 90.0
    _camera_pitch: ClassVar[float] = -24
    _camera_target: ClassVar[Pose3D] = (1.65, 0.75, 0.42)
    _camera_fov: ClassVar[float] = 60
    _debug_text_position: ClassVar[Pose3D] = (1.65, 0.25, 0.75)

    def __init__(self, use_gui: bool = True) -> None:
        super().__init__(use_gui)

        # When an object is held, a constraint is created to prevent slippage.
        self._held_constraint_id: Optional[int] = None
        self._held_obj_to_base_link: Optional[Any] = None
        self._held_obj_id: Optional[int] = None

        # Set up all the static PyBullet content.
        self._physics_client_id, self._pybullet_robot, pybullet_bodies = \
            self.initialize_pybullet(self.using_gui)
        self._store_pybullet_bodies(pybullet_bodies)
        # track for rendering
        self._obj_id_to_obj: Dict[int, Object] = {}

    @classmethod
    def initialize_pybullet(
            cls, using_gui: bool
    ) -> Tuple[int, SingleArmPyBulletRobot, Dict[str, Any]]:
        """Returns physics client ID, robot, and dictionary containing other
        object IDs and any other info from pybullet that needs to be tracked.

        This is a public class method because the oracle options use it
        too.

        Subclasses may override to load additional assets.
        """
        # Skip test coverage because GUI is too expensive to use in unit tests
        # and cannot be used in headless mode.
        if using_gui:  # pragma: no cover
            physics_client_id = create_gui_connection(
                camera_distance=cls._camera_distance,
                camera_yaw=cls._camera_yaw,
                camera_pitch=cls._camera_pitch,
                camera_target=cls._camera_target,
            )
        else:
            physics_client_id = p.connect(p.DIRECT)

        p.resetSimulation(physicsClientId=physics_client_id)

        # Load plane.
        p.loadURDF(utils.get_env_asset_path("urdf/plane.urdf"), [0, 0, -1],
                   useFixedBase=True,
                   physicsClientId=physics_client_id)

<<<<<<< HEAD
=======
        # Change the visual appearance to white
        # plane_id = p.loadURDF(utils.get_env_asset_path("urdf/plane.urdf"),
        #             basePosition=[-2, 0, 0],
        #             baseOrientation=p.getQuaternionFromEuler([0, 1.57, 0])
        #             )  # Rotate 90 degrees around Z-axis
        # p.changeVisualShape(plane_id, -1, rgbaColor=[1, 1, 1, 1])
>>>>>>> 06fd4afd
        # Load robot.
        pybullet_robot = cls._create_pybullet_robot(physics_client_id)

        # Set gravity.
        p.setGravity(0., 0., -10., physicsClientId=physics_client_id)

        return physics_client_id, pybullet_robot, {}

    @abc.abstractmethod
    def _store_pybullet_bodies(self, pybullet_bodies: Dict[str, Any]) -> None:
        """Store any bodies created in cls.initialize_pybullet().

        This is separate from the initialization because the
        initialization is a class method (which is needed for options).
        Subclasses should decide what bodies to keep.
        """
        raise NotImplementedError("Override me!")

    @classmethod
    @abc.abstractmethod
    def _create_pybullet_robot(
            cls, physics_client_id: int) -> SingleArmPyBulletRobot:
        """Make and return a PyBullet robot object in the given
        physics_client_id."""
        raise NotImplementedError("Override me!")

    @abc.abstractmethod
    def _extract_robot_state(self, state: State) -> Array:
        """Given a State, extract the robot state, to be passed into
        self._pybullet_robot.reset_state().

        This should be the same type as the return value of
        self._pybullet_robot.get_state().
        """
        raise NotImplementedError("Override me!")

    @abc.abstractmethod
    def _get_state(self) -> State:
        """Create a State based on the current PyBullet state."""
        raise NotImplementedError("Override me!")

    @abc.abstractmethod
    def _get_object_ids_for_held_check(self) -> List[int]:
        """Return a list of pybullet IDs corresponding to objects in the
        simulator that should be checked when determining whether one is
        held."""
        raise NotImplementedError("Override me!")

    @abc.abstractmethod
    def _get_expected_finger_normals(self) -> Dict[int, Array]:
        """Get the expected finger normals, used in detect_held_object(), as a
        mapping from finger link index to a unit-length normal vector.

        This is environment-specific because it depends on the end
        effector's orientation when grasping.
        """
        raise NotImplementedError("Override me!")

    @property
    def action_space(self) -> Box:
        return self._pybullet_robot.action_space

    def simulate(self, state: State, action: Action) -> State:
        # Optimization: check if we're already in the right state.
        # self._current_observation is None at the beginning
        # state is not allclose to self._current_state when the state has been
        # updated, so it first calls _reset_state to update the pybullet state
        if self._current_observation is None or \
            not state.allclose(self._current_state):
            self._current_observation = state
            self._reset_state(state)
        return self.step(action)

    def render_state_plt(
            self,
            state: State,
            task: EnvironmentTask,
            action: Optional[Action] = None,
            caption: Optional[str] = None) -> matplotlib.figure.Figure:
        raise NotImplementedError("This env does not use Matplotlib")

    def render_state(self,
                     state: State,
                     task: EnvironmentTask,
                     action: Optional[Action] = None,
                     caption: Optional[str] = None) -> Video:
        raise NotImplementedError("A PyBullet environment cannot render "
                                  "arbitrary states.")

    def reset(self,
              train_or_test: str,
              task_idx: int,
              render: bool = False) -> Observation:
        state = super().reset(train_or_test, task_idx)
        self._reset_state(state)
        # Converts the State into a PyBulletState.
        self._current_observation = self._get_state()
        observation_copy = self.get_observation(render=render)
        return observation_copy
        # return self._current_observation.copy()

    def _reset_state(self, state: State) -> None:
        """Helper for reset and testing."""
        # Tear down the old PyBullet scene.
        if self._held_constraint_id is not None:
            p.removeConstraint(self._held_constraint_id,
                               physicsClientId=self._physics_client_id)
            self._held_constraint_id = None
        self._held_obj_to_base_link = None
        self._held_obj_id = None

        # Reset robot.
        self._pybullet_robot.reset_state(self._extract_robot_state(state))

    def render(self,
               action: Optional[Action] = None,
               caption: Optional[str] = None) -> Video:  # pragma: no cover
        # Skip test coverage because GUI is too expensive to use in unit tests
        # and cannot be used in headless mode.
        del action, caption  # unused

        view_matrix = p.computeViewMatrixFromYawPitchRoll(
            cameraTargetPosition=self._camera_target,
            distance=self._camera_distance,
            yaw=self._camera_yaw,
            pitch=self._camera_pitch,
            roll=0,
            upAxisIndex=2,
            physicsClientId=self._physics_client_id)

        width = CFG.pybullet_camera_width
        height = CFG.pybullet_camera_height

        proj_matrix = p.computeProjectionMatrixFOV(
            fov=self._camera_fov,
            aspect=float(width / height),
            nearVal=0.1,
            farVal=100.0,
            physicsClientId=self._physics_client_id)

        (_, _, px, _,
         _) = p.getCameraImage(width=width,
                               height=height,
                               viewMatrix=view_matrix,
                               projectionMatrix=proj_matrix,
                               renderer=p.ER_BULLET_HARDWARE_OPENGL,
                               physicsClientId=self._physics_client_id)

        rgb_array = np.array(px).reshape((height, width, 4))
        rgb_array = rgb_array[:, :, :3]
        return [rgb_array]

    def render_segmented_obj(
        self,
        action: Optional[Action] = None,
        caption: Optional[str] = None,
    ) -> Tuple[Image.Image, Dict[Object, Mask]]:
        """Render the scene and the segmented objects in the scene."""
        del action, caption  # unused
        # if not self.using_gui:
        #     raise Exception(
        #         "Rendering only works with GUI on. See "
        #         "https://github.com/bulletphysics/bullet3/issues/1157")

        view_matrix = p.computeViewMatrixFromYawPitchRoll(
            cameraTargetPosition=self._camera_target,
            distance=self._camera_distance,
            yaw=self._camera_yaw,
            pitch=self._camera_pitch,
            roll=0,
            upAxisIndex=2,
            physicsClientId=self._physics_client_id)

        width = CFG.pybullet_camera_width
        height = CFG.pybullet_camera_height

        proj_matrix = p.computeProjectionMatrixFOV(
            fov=60,
            aspect=float(width / height),
            nearVal=0.1,
            farVal=100.0,
            physicsClientId=self._physics_client_id)

        # Initialize an empty dictionary
        mask_dict: Dict[Object, Mask] = {}

        # Get the original image and segmentation mask
        (_, _, rgbImg, _,
         segImg) = p.getCameraImage(width=width,
                                    height=height,
                                    viewMatrix=view_matrix,
                                    projectionMatrix=proj_matrix,
                                    renderer=p.ER_BULLET_HARDWARE_OPENGL,
                                    physicsClientId=self._physics_client_id)

        # Convert to numpy arrays
        original_image: np.ndarray = np.array(rgbImg, dtype=np.uint8).reshape(
            (height, width, 4))
        seg_image = np.array(segImg).reshape((height, width))

        state_img = Image.fromarray(  # type: ignore[no-untyped-call]
            original_image[:, :, :3])

        # Iterate over all bodies
        for bodyId, obj in self._obj_id_to_obj.items():
            # Can I change the object name here to obj_id?
            # original_obj = obj
            obj.id = bodyId
            mask = seg_image == bodyId
            mask_dict[obj] = mask

        return state_img, mask_dict

    def get_observation(self, render: bool = False) -> Observation:
        """Get the current observation of this environment."""
        assert isinstance(self._current_observation, PyBulletState)
        state_copy = self._current_observation.copy()
        if render:
            state_copy.add_images_and_masks(*self.render_segmented_obj())
        return state_copy

    def step(self, action: Action, render_obs: bool = False) -> Observation:
        # Send the action to the robot.
        target_joint_positions = action.arr.tolist()
        self._pybullet_robot.set_motors(target_joint_positions)

        # If we are setting the robot joints directly, and if there is a held
        # object, we need to reset the pose of the held object directly. This
        # is because the PyBullet constraints don't seem to play nicely with
        # resetJointState (the robot will sometimes drop the object).
        if CFG.pybullet_control_mode == "reset" and \
            self._held_obj_id is not None:
            world_to_base_link = get_link_state(
                self._pybullet_robot.robot_id,
                self._pybullet_robot.end_effector_id,
                physics_client_id=self._physics_client_id).com_pose
            base_link_to_held_obj = p.invertTransform(
                *self._held_obj_to_base_link)
            world_to_held_obj = p.multiplyTransforms(world_to_base_link[0],
                                                     world_to_base_link[1],
                                                     base_link_to_held_obj[0],
                                                     base_link_to_held_obj[1])
            p.resetBasePositionAndOrientation(
                self._held_obj_id,
                world_to_held_obj[0],
                world_to_held_obj[1],
                physicsClientId=self._physics_client_id)

        # Step the simulation here before adding or removing constraints
        # because detect_held_object() should use the updated state.
        if CFG.pybullet_control_mode != "reset":
            for _ in range(CFG.pybullet_sim_steps_per_action):
                p.stepSimulation(physicsClientId=self._physics_client_id)

        # If not currently holding something, and fingers are closing, check
        # for a new grasp.
        if self._held_constraint_id is None and self._fingers_closing(action):
            # Detect if an object is held. If so, create a grasp constraint.
            self._held_obj_id = self._detect_held_object()
            if self._held_obj_id is not None:
                self._create_grasp_constraint()

        # If placing, remove the grasp constraint.
        if self._held_constraint_id is not None and \
            self._fingers_opening(action):
            p.removeConstraint(self._held_constraint_id,
                               physicsClientId=self._physics_client_id)
            self._held_constraint_id = None
            self._held_obj_id = None

        self._current_observation = self._get_state()

        # Depending on the observation mode, either return object-centric state
        # or object_centric + rgb observation
        observation_copy = self.get_observation(
            render=CFG.rgb_observation or render_obs)

        return observation_copy
        # state_copy = self._current_observation.copy()
        # return state_copy

    def _detect_held_object(self) -> Optional[int]:
        """Return the PyBullet object ID of the held object if one exists.

        If multiple objects are within the grasp tolerance, return the
        one that is closest.
        """
        expected_finger_normals = self._get_expected_finger_normals()
        closest_held_obj = None
        closest_held_obj_dist = float("inf")
        for obj_id in self._get_object_ids_for_held_check():
            for finger_id, expected_normal in expected_finger_normals.items():
                assert abs(np.linalg.norm(expected_normal) - 1.0) < 1e-5
                # Find points on the object that are within grasp_tol distance
                # of the finger. Note that we use getClosestPoints instead of
                # getContactPoints because we still want to consider the object
                # held even if there is a tiny distance between the fingers and
                # the object.
                closest_points = p.getClosestPoints(
                    bodyA=self._pybullet_robot.robot_id,
                    bodyB=obj_id,
                    distance=self.grasp_tol,
                    linkIndexA=finger_id,
                    physicsClientId=self._physics_client_id)
                for point in closest_points:
                    # If the contact normal is substantially different from
                    # the expected contact normal, this is probably an object
                    # on the outside of the fingers, rather than the inside.
                    # A perfect score here is 1.0 (normals are unit vectors).
                    contact_normal = point[7]
                    score = expected_normal.dot(contact_normal)
                    assert -1.0 <= score <= 1.0

                    # Take absolute as object/gripper could be rotated 180
                    # degrees in the given axis.
                    if np.abs(score) < 0.9:
                        continue
                    # Handle the case where multiple objects pass this check
                    # by taking the closest one. This should be rare, but it
                    # can happen when two objects are stacked and the robot is
                    # unstacking the top one.
                    contact_distance = point[8]
                    if contact_distance < closest_held_obj_dist:
                        closest_held_obj = obj_id
                        closest_held_obj_dist = contact_distance
        return closest_held_obj

    def _create_grasp_constraint(self) -> None:
        assert self._held_obj_id is not None
        base_link_to_world = np.r_[p.invertTransform(
            *p.getLinkState(self._pybullet_robot.robot_id,
                            self._pybullet_robot.end_effector_id,
                            physicsClientId=self._physics_client_id)[:2])]
        world_to_obj = np.r_[p.getBasePositionAndOrientation(
            self._held_obj_id, physicsClientId=self._physics_client_id)]
        self._held_obj_to_base_link = p.invertTransform(*p.multiplyTransforms(
            base_link_to_world[:3], base_link_to_world[3:], world_to_obj[:3],
            world_to_obj[3:]))
        self._held_constraint_id = p.createConstraint(
            parentBodyUniqueId=self._pybullet_robot.robot_id,
            parentLinkIndex=self._pybullet_robot.end_effector_id,
            childBodyUniqueId=self._held_obj_id,
            childLinkIndex=-1,  # -1 for the base
            jointType=p.JOINT_FIXED,
            jointAxis=[0, 0, 0],
            parentFramePosition=[0, 0, 0],
            childFramePosition=self._held_obj_to_base_link[0],
            parentFrameOrientation=[0, 0, 0, 1],
            childFrameOrientation=self._held_obj_to_base_link[1],
            physicsClientId=self._physics_client_id)

    def _fingers_closing(self, action: Action) -> bool:
        """Check whether this action is working toward closing the fingers."""
        f_delta = self._action_to_finger_delta(action)
        return f_delta < -self._finger_action_tol

    def _fingers_opening(self, action: Action) -> bool:
        """Check whether this action is working toward opening the fingers."""
        f_delta = self._action_to_finger_delta(action)
        return f_delta > self._finger_action_tol

    def _get_finger_position(self, state: State) -> float:
        # Arbitrarily use the left finger as reference.
        state = cast(utils.PyBulletState, state)
        finger_joint_idx = self._pybullet_robot.left_finger_joint_idx
        return state.joint_positions[finger_joint_idx]

    def _action_to_finger_delta(self, action: Action) -> float:
        assert isinstance(self._current_observation, State)
        finger_position = self._get_finger_position(self._current_observation)
        target = action.arr[-1]
        return target - finger_position

    def _add_pybullet_state_to_tasks(
            self, tasks: List[EnvironmentTask]) -> List[EnvironmentTask]:
        """Converts the task initial states into PyBulletStates.

        This is used in generating tasks.
        """
        pybullet_tasks = []
        for task in tasks:
            # Reset the robot.
            init = task.init
            # Extract the joints.
            # YC: Probably need to reset_state here so I can then get an
            # observation, would it work without the reset_state?
            # Attempt 2: First reset it.
            self._current_observation = init
            self._reset_state(init)
            # Cast _current_observation from type State to PybulletState
            joint_positions = self._pybullet_robot.get_joints()
            self._current_observation = utils.PyBulletState(
                init.data.copy(), simulator_state=joint_positions)
            # Attempt 1: Let's try to get a rendering directly first
            pybullet_init = self.get_observation(render=CFG.render_init_state)
            pybullet_init.option_history = []
            # # <Original code
            # self._pybullet_robot.reset_state(self._extract_robot_state(init))
            # joint_positions = self._pybullet_robot.get_joints()
            # pybullet_init = utils.PyBulletState(
            #     init.data.copy(), simulator_state=joint_positions)
            # # >
            pybullet_task = EnvironmentTask(pybullet_init, task.goal)
            pybullet_tasks.append(pybullet_task)
        return pybullet_tasks

    @classmethod
    def get_robot_ee_home_orn(cls) -> Quaternion:
        """Public for use by oracle options."""
        robot_ee_orns = CFG.pybullet_robot_ee_orns[cls.get_name()]
        return robot_ee_orns[CFG.pybullet_robot]


def create_pybullet_block(color: Tuple[float, float, float, float],
                          half_extents: Tuple[float, float,
                                              float], mass: float,
                          friction: float, orientation: Sequence[float],
                          physics_client_id: int) -> int:
    """A generic utility for creating a new block.

    Returns the PyBullet ID of the newly created block.
    """
    # The poses here are not important because they are overwritten by
    # the state values when a task is reset.
    pose = (0, 0, 0)

    # Create the collision shape.
    collision_id = p.createCollisionShape(p.GEOM_BOX,
                                          halfExtents=half_extents,
                                          physicsClientId=physics_client_id)

    # Create the visual_shape.
    visual_id = p.createVisualShape(p.GEOM_BOX,
                                    halfExtents=half_extents,
                                    rgbaColor=color,
                                    physicsClientId=physics_client_id)

    # Create the body.
    block_id = p.createMultiBody(baseMass=mass,
                                 baseCollisionShapeIndex=collision_id,
                                 baseVisualShapeIndex=visual_id,
                                 basePosition=pose,
                                 baseOrientation=orientation,
                                 physicsClientId=physics_client_id)
    p.changeDynamics(
        block_id,
        linkIndex=-1,  # -1 for the base
        lateralFriction=friction,
        physicsClientId=physics_client_id)

    return block_id<|MERGE_RESOLUTION|>--- conflicted
+++ resolved
@@ -103,15 +103,6 @@
                    useFixedBase=True,
                    physicsClientId=physics_client_id)
 
-<<<<<<< HEAD
-=======
-        # Change the visual appearance to white
-        # plane_id = p.loadURDF(utils.get_env_asset_path("urdf/plane.urdf"),
-        #             basePosition=[-2, 0, 0],
-        #             baseOrientation=p.getQuaternionFromEuler([0, 1.57, 0])
-        #             )  # Rotate 90 degrees around Z-axis
-        # p.changeVisualShape(plane_id, -1, rgbaColor=[1, 1, 1, 1])
->>>>>>> 06fd4afd
         # Load robot.
         pybullet_robot = cls._create_pybullet_robot(physics_client_id)
 
