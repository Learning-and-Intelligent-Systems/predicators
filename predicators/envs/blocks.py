"""Blocks domain.

This environment IS downward refinable and DOESN'T require any
backtracking (as long as all the blocks can fit comfortably on the
table, which is true here because the block size and number of blocks
are much less than the table dimensions). The simplicity of this
environment makes it a good testbed for predicate invention.
"""

import json
from pathlib import Path
from typing import ClassVar, Dict, List, Optional, Sequence, Set, Tuple

import matplotlib
import matplotlib.pyplot as plt
import numpy as np
from gym.spaces import Box
from matplotlib import patches

from predicators import utils
from predicators.envs import BaseEnv
from predicators.settings import CFG
from predicators.structs import Action, Array, GroundAtom, Object, \
    ParameterizedOption, Predicate, State, Task, Type


class BlocksEnv(BaseEnv):
    """Blocks domain."""
    # Parameters that aren't important enough to need to clog up settings.py
    table_height: ClassVar[float] = 0.2
    block_size: ClassVar[float] = 0.045
    # The table x bounds are (1.1, 1.6), but the workspace is smaller.
    # Make it narrow enough that blocks can be only horizontally arranged.
    # Note that these boundaries are for the block positions, and that a
    # block's origin is its center, so the block itself may extend beyond
    # the boundaries while the origin remains in bounds.
    x_lb: ClassVar[float] = 1.35 - block_size / 2
    x_ub: ClassVar[float] = 1.35 + block_size / 2
    # The table y bounds are (0.3, 1.2), but the workspace is smaller.
    y_lb: ClassVar[float] = 0.4
    y_ub: ClassVar[float] = 1.1
    pick_z: ClassVar[float] = 0.75
    robot_init_x: ClassVar[float] = (x_lb + x_ub) / 2
    robot_init_y: ClassVar[float] = (y_lb + y_ub) / 2
    robot_init_z: ClassVar[float] = pick_z
    held_tol: ClassVar[float] = 0.5
    pick_tol: ClassVar[float] = 0.0001
    on_tol: ClassVar[float] = 0.01
    collision_padding: ClassVar[float] = 2.0
    assert pick_tol < block_size

    def __init__(self) -> None:
        super().__init__()
        # Types
        self._block_type = Type("block", [
            "pose_x", "pose_y", "pose_z", "held", "color_r", "color_g",
            "color_b"
        ])
        self._robot_type = Type("robot",
                                ["pose_x", "pose_y", "pose_z", "fingers"])
        # Predicates
        self._On = Predicate("On", [self._block_type, self._block_type],
                             self._On_holds)
        self._OnTable = Predicate("OnTable", [self._block_type],
                                  self._OnTable_holds)
        self._GripperOpen = Predicate("GripperOpen", [self._robot_type],
                                      self._GripperOpen_holds)
        self._Holding = Predicate("Holding", [self._block_type],
                                  self._Holding_holds)
        self._Clear = Predicate("Clear", [self._block_type], self._Clear_holds)
        # Options
        self._Pick: ParameterizedOption = utils.SingletonParameterizedOption(
            # variables: [robot, object to pick]
            # params: []
            "Pick",
            self._Pick_policy,
            types=[self._robot_type, self._block_type])
        self._Stack: ParameterizedOption = utils.SingletonParameterizedOption(
            # variables: [robot, object on which to stack currently-held-object]
            # params: []
            "Stack",
            self._Stack_policy,
            types=[self._robot_type, self._block_type])
        self._PutOnTable: ParameterizedOption = \
            utils.SingletonParameterizedOption(
            # variables: [robot]
            # params: [x, y] (normalized coordinates on the table surface)
            "PutOnTable",
            self._PutOnTable_policy,
            types=[self._robot_type],
            params_space=Box(0, 1, (2, )))
        # Static objects (always exist no matter the settings).
        self._robot = Object("robby", self._robot_type)
        # Hyperparameters from CFG.
        self._num_blocks_train = CFG.blocks_num_blocks_train
        self._num_blocks_test = CFG.blocks_num_blocks_test

    @classmethod
    def get_name(cls) -> str:
        return "blocks"

    def simulate(self, state: State, action: Action) -> State:
        assert self.action_space.contains(action.arr)
        x, y, z, fingers = action.arr
        # Infer which transition function to follow
        if fingers < 0.5:
            return self._transition_pick(state, x, y, z)
        if z < self.table_height + self.block_size:
            return self._transition_putontable(state, x, y, z)
        return self._transition_stack(state, x, y, z)

    def _transition_pick(self, state: State, x: float, y: float,
                         z: float) -> State:
        next_state = state.copy()
        # Can only pick if fingers are open
        if not self._GripperOpen_holds(state, [self._robot]):
            return next_state
        block = self._get_block_at_xyz(state, x, y, z)
        if block is None:  # no block at this pose
            return next_state
        # Can only pick if object is clear
        if not self._block_is_clear(block, state):
            return next_state
        # Execute pick
        next_state.set(block, "pose_x", x)
        next_state.set(block, "pose_y", y)
        next_state.set(block, "pose_z", self.pick_z)
        next_state.set(block, "held", 1.0)
        next_state.set(self._robot, "fingers", 0.0)  # close fingers
        return next_state

    def _transition_putontable(self, state: State, x: float, y: float,
                               z: float) -> State:
        next_state = state.copy()
        # Can only putontable if fingers are closed
        if self._GripperOpen_holds(state, [self._robot]):
            return next_state
        block = self._get_held_block(state)
        assert block is not None
        # Check that table surface is clear at this pose
        poses = [[
            state.get(b, "pose_x"),
            state.get(b, "pose_y"),
            state.get(b, "pose_z")
        ] for b in state if b.is_instance(self._block_type)]
        existing_xys = {(float(p[0]), float(p[1])) for p in poses}
        if not self._table_xy_is_clear(x, y, existing_xys):
            return next_state
        # Execute putontable
        next_state.set(block, "pose_x", x)
        next_state.set(block, "pose_y", y)
        next_state.set(block, "pose_z", z)
        next_state.set(block, "held", 0.0)
        next_state.set(self._robot, "fingers", 1.0)  # open fingers
        return next_state

    def _transition_stack(self, state: State, x: float, y: float,
                          z: float) -> State:
        next_state = state.copy()
        # Can only stack if fingers are closed
        if self._GripperOpen_holds(state, [self._robot]):
            return next_state
        # Check that both blocks exist
        block = self._get_held_block(state)
        assert block is not None
        other_block = self._get_highest_block_below(state, x, y, z)
        if other_block is None:  # no block to stack onto
            return next_state
        # Can't stack onto yourself!
        if block == other_block:
            return next_state
        # Need block we're stacking onto to be clear
        if not self._block_is_clear(other_block, state):
            return next_state
        # Execute stack by snapping into place
        cur_x = state.get(other_block, "pose_x")
        cur_y = state.get(other_block, "pose_y")
        cur_z = state.get(other_block, "pose_z")
        next_state.set(block, "pose_x", cur_x)
        next_state.set(block, "pose_y", cur_y)
        next_state.set(block, "pose_z", cur_z + self.block_size)
        next_state.set(block, "held", 0.0)
        next_state.set(self._robot, "fingers", 1.0)  # open fingers
        return next_state

    def _generate_train_tasks(self) -> List[Task]:
        return self._get_tasks(num_tasks=CFG.num_train_tasks,
                               possible_num_blocks=self._num_blocks_train,
                               rng=self._train_rng)

    def _generate_test_tasks(self) -> List[Task]:
        if CFG.blocks_test_task_json_dir is not None:
            files = list(Path(CFG.blocks_test_task_json_dir).glob("*.json"))
            assert len(files) >= CFG.num_test_tasks
            return [self._load_task_from_json(f) for f in files]

        return self._get_tasks(num_tasks=CFG.num_test_tasks,
                               possible_num_blocks=self._num_blocks_test,
                               rng=self._test_rng)

    @property
    def predicates(self) -> Set[Predicate]:
        return {
            self._On, self._OnTable, self._GripperOpen, self._Holding,
            self._Clear
        }

    @property
    def goal_predicates(self) -> Set[Predicate]:
        return {self._On, self._OnTable}

    @property
    def types(self) -> Set[Type]:
        return {self._block_type, self._robot_type}

    @property
    def options(self) -> Set[ParameterizedOption]:
        return {self._Pick, self._Stack, self._PutOnTable}

    @property
    def action_space(self) -> Box:
        # dimensions: [x, y, z, fingers]
        lowers = np.array([self.x_lb, self.y_lb, 0.0, 0.0], dtype=np.float32)
        uppers = np.array([self.x_ub, self.y_ub, 10.0, 1.0], dtype=np.float32)
        return Box(lowers, uppers)

    def render_state_plt(
            self,
            state: State,
            task: Task,
            action: Optional[Action] = None,
            caption: Optional[str] = None) -> matplotlib.figure.Figure:
        r = self.block_size * 0.5  # block radius

        width_ratio = max(
            1. / 5,
            min(
                5.,  # prevent from being too extreme
                (self.y_ub - self.y_lb) / (self.x_ub - self.x_lb)))
        fig, (xz_ax, yz_ax) = plt.subplots(
            1,
            2,
            figsize=(20, 8),
            gridspec_kw={'width_ratios': [1, width_ratio]})
        xz_ax.set_xlabel("x", fontsize=24)
        xz_ax.set_ylabel("z", fontsize=24)
        xz_ax.set_xlim((self.x_lb - 2 * r, self.x_ub + 2 * r))
        xz_ax.set_ylim((self.table_height, r * 16 + 0.1))
        yz_ax.set_xlabel("y", fontsize=24)
        yz_ax.set_ylabel("z", fontsize=24)
        yz_ax.set_xlim((self.y_lb - 2 * r, self.y_ub + 2 * r))
        yz_ax.set_ylim((self.table_height, r * 16 + 0.1))

        blocks = [o for o in state if o.is_instance(self._block_type)]
        held = "None"
        for block in sorted(blocks):
            x = state.get(block, "pose_x")
            y = state.get(block, "pose_y")
            z = state.get(block, "pose_z")
<<<<<<< HEAD
=======
            # RGB values are between 0 and 1.
>>>>>>> ef834994
            color_r = state.get(block, "color_r")
            color_g = state.get(block, "color_g")
            color_b = state.get(block, "color_b")
            color = (color_r, color_g, color_b)
            if state.get(block, "held") > self.held_tol:
                assert held == "None"
                held = f"{block.name}"

            # xz axis
            xz_rect = patches.Rectangle((x - r, z - r),
                                        2 * r,
                                        2 * r,
                                        zorder=-y,
                                        linewidth=1,
                                        edgecolor='black',
                                        facecolor=color)
            xz_ax.add_patch(xz_rect)

            # yz axis
            yz_rect = patches.Rectangle((y - r, z - r),
                                        2 * r,
                                        2 * r,
                                        zorder=-x,
                                        linewidth=1,
                                        edgecolor='black',
                                        facecolor=color)
            yz_ax.add_patch(yz_rect)

        title = f"Held: {held}"
        if caption is not None:
            title += f"; {caption}"
        plt.suptitle(title, fontsize=24, wrap=True)
        plt.tight_layout()
        return fig

    def _get_tasks(self, num_tasks: int, possible_num_blocks: List[int],
                   rng: np.random.Generator) -> List[Task]:
        tasks = []
        for _ in range(num_tasks):
            num_blocks = rng.choice(possible_num_blocks)
            piles = self._sample_initial_piles(num_blocks, rng)
            init_state = self._sample_state_from_piles(piles, rng)
            while True:  # repeat until goal is not satisfied
                goal = self._sample_goal_from_piles(num_blocks, piles, rng)
                if not all(goal_atom.holds(init_state) for goal_atom in goal):
                    break
            tasks.append(Task(init_state, goal))
        return tasks

    def _sample_initial_piles(self, num_blocks: int,
                              rng: np.random.Generator) -> List[List[Object]]:
        piles: List[List[Object]] = []
        for block_num in range(num_blocks):
            block = Object(f"block{block_num}", self._block_type)
            # If coin flip, start new pile
            if block_num == 0 or rng.uniform() < 0.2:
                piles.append([])
            # Add block to pile
            piles[-1].append(block)
        return piles

    def _sample_state_from_piles(self, piles: List[List[Object]],
                                 rng: np.random.Generator) -> State:
        data: Dict[Object, Array] = {}
        # Create objects
        block_to_pile_idx = {}
        for i, pile in enumerate(piles):
            for j, block in enumerate(pile):
                assert block not in block_to_pile_idx
                block_to_pile_idx[block] = (i, j)
        # Sample pile (x, y)s
        pile_to_xy: Dict[int, Tuple[float, float]] = {}
        for i in range(len(piles)):
            pile_to_xy[i] = self._sample_initial_pile_xy(
                rng, set(pile_to_xy.values()))
        # Create block states
        for block, pile_idx in block_to_pile_idx.items():
            pile_i, pile_j = pile_idx
            x, y = pile_to_xy[pile_i]
            z = self.table_height + self.block_size * (0.5 + pile_j)
            r, g, b = rng.uniform(size=3)
            # [pose_x, pose_y, pose_z, held, color_r, color_g, color_b]
            data[block] = np.array([x, y, z, 0.0, r, g, b])
        # [pose_x, pose_y, pose_z, fingers]
        # Note: the robot poses are not used in this environment (they are
        # constant), but they change and get used in the PyBullet subclass.
        rx, ry, rz = self.robot_init_x, self.robot_init_y, self.robot_init_z
        rf = 1.0  # fingers start out open
        data[self._robot] = np.array([rx, ry, rz, rf], dtype=np.float32)
        return State(data)

    def _sample_goal_from_piles(self, num_blocks: int,
                                piles: List[List[Object]],
                                rng: np.random.Generator) -> Set[GroundAtom]:
        # Sample goal pile that is different from initial
        while True:
            goal_piles = self._sample_initial_piles(num_blocks, rng)
            if goal_piles != piles:
                break
        # Create goal from piles
        goal_atoms = set()
        for pile in goal_piles:
            goal_atoms.add(GroundAtom(self._OnTable, [pile[0]]))
            if len(pile) == 1:
                continue
            for block1, block2 in zip(pile[1:], pile[:-1]):
                goal_atoms.add(GroundAtom(self._On, [block1, block2]))
        return goal_atoms

    def _sample_initial_pile_xy(
            self, rng: np.random.Generator,
            existing_xys: Set[Tuple[float, float]]) -> Tuple[float, float]:
        while True:
            x = rng.uniform(self.x_lb, self.x_ub)
            y = rng.uniform(self.y_lb, self.y_ub)
            if self._table_xy_is_clear(x, y, existing_xys):
                return (x, y)

    def _table_xy_is_clear(self, x: float, y: float,
                           existing_xys: Set[Tuple[float, float]]) -> bool:
        if all(
                abs(x - other_x) > self.collision_padding * self.block_size
                for other_x, _ in existing_xys):
            return True
        if all(
                abs(y - other_y) > self.collision_padding * self.block_size
                for _, other_y in existing_xys):
            return True
        return False

    def _block_is_clear(self, block: Object, state: State) -> bool:
        return self._Clear_holds(state, [block])

    def _On_holds(self, state: State, objects: Sequence[Object]) -> bool:
        block1, block2 = objects
        if state.get(block1, "held") >= self.held_tol or \
           state.get(block2, "held") >= self.held_tol:
            return False
        x1 = state.get(block1, "pose_x")
        y1 = state.get(block1, "pose_y")
        z1 = state.get(block1, "pose_z")
        x2 = state.get(block2, "pose_x")
        y2 = state.get(block2, "pose_y")
        z2 = state.get(block2, "pose_z")
        return np.allclose([x1, y1, z1], [x2, y2, z2 + self.block_size],
                           atol=self.on_tol)

    def _OnTable_holds(self, state: State, objects: Sequence[Object]) -> bool:
        block, = objects
        z = state.get(block, "pose_z")
        desired_z = self.table_height + self.block_size * 0.5
        return (state.get(block, "held") < self.held_tol) and \
            (desired_z-self.on_tol < z < desired_z+self.on_tol)

    @staticmethod
    def _GripperOpen_holds(state: State, objects: Sequence[Object]) -> bool:
        robot, = objects
        rf = state.get(robot, "fingers")
        assert rf in (0.0, 1.0)
        return rf == 1.0

    def _Holding_holds(self, state: State, objects: Sequence[Object]) -> bool:
        block, = objects
        return self._get_held_block(state) == block

    def _Clear_holds(self, state: State, objects: Sequence[Object]) -> bool:
        if self._Holding_holds(state, objects):
            return False
        block, = objects
        for other_block in state:
            if other_block.type != self._block_type:
                continue
            if self._On_holds(state, [other_block, block]):
                return False
        return True

    def _Pick_policy(self, state: State, memory: Dict,
                     objects: Sequence[Object], params: Array) -> Action:
        del memory, params  # unused
        _, block = objects
        block_pose = np.array([
            state.get(block, "pose_x"),
            state.get(block, "pose_y"),
            state.get(block, "pose_z")
        ])
        arr = np.r_[block_pose, 0.0].astype(np.float32)
        arr = np.clip(arr, self.action_space.low, self.action_space.high)
        return Action(arr)

    def _Stack_policy(self, state: State, memory: Dict,
                      objects: Sequence[Object], params: Array) -> Action:
        del memory, params  # unused
        _, block = objects
        block_pose = np.array([
            state.get(block, "pose_x"),
            state.get(block, "pose_y"),
            state.get(block, "pose_z")
        ])
        relative_grasp = np.array([
            0.,
            0.,
            self.block_size,
        ])
        arr = np.r_[block_pose + relative_grasp, 1.0].astype(np.float32)
        arr = np.clip(arr, self.action_space.low, self.action_space.high)
        return Action(arr)

    def _PutOnTable_policy(self, state: State, memory: Dict,
                           objects: Sequence[Object], params: Array) -> Action:
        del state, memory, objects  # unused
        # De-normalize parameters to actual table coordinates.
        x_norm, y_norm = params
        x = self.x_lb + (self.x_ub - self.x_lb) * x_norm
        y = self.y_lb + (self.y_ub - self.y_lb) * y_norm
        z = self.table_height + 0.5 * self.block_size
        arr = np.array([x, y, z, 1.0], dtype=np.float32)
        arr = np.clip(arr, self.action_space.low, self.action_space.high)
        return Action(arr)

    def _get_held_block(self, state: State) -> Optional[Object]:
        for block in state:
            if not block.is_instance(self._block_type):
                continue
            if state.get(block, "held") >= self.held_tol:
                return block
        return None

    def _get_block_at_xyz(self, state: State, x: float, y: float,
                          z: float) -> Optional[Object]:
        close_blocks = []
        for block in state:
            if not block.is_instance(self._block_type):
                continue
            block_pose = np.array([
                state.get(block, "pose_x"),
                state.get(block, "pose_y"),
                state.get(block, "pose_z")
            ])
            if np.allclose([x, y, z], block_pose, atol=self.pick_tol):
                dist = np.linalg.norm(np.array([x, y, z]) - block_pose)
                close_blocks.append((block, float(dist)))
        if not close_blocks:
            return None
        return min(close_blocks, key=lambda x: x[1])[0]  # min distance

    def _get_highest_block_below(self, state: State, x: float, y: float,
                                 z: float) -> Optional[Object]:
        blocks_here = []
        for block in state:
            if not block.is_instance(self._block_type):
                continue
            block_pose = np.array(
                [state.get(block, "pose_x"),
                 state.get(block, "pose_y")])
            block_z = state.get(block, "pose_z")
            if np.allclose([x, y], block_pose, atol=self.pick_tol) and \
               block_z < z - self.pick_tol:
                blocks_here.append((block, block_z))
        if not blocks_here:
            return None
        return max(blocks_here, key=lambda x: x[1])[0]  # highest z

    def _load_task_from_json(self, json_file: Path) -> Task:
        with open(json_file, "r", encoding="utf-8") as f:
            task_spec = json.load(f)
        # Create the initial state from the task spec.
        # One day, we can make the block size a feature of the blocks, but
        # for now, we'll just make sure that the block size in the real env
        # matches what we expect in sim.
        assert abs(task_spec["block_size"] - self.block_size) < 1e-6
        state_dict: Dict[Object, Dict[str, float]] = {}
        id_to_obj: Dict[int, Object] = {}  # used in the goal construction
        for block_spec in task_spec["blocks"]:
            block_id: int = block_spec["block_id"]
            block = Object(f"block{block_id}", self._block_type)
            id_to_obj[block_id] = block
            x, y, z = block_spec["position"]
            r, g, b = block_spec["color"]
            state_dict[block] = {
                "pose_x": x,
                "pose_y": y,
                "pose_z": z,
                "held": 0,
                "color_r": r,
                "color_b": b,
                "color_g": g,
            }
        # Add the robot at a constant initial position.
        rx, ry, rz = self.robot_init_x, self.robot_init_y, self.robot_init_z
        rf = 1.0  # fingers start out open
        state_dict[self._robot] = {
            "pose_x": rx,
            "pose_y": ry,
            "pose_z": rz,
            "fingers": rf,
        }
        init_state = utils.create_state_from_dict(state_dict)
        # Create the goal from the task spec.
        goal_spec = task_spec["goal"]
        assert set(goal_spec.keys()).issubset({"On", "OnTable"})
        on_args = goal_spec.get("On", [])
        on_table_args = goal_spec.get("OnTable", [])
        pred_to_args = {self._On: on_args, self._OnTable: on_table_args}
        goal: Set[GroundAtom] = set()
        for pred, args in pred_to_args.items():
            for id_args in args:
                obj_args = [id_to_obj[a] for a in id_args]
                goal_atom = GroundAtom(pred, obj_args)
                goal.add(goal_atom)
        return Task(init_state, goal)<|MERGE_RESOLUTION|>--- conflicted
+++ resolved
@@ -257,10 +257,7 @@
             x = state.get(block, "pose_x")
             y = state.get(block, "pose_y")
             z = state.get(block, "pose_z")
-<<<<<<< HEAD
-=======
             # RGB values are between 0 and 1.
->>>>>>> ef834994
             color_r = state.get(block, "color_r")
             color_g = state.get(block, "color_g")
             color_b = state.get(block, "color_b")
