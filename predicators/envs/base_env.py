--- conflicted
+++ resolved
@@ -13,26 +13,16 @@
 from predicators import utils
 from predicators.llm_interface import OpenAILLM
 from predicators.settings import CFG
-<<<<<<< HEAD
 from predicators.structs import Action, DefaultTask, GroundAtom, Object, \
-    Observation, Predicate, State, Task, Type, Video
-=======
-from predicators.structs import Action, DefaultEnvironmentTask, DefaultState, \
-    EnvironmentTask, GroundAtom, Object, Predicate, State, Type, Video
->>>>>>> c86b26b2
+    Observation, Predicate, State, Type, Video, EnvironmentTask, DefaultEnvironmentTask
 
 
 class BaseEnv(abc.ABC):
     """Base environment."""
 
     def __init__(self, use_gui: bool = True) -> None:
-<<<<<<< HEAD
-        self._current_observation: Observation = None  # set in reset
-        self._current_task = DefaultTask  # set in reset
-=======
         self._current_state = DefaultState  # set in reset
         self._current_task = DefaultEnvironmentTask  # set in reset
->>>>>>> c86b26b2
         self._set_seed(CFG.seed)
         # These are generated lazily when get_train_tasks or get_test_tasks is
         # called. This is necessary because environment attributes are often
@@ -190,7 +180,6 @@
                 self._test_tasks = self._generate_test_tasks()
         return self._test_tasks
 
-<<<<<<< HEAD
     @property
     def _current_state(self) -> State:
         """Default for environments where states are observations."""
@@ -198,9 +187,6 @@
         return self._current_observation
 
     def _load_task_from_json(self, json_file: Path) -> Task:
-=======
-    def _load_task_from_json(self, json_file: Path) -> EnvironmentTask:
->>>>>>> c86b26b2
         """Create a task from a JSON file.
 
         By default, we assume JSON files are in the following format:
@@ -329,12 +315,7 @@
     def reset(self, train_or_test: str, task_idx: int) -> Observation:
         """Resets the current state to the train or test task initial state."""
         self._current_task = self.get_task(train_or_test, task_idx)
-<<<<<<< HEAD
-        self._current_observation = self._current_task.init
-=======
-        # NOTE: current_state will be deprecated soon in favor of current_obs.
-        self._current_state = self._current_task.init
->>>>>>> c86b26b2
+        self._current_observation = self._current_task.init_obs
         # Copy to prevent external changes to the environment's state.
         # This default implementation of reset assumes that observations are
         # states. Subclasses with different states should override.
